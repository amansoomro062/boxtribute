--- conflicted
+++ resolved
@@ -1,10 +1,7 @@
 .env
-<<<<<<< HEAD
 env
+.venv
 *.pyc
-__pycache__
-=======
 /__pycache__
 /.vscode
-.DS_Store
->>>>>>> 09453a93
+.DS_Store