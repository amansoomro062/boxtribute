--- conflicted
+++ resolved
@@ -108,7 +108,6 @@
 }
 ```
 
-<<<<<<< HEAD
 #### CircleCI
 We are use CircleCI for automated testing of PRs and deployment to Google Cloud. To develop the CircleCI scripts you can run a CircleCI client locally. Please check out [the documentation](https://circleci.com/docs/2.0/local-cli/).
 
@@ -118,8 +117,6 @@
 circleci local execute
 ```
 
-### License
-=======
 ## Docker
 
 We are using Docker containers to make it easy for everyone to spin up an development environment which is the same everywhere. In `docker-compose.yaml` two docker containers are specified - one for the mysql database called `mysql` and one for the flask backend called `web`.
@@ -138,5 +135,4 @@
 You can choose one of the two and specify the credentials in the `.env`-file.
 
 ## License
->>>>>>> bae37a24
 See the LICENSE file for license rights and limitations (Apache 2.0).