# Readme
This is a simple flask app to be used together with the [react-client](https://github.com/boxwise/boxwise-react) for the revamp of [Boxwise](www.boxwise.co)

### Preparation for Installation

* Install [Docker](https://www.docker.com/products/docker-desktop)
* Get an invite to the development tenant of [Auth0](https://auth0.com/) for Boxwise.

### How do I get set up?

1. Create an `.env`-file  from the file `example.env` and add values for [`AUTH0-DOMAIN` and `API_AUDIENCE`](https://auth0.com/docs/dashboard/reference/settings-application). Please use the same ones as for the corresponding [react-client](https://github.com/boxwise/boxwise-react).

2. To run the application, we assume you have Docker installed. You can then run:

       docker-compose up

### Database

-----

:warning: The initial database seed is a copy of mysql-database of the [old dropapp project](https://github.com/boxwise/boxwise-dropapp). Since this is a simple mysqldump, it may not be up to date.

-----

#### Command-line access

If you want to connect to the MySQL server from your host machine, you can do this using

    docker exec -it <name of the db-docker container, e.g. boxwise-flask_mysql_1> mysql -u root -p

The mysql server in your docker container is also reachable on port `32000` of your localhost

    mysql --host=127.0.0.1 --port=32000 -u root -p

The password for the root-user for the db `dropapp_dev` is `dropapp_root`.

#### MySQL workbench access

Most of us use workbench to access the MySQL database. To establish a connection you need to enter your `localhost`-address, e.g. `127.0.0.1`, for 'Hostname' and `32000` for 'Port'.

#### Re-seed your database

At the moment it is easiest if remove your db-docker container with

    docker rm <name of the db-docker container, e.g. boxwise-flask_mysql_1>

and restart it afterwards.This is only a short-term solution for now.

<<<<<<< HEAD
#### Formatting

Right now we are using Black for formatting. To format a file, use `black {source_file_or_directory}`. Auto-formatting to be implemented later. 

#### GraphQL
We are setting up GraphQL as a data layer for this application. To check out the playground, run this project with the above docker-compose instructions, and go to localhost:5000/graphql. A sample query you can try is:
```query {
  allCamps {
    name
  }
}```
=======
## Development

This project is developed in Python >= 3.6. For setting up the development environment, first create a Python virtual environment, e.g. by

    python3 -m venv .venv
    source .venv/bin/activate
    pip install -r requirements-dev.txt
    pre-commit install --overwrite

Now you're all set up using Python code quality tools! `pre-commit´ automatically checks the staged patch before committing. If it rejects a patch, add the corrections and try to commit again.

Run a full style-check by

    pre-commit run --all-files
>>>>>>> aba9a76b
<|MERGE_RESOLUTION|>--- conflicted
+++ resolved
@@ -46,20 +46,7 @@
 
 and restart it afterwards.This is only a short-term solution for now.
 
-<<<<<<< HEAD
-#### Formatting
-
-Right now we are using Black for formatting. To format a file, use `black {source_file_or_directory}`. Auto-formatting to be implemented later. 
-
-#### GraphQL
-We are setting up GraphQL as a data layer for this application. To check out the playground, run this project with the above docker-compose instructions, and go to localhost:5000/graphql. A sample query you can try is:
-```query {
-  allCamps {
-    name
-  }
-}```
-=======
-## Development
+### Development
 
 This project is developed in Python >= 3.6. For setting up the development environment, first create a Python virtual environment, e.g. by
 
@@ -73,4 +60,15 @@
 Run a full style-check by
 
     pre-commit run --all-files
->>>>>>> aba9a76b
+
+#### Formatting
+
+Right now we are using Black for formatting. To format a file, use `black {source_file_or_directory}`. Auto-formatting to be implemented later. 
+
+#### GraphQL
+We are setting up GraphQL as a data layer for this application. To check out the playground, run this project with the above docker-compose instructions, and go to localhost:5000/graphql. A sample query you can try is:
+```query {
+  allCamps {
+    name
+  }
+}```