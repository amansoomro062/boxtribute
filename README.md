<a width="105" height="35" href="https://auth0.com/?utm_source=oss&utm_medium=gp&utm_campaign=oss" target="_blank" alt="Single Sign On & Token Based Authentication - Auth0">
<img width="105" height="35" alt="JWT Auth for open source projects" src="https://cdn.auth0.com/oss/badges/a0-badge-dark.png"></a>

Frontend Test Coverage: [![codecov](https://codecov.io/gh/boxwise/boxtribute/branch/master/graph/badge.svg?token=646MWM6V9H&flag=frontend)](https://codecov.io/gh/boxwise/boxtribute)

Backend Test Coverage: [![codecov](https://codecov.io/gh/boxwise/boxtribute/branch/master/graph/badge.svg?token=646MWM6V9H&flag=backend)](https://codecov.io/gh/boxwise/boxtribute)

Build: [![CircleCI](https://circleci.com/gh/boxwise/boxtribute.svg?style=svg)](https://circleci.com/gh/boxwise/boxtribute)

# boxtribute

<<<<<<< HEAD
This is the repository for version 2 of the humanitarian relief web app [Boxtribute](https://www.boxtribute.org). Built by aid workers for aid workers, it is designed with three top priorities in mind:

1. Quick deployment into crisis situations, including an easy integration into all sorts of relief operations, whether they're new or already up and running.
=======
This is the repository for version 2 of the humanitarian relief web app [Boxtribute](https://www.boxtribute.org). We support the distribution of over 1 million items each year and are deployed in over 15 locations across Europe and the Middle East (check our website for the most current list of partners). 

Built by aid workers for aid workers, it is designed with three top priorities in mind:
1. Quick deployment into crisis situations,  including easy integration into z large range of relief operations, whether they're new or already up and running.
>>>>>>> 150bab0f
2. Effective even with minimal training - doesn't require any professional expertise to use well. Can be run smoothly with short-term volunteers of all backgrounds.
3. Dignity and choice-based distribution as a first priority for vulnerable individuals.

The web app consists of a [React front-end](/front) bootstrapped with [Create React App](https://github.com/facebook/create-react-app), and a [Python Flask back-end](/back).

Please check out [**Contribution Guidelines**](CONTRIBUTING.md) before you get started!

## Table of Contents

1. [Contribution Guidelines](CONTRIBUTING.md)
1. [Installation](#preparation-for-installation)
   1. [Basic steps](#preparation-for-installation)
   2. [Front-end](/react/README.md)
   3. [Back-end](/back/README.md)
1. [About Docker](#about-docker)
1. [Development Database Seed](#development-database-seed)
1. [CircleCI](#circleci)
1. [Architecture overview](#architecture-overview)
1. [Sponsors](#sponsors)

## Preparation for Installation

- Install [Docker](https://www.docker.com/products/docker-desktop) and `docker-compose`
- Get in touch with the [Boxtribute team](mailto:hello@boxtribute.org) to get access to the [Auth0](https://auth0.com/) development tenant.

## How do I get set up?

:star2: _Only TWO commands required to get the full-stack app up and running_ :star2:

At the end of this section, there are links to further instructions to set up additional tools for your front-end and back-end environment.

1.  Environment variables are managed in a single file. Therefore copy `example.env` into `.env`

1.  To build and start the involved Docker services, execute

        docker-compose up

1.  Open your web browser on `http://localhost:3000`

**NB: In case you get out-of-memory related errors, make sure your max memory is at least 4GB in your Docker settings (via _Docker Settings UI -> Resources -> Memory_) and try again.**
In (Linux) Docker there is no UI to set the memory limits globally. In that case, please specify the following in `docker-compose.yml`:

```
version: "2.4"
services:
    [...]
    front:
        mem_limit: 4G
```

### Further Steps

- [for front-end including react-testing-library, eslint, prettier](/front/README.md)
- [for back-end including pytest, venv, formatting and debugging](/back/README.md)

## About Docker

We are using Docker containers to make it easy for everyone to spin up an development environment which is the same everywhere. In `docker-compose.yaml` three Docker containers are specified - one for the MySQL database called `db`, one for the Flask back-end called `webapp` and one for the react front-end called `front`.

## Development Database Seed

Boxtribute is an application for organisations who run distribution/warehouses in multiple bases.
Therefore the development database seed holds at least two organisations and three bases:

- Organisation `BoxAid` working on `Lesvos` and
- Organisation `BoxCare` working on `Samos` and in `Thessaloniki` and `Athens`.

Each organisation has at least 3 user groups with different access levels in the app:

- `Head of Operations` (Admin access)
- `Coordinator`
- `Volunteer`

In the development seed and Auth0 dev tenant we created the following login credentials with names telling their role and access to the various bases:

- some.admin@boxtribute.org (God User)

BoxAid (all have access to only one base: Lesvos):

- dev_headofops@boxaid.org
- dev_coordinator@boxaid.org
- dev_volunteer@boxaid.org
- warehouse.volunteer@lesvos.org
- freeshop.volunteer@lesvos.org
- library.volunteer@lesvos.org

BoxCare (there are 3 bases associated - Thessaloniki, Samos, Athens):

- dev_headofops@boxcare.org
- dev_coordinator@boxcare.org (Coordinator at bases Thessaloniki and Samos)
- dev_volunteer@boxcare.org (Volunteer at bases Thessaloniki and Samos)
- coordinator@thessaloniki.org
- coordinator@samos.org
- coordinator@athens.org
- volunteer@thessaloniki.org
- volunteer@samos.org
- volunteer@athens.org
- warehouse.volunteer@athens.org
- freeshop.volunteer@athens.org
- label@athens.org (only for label creation)

The password of all of these users is `Browser_tests`.

Furthermore, here a collection of QR-Codes which have been seeded in the dev db and can be used to test the box scanning and box creation.

**Codes connected to existing boxes in the seed**

Box in base 1

![9627242265f5a7f3a1db910eb18410f](docs/qr/code-with-base-1-box-9627242265f5a7f3a1db910eb18410f.png)

Box in base 2

![1efb9f5633ebf01645934bd509d93e2](docs/qr/code-with-base-2-box-1efb9f5633ebf01645934bd509d93e2.png)

Box in base 3

![46985d9e6d5a244cf683bacdb7d0f33](docs/qr/code-with-base-3-box-46985d9e6d5a244cf683bacdb7d0f33.png)

**Codes not yet connected to boxes in the seed**

![0af9ec1a97906cf1cac5f50617a687b](docs/qr/without-box/0af9ec1a97906cf1cac5f50617a687b.png)

**Codes that don't exist in the seed**

![387b0f0f5e62cebcafd48383035a92a](docs/qr/without-box/387b0f0f5e62cebcafd48383035a92a.png) ![cba56d486db6d39209dbbf9e45353c4](docs/qr/without-box/cba56d486db6d39209dbbf9e45353c4.png) ![a61e0efe25b75032b91106372674c26](docs/qr/without-box/a61e0efe25b75032b91106372674c26.png) ![f6f20e805192618def2cb400776a2aa](docs/qr/without-box/f6f20e805192618def2cb400776a2aa.png) ![12ca607ce60c484bdbb703def950c5b](docs/qr/without-box/12ca607ce60c484bdbb703def950c5b.png)
![d0e144a0a4dc0d8af55e2b686a2e97e](docs/qr/without-box/d0e144a0a4dc0d8af55e2b686a2e97e.png) ![69107b2e2b4157b5efe10415bc0bba0](docs/qr/without-box/69107b2e2b4157b5efe10415bc0bba0.png) ![b8f0730d36571e4149ba3862379bb88](docs/qr/without-box/b8f0730d36571e4149ba3862379bb88.png) ![e1fdfdd942db0e764c9bea06c03ba2b](docs/qr/without-box/e1fdfdd942db0e764c9bea06c03ba2b.png) ![149ff66629377f6404b5c8d32936855](docs/qr/without-box/149ff66629377f6404b5c8d32936855.png) ![91c1def0b674d4e7cb92b61dbe00846](docs/qr/without-box/91c1def0b674d4e7cb92b61dbe00846.png) ![f660f96618eaa81e16b7869aca8d67d](docs/qr/code-not-in-db-f660f96618eaa81e16b7869aca8d67d.png) ![98b51c8cd1a02e54ab47edcc5733139](docs/qr/without-box/98b51c8cd1a02e54ab47edcc5733139.png) ![168842e6389b520d4b1836562aa1f05](docs/qr/without-box/168842e6389b520d4b1836562aa1f05.png) ![22324b7a180bdd31e125d5d50791d17](docs/qr/without-box/22324b7a180bdd31e125d5d50791d17.png)

## CircleCI

We are use CircleCI for automated testing of PRs and deployment to Google Cloud. To develop the CircleCI scripts you can run a CircleCI client locally. Please check out [the documentation](https://circleci.com/docs/2.0/local-cli/).

The most important commands are

```
circleci config validate
circleci local execute --job JOB_NAME
```

### CircleCI development tips/learnings

- You can only trigger a job locally if it is part of a CircleCI workflow.
- Each `run`-step in the config of CircleCI should be treated as its own terminal. If you have for example activated an virtual environment in a `run`-step, this environment is not activated in the next `run`-step.

### Deployment

About the versioning scheme:

- major version is always 2
- minor version is incremented if any database migration is part of the release
- "bugfix" version is incremented otherwise

1. Please commit (at least the last commit) using the command `git commit -S -m "..."` to make your commits verifiable. See [this ticket](https://trello.com/c/kgB1H7B0) for more info
1. Create a new list in trello named "Boxtribute 2.0 || merged to production date (v2.X.Y)"
1. Move the cards from the list "Boxtribute 2.0 || merged to staging" to the new list
1. Checkout the production branch and update it to the latest version: `git checkout production && git pull --tags origin production`
1. Merge master into production WITHOUT creating a merge commit (we want production to have the same history as master): `git pull origin master`
1. Publish the changes to the remote repo: `git push origin production`
1. Create a verifiable tag with the version number (check out the production branch after the merge, run `git tag -s v2.X.Y` and push the tag with `git push --tags`

## Architecture overview

All our architecture decisions are logged in ADRs which you can find [here](docs/adr/adr_template.md).
Here, is a list of intro tutorials for each technologies / frameworks / languages below.

#### Front-end

- [Typescript](https://react-typescript-cheatsheet.netlify.app/)
- [Chakra UI](https://chakra-ui.com/)
- [React](https://reactjs.org/docs/getting-started.html)
- [React Hooks](https://reactjs.org/docs/hooks-intro.html)
- [React Context](https://reactjs.org/docs/context.html)
- [Apollo](https://www.apollographql.com/docs/react/)

#### Interface

- [GraphQL](https://graphql.org/learn/)

#### Back-end

- [Ariadne](https://ariadnegraphql.org/docs/flask-integration.html)
- [Python 3.10](https://devguide.python.org/)
- [Flask](https://flask.palletsprojects.com/en/1.1.x/tutorial/layout/)
- [PeeWee](http://docs.peewee-orm.com/en/latest/peewee/quickstart.html)
- [MySQL Community Edition](https://www.mysql.com/products/community/)

#### Authentication

- [Auth0](https://auth0.com/docs/quickstart/spa/react)

#### Testing

- [React Testing Library / Jest Tutorial](https://www.freecodecamp.org/news/8-simple-steps-to-start-testing-react-apps-using-react-testing-library-and-jest/)
- [Moving from Enzyme to React Testing Library](https://medium.com/@boyney123/my-experience-moving-from-enzyme-to-react-testing-library-5ac65d992ce)
- [Mocking Apollo Client](https://www.apollographql.com/docs/react/development-testing/testing/)
- [Pytest](https://docs.pytest.org/en/stable/fixture.html)

## License

See the [LICENSE file](./LICENSE.md) for license rights and limitations (Apache 2.0).

## Sponsors

This project was funded 3x by the German Federal Ministry of Education and Research (BMBF) via the [Prototype Fund](https://prototypefund.de/). Read more here (German only):

- [API für Datenbankzugriff und optimerten Austausch von Hilfsgütern](https://prototypefund.de/project/boxtribute-api-fuer-datenbankzugriff-und-optimierten-austausch-von-hilfsguetern/)
- [Erweiterung zur Unterstützung von Transient Refugees](https://prototypefund.de/project/erweiterung-von-boxtribute-zur-unterstuetzung-von-transient-refugees/)
- [Boxtribute 2.0](https://prototypefund.de/project/boxtribute-2-0/)

![BMBF logo](docs/bmbf.jpg)<|MERGE_RESOLUTION|>--- conflicted
+++ resolved
@@ -9,16 +9,11 @@
 
 # boxtribute
 
-<<<<<<< HEAD
-This is the repository for version 2 of the humanitarian relief web app [Boxtribute](https://www.boxtribute.org). Built by aid workers for aid workers, it is designed with three top priorities in mind:
-
-1. Quick deployment into crisis situations, including an easy integration into all sorts of relief operations, whether they're new or already up and running.
-=======
-This is the repository for version 2 of the humanitarian relief web app [Boxtribute](https://www.boxtribute.org). We support the distribution of over 1 million items each year and are deployed in over 15 locations across Europe and the Middle East (check our website for the most current list of partners). 
+This is the repository for version 2 of the humanitarian relief web app [Boxtribute](https://www.boxtribute.org). We support the distribution of over 1 million items each year and are deployed in over 15 locations across Europe and the Middle East (check our website for the most current list of partners).
 
 Built by aid workers for aid workers, it is designed with three top priorities in mind:
-1. Quick deployment into crisis situations,  including easy integration into z large range of relief operations, whether they're new or already up and running.
->>>>>>> 150bab0f
+
+1. Quick deployment into crisis situations, including easy integration into z large range of relief operations, whether they're new or already up and running.
 2. Effective even with minimal training - doesn't require any professional expertise to use well. Can be run smoothly with short-term volunteers of all backgrounds.
 3. Dignity and choice-based distribution as a first priority for vulnerable individuals.
 
