--- conflicted
+++ resolved
@@ -98,14 +98,10 @@
 If you want to debug a certain endpoint, set a break-point in the endpoint and call this enpoint at the port 5001, e.g.
         `localhost:5001/api/public`
 
-<<<<<<< HEAD
 to log to the console from inside the docker container, bring in app from app.py, and log with:
         `app.logger.warn(<whatever you want to log>)`
 
-#### GraphQL
-=======
 ### GraphQL
->>>>>>> 1dd6a5e1
 We are setting up GraphQL as a data layer for this application. To check out the playground, run this project with the above docker-compose instructions, and go to localhost:5000/graphql. A sample query you can try is:
 ```
 query {
