import pytest
from boxtribute_server.enums import BoxState
from utils import assert_successful_request


def test_box_query_by_label_identifier(read_only_client, default_box, tags):
    label_identifier = default_box["label_identifier"]
    query = f"""query {{
                box(labelIdentifier: "{label_identifier}") {{
                    id
                    labelIdentifier
                    place {{ id }}
                    items
                    product {{ id }}
                    size {{ id }}
                    state
                    qrCode {{ id }}
                    createdBy {{ id }}
                    comment
                    tags {{
                        id
                        name
                        color
                    }}
                }}
            }}"""
    queried_box = assert_successful_request(read_only_client, query)
    assert queried_box == {
        "id": str(default_box["id"]),
        "labelIdentifier": label_identifier,
        "place": {"id": str(default_box["location"])},
        "items": default_box["items"],
        "product": {"id": str(default_box["product"])},
        "size": {"id": str(default_box["size"])},
        "state": BoxState.InStock.name,
        "qrCode": {"id": str(default_box["qr_code"])},
        "createdBy": {"id": str(default_box["created_by"])},
        "comment": None,
        "tags": [
            {
                "id": str(tags[1]["id"]),
                "name": tags[1]["name"],
                "color": tags[1]["color"],
            }
        ],
    }


def test_box_query_by_qr_code(read_only_client, default_box, default_qr_code):
    query = f"""query {{
                qrCode(qrCode: "{default_qr_code['code']}") {{
                    box {{
                        labelIdentifier
                    }}
                }}
            }}"""
    queried_box = assert_successful_request(read_only_client, query)["box"]
    assert queried_box["labelIdentifier"] == default_box["label_identifier"]


def test_box_mutations(
    client, qr_code_without_box, default_size, another_size, products, default_location
):
    size_id = str(default_size["id"])
    location_id = str(default_location["id"])
    product_id = str(products[0]["id"])
    box_creation_input_string = f"""{{
                    productId: {product_id},
                    locationId: {location_id},
                    sizeId: {size_id},
                    qrCode: "{qr_code_without_box["code"]}",
                }}"""
    mutation = f"""mutation {{
            createBox(
                creationInput : {box_creation_input_string}
            ) {{
                id
                labelIdentifier
                items
                place {{ id }}
                product {{ id }}
                size {{ id }}
                qrCode {{ id }}
                state
                createdOn
                createdBy {{ id }}
                lastModifiedOn
                lastModifiedBy {{ id }}
            }}
        }}"""
    created_box = assert_successful_request(client, mutation)
    assert created_box["items"] is None
<<<<<<< HEAD
    assert created_box["state"] == "InStock"
    assert created_box["place"]["id"] == "1"
    assert created_box["product"]["id"] == "1"
    assert created_box["size"]["id"] == str(default_size["id"])
=======
    assert created_box["state"] == BoxState.InStock.name
    assert created_box["location"]["id"] == location_id
    assert created_box["product"]["id"] == product_id
    assert created_box["size"]["id"] == size_id
>>>>>>> 703b6d83
    assert created_box["qrCode"]["id"] == str(qr_code_without_box["id"])
    assert created_box["createdOn"] == created_box["lastModifiedOn"]
    assert created_box["createdBy"] == created_box["lastModifiedBy"]

    size_id = str(another_size["id"])
    product_id = str(products[2]["id"])
    comment = "updatedComment"
    nr_items = 7777
    mutation = f"""mutation {{
            updateBox(
                updateInput : {{
                    items: {nr_items},
                    labelIdentifier: "{created_box["labelIdentifier"]}"
                    comment: "{comment}"
                    sizeId: {size_id},
                    productId: {product_id},
                }} ) {{
                items
                lastModifiedOn
                createdOn
                qrCode {{ id }}
                comment
                size {{ id }}
                product {{ id }}
            }}
        }}"""
    updated_box = assert_successful_request(client, mutation)
    assert updated_box["comment"] == comment
    assert updated_box["items"] == nr_items
    assert updated_box["qrCode"] == created_box["qrCode"]
    assert updated_box["size"]["id"] == size_id
    assert updated_box["product"]["id"] == product_id


def _format(parameter):
    try:
        return ",".join(f"{k}={v}" for f in parameter for k, v in f.items())
    except TypeError:
        return parameter  # integer number


@pytest.mark.parametrize(
    "filters,number",
    [
        [[{"states": "[InStock]"}], 1],
        [[{"states": "[Lost]"}], 1],
        [[{"states": "[MarkedForShipment]"}], 3],
        [[{"states": "[Received]"}], 0],
        [[{"states": "[InStock,Lost]"}], 2],
        [[{"states": "[Lost,MarkedForShipment]"}], 4],
        [[{"lastModifiedFrom": '"2020-01-01"'}], 5],
        [[{"lastModifiedFrom": '"2021-02-02"'}], 2],
        [[{"lastModifiedFrom": '"2022-01-01"'}], 0],
        [[{"lastModifiedUntil": '"2022-01-01"'}], 5],
        [[{"lastModifiedUntil": '"2020-11-27"'}], 3],
        [[{"lastModifiedUntil": '"2020-01-01"'}], 0],
        [[{"productGender": "Women"}], 5],
        [[{"productGender": "Men"}], 0],
        [[{"productCategoryId": "1"}], 5],
        [[{"productCategoryId": "2"}], 0],
        [[{"states": "[MarkedForShipment]"}, {"lastModifiedFrom": '"2021-02-01"'}], 2],
        [[{"states": "[InStock,Lost]"}, {"productGender": "Boy"}], 0],
    ],
    ids=_format,
)
def test_boxes_query_filter(read_only_client, default_location, filters, number):
    filter_input = ", ".join(f"{k}: {v}" for f in filters for k, v in f.items())
    query = f"""query {{ location(id: {default_location['id']}) {{
                boxes(filterInput: {{ {filter_input} }}) {{
                    elements {{ id state }}
                }} }} }}"""
    location = assert_successful_request(read_only_client, query)
    boxes = location["boxes"]["elements"]
    assert len(boxes) == number

    for f in filters:
        if "states" in f and number > 0:
            states = f["states"].strip("[]").split(",")
            assert {b["state"] for b in boxes} == set(states)<|MERGE_RESOLUTION|>--- conflicted
+++ resolved
@@ -90,17 +90,10 @@
         }}"""
     created_box = assert_successful_request(client, mutation)
     assert created_box["items"] is None
-<<<<<<< HEAD
-    assert created_box["state"] == "InStock"
-    assert created_box["place"]["id"] == "1"
-    assert created_box["product"]["id"] == "1"
-    assert created_box["size"]["id"] == str(default_size["id"])
-=======
     assert created_box["state"] == BoxState.InStock.name
     assert created_box["location"]["id"] == location_id
     assert created_box["product"]["id"] == product_id
     assert created_box["size"]["id"] == size_id
->>>>>>> 703b6d83
     assert created_box["qrCode"]["id"] == str(qr_code_without_box["id"])
     assert created_box["createdOn"] == created_box["lastModifiedOn"]
     assert created_box["createdBy"] == created_box["lastModifiedBy"]
