--- conflicted
+++ resolved
@@ -905,16 +905,10 @@
                 "removedBy": None,
                 "lostBy": {"id": "2"},
                 "box": {
-<<<<<<< HEAD
                     "state": BoxState.NotDelivered.name,
                     "history": [
-                        {"changes": f"{change_prefix} InTransit to NotDelivered"}
-=======
-                    "state": BoxState.Lost.name,
-                    "history": [
-                        {"changes": f"{change_prefix} InTransit to Lost"},
+                        {"changes": f"{change_prefix} InTransit to NotDelivered"},
                         {"changes": "created record"},
->>>>>>> 9239a0df
                     ],
                 },
             },
@@ -923,16 +917,10 @@
                 "removedBy": None,
                 "lostBy": {"id": "2"},
                 "box": {
-<<<<<<< HEAD
                     "state": BoxState.NotDelivered.name,
                     "history": [
-                        {"changes": f"{change_prefix} InTransit to NotDelivered"}
-=======
-                    "state": BoxState.Lost.name,
-                    "history": [
-                        {"changes": f"{change_prefix} InTransit to Lost"},
+                        {"changes": f"{change_prefix} InTransit to NotDelivered"},
                         {"changes": "created record"},
->>>>>>> 9239a0df
                     ],
                 },
             },
