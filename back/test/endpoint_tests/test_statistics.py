--- conflicted
+++ resolved
@@ -1,10 +1,6 @@
-<<<<<<< HEAD
 from datetime import date
 
-from boxtribute_server.enums import ProductGender
-=======
 from boxtribute_server.enums import ProductGender, TargetType
->>>>>>> 45bb0d8d
 from utils import assert_successful_request
 
 
