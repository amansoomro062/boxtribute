--- conflicted
+++ resolved
@@ -1,23 +1,11 @@
-<<<<<<< HEAD
-from datetime import date, datetime
-
-=======
-import peewee
->>>>>>> 5d2d7d2f
 import pytest
+from boxtribute_server.enums import BoxState
 from boxtribute_server.exceptions import BoxCreationFailed, RequestedResourceNotFound
 from boxtribute_server.models.crud import (
     BOX_LABEL_IDENTIFIER_GENERATION_ATTEMPTS,
     create_box,
     create_qr_code,
-<<<<<<< HEAD
-    create_shipment,
-    create_transfer_agreement,
-    update_beneficiary,
     update_box,
-    update_shipment,
-=======
->>>>>>> 5d2d7d2f
 )
 from boxtribute_server.models.definitions.qr_code import QrCode
 
@@ -38,17 +26,10 @@
     rng_function = mocker.patch("random.choices")
     data = {
         "items": 10,
-<<<<<<< HEAD
         "location_id": default_location["id"],
         "product_id": default_product["id"],
+        "size": default_size["id"],
         "created_by_id": default_user["id"],
-=======
-        "location": default_location["id"],
-        "product": default_product["id"],
-        "size": default_size["id"],
-        "created_by": default_user["id"],
-        "comment": "",
->>>>>>> 5d2d7d2f
     }
 
     # Verify that create_box() fails after several attempts if newly generated
@@ -66,177 +47,7 @@
     rng_function.side_effect = side_effect
     new_box = create_box(**data)
     assert rng_function.call_count == len(side_effect)
-<<<<<<< HEAD
     assert new_box.label_identifier == new_identifier
-
-
-def test_create_transfer_agreement(
-    default_user, default_organisation, another_organisation
-):
-    data = {
-        "source_organisation_id": default_organisation["id"],
-        "target_organisation_id": another_organisation["id"],
-        "valid_from": None,
-        "valid_until": None,
-        "requested_by": default_user["id"],
-        "type": TransferAgreementType.Unidirectional.value,
-        "source_base_ids": None,
-    }
-    agreement = create_transfer_agreement(data.copy())
-
-    def fetch_agreement(id):
-        return (
-            TransferAgreement.select().where(TransferAgreement.id == id).dicts().get()
-        )
-
-    agreement = fetch_agreement(agreement.id)  # fetch for effective timestamp fields
-
-    def fetch_details(agreement):
-        return list(
-            TransferAgreementDetail.select()
-            .where(TransferAgreementDetail.transfer_agreement == agreement["id"])
-            .dicts()
-        )
-
-    details = fetch_details(agreement)
-
-    assert (
-        agreement.items()
-        >= {
-            "source_organisation": default_organisation["id"],
-            "target_organisation": another_organisation["id"],
-            "state": TransferAgreementState.UnderReview.value,
-            "type": TransferAgreementType.Unidirectional.value,
-            "requested_by": default_user["id"],
-            "accepted_by": None,
-            "accepted_on": None,
-            "terminated_by": None,
-            "terminated_on": None,
-            "valid_until": None,
-            "comment": "",
-        }.items()
-    )
-    assert agreement["requested_on"] == agreement["valid_from"]
-    assert len(details) == 1
-    detail = details[0]
-    assert (
-        detail.items()
-        >= {
-            "transfer_agreement": agreement["id"],
-            "source_base": None,
-            "target_base": None,
-        }.items()
-    )
-
-    comment = "important"
-    data["valid_from"] = date(2021, 11, 1)
-    data["valid_until"] = date(2021, 12, 31)
-    data["timezone"] = "America/New_York"
-    data["comment"] = comment
-    data["source_base_ids"] = [1, 2]
-    data["target_base_ids"] = [3]
-    agreement = create_transfer_agreement(data)
-    agreement = fetch_agreement(agreement.id)
-    details = fetch_details(agreement)
-
-    assert agreement["valid_from"] == datetime(2021, 11, 1, 4)
-    assert agreement["valid_until"] == datetime(2022, 1, 1, 4, 59, 59)
-    assert agreement["comment"] == comment
-    assert len(details) == 2
-    detail = details[-1]
-    assert (
-        detail.items()
-        >= {
-            "transfer_agreement": agreement["id"],
-            "source_base": 2,
-            "target_base": 3,
-        }.items()
-    )
-
-
-def test_create_shipment(
-    default_user, default_bases, default_transfer_agreement, default_box
-):
-    data = {
-        "source_base_id": default_bases[1]["id"],
-        "target_base_id": default_bases[3]["id"],
-        "transfer_agreement_id": default_transfer_agreement["id"],
-        "started_by": default_user["id"],
-    }
-    shipment = create_shipment(data)
-    shipment = Shipment.select().where(Shipment.id == shipment.id).dicts().get()
-    assert (
-        shipment.items()
-        >= {
-            "source_base": default_bases[1]["id"],
-            "target_base": default_bases[3]["id"],
-            "transfer_agreement": default_transfer_agreement["id"],
-            "state": ShipmentState.Preparing.value,
-            "canceled_on": None,
-            "canceled_by": None,
-            "sent_on": None,
-            "sent_by": None,
-            "completed_on": None,
-            "completed_by": None,
-        }.items()
-    )
-    assert shipment["started_on"] is not None
-
-    data = {
-        "prepared_box_label_identifiers": [default_box["label_identifier"]],
-        "id": shipment["id"],
-        "created_by": default_user["id"],
-    }
-    shipment = update_shipment(data)
-    details = list(
-        ShipmentDetail.select().where(ShipmentDetail.shipment == shipment.id).dicts()
-    )
-    assert len(details) == 1
-    detail = details[0]
-    assert (
-        detail.items()
-        >= {
-            "shipment": shipment.id,
-            "box": default_box["id"],
-            "source_product": default_box["product"],
-            "target_product": None,
-            "source_location": default_box["location"],
-            "target_location": None,
-            "created_by": default_user["id"],
-            "deleted_by": None,
-            "deleted_on": None,
-        }.items()
-    )
-    assert detail["created_on"] is not None
-
-    box = Box.get_by_id(detail["box"])
-    assert box.state_id == BoxState.MarkedForShipment.value
-
-
-def test_create_shipment_from_expired_agreement(
-    default_user, default_bases, expired_transfer_agreement
-):
-    data = {
-        "source_base_id": default_bases[1]["id"],
-        "target_base_id": default_bases[3]["id"],
-        "transfer_agreement_id": expired_transfer_agreement["id"],
-        "started_by": default_user["id"],
-    }
-    with pytest.raises(InvalidTransferAgreement):
-        create_shipment(data)
-
-
-def test_update_beneficiary(default_beneficiary, default_bases):
-    """Complement anything not yet covered by endpoint tests."""
-    base_id = default_bases[2]["id"]
-    data = {
-        "id": default_beneficiary["id"],
-        "base_id": base_id,
-        "family_head_id": default_beneficiary["id"],
-    }
-    beneficiary = update_beneficiary(data)
-    assert beneficiary.id == beneficiary.family_head_id
-    assert beneficiary.base_id == base_id
 
 
 def test_boxstate_update(
@@ -276,7 +87,4 @@
         location_id=non_default_box_state_location["id"],
     )
 
-    assert box2.state.id == non_default_box_state_location["box_state"]
-=======
-    assert new_box.label_identifier == new_identifier
->>>>>>> 5d2d7d2f
+    assert box2.state.id == non_default_box_state_location["box_state"]