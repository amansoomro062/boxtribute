from datetime import datetime

import pytest
from boxtribute_server.enums import BoxState
from boxtribute_server.models.definitions.box import Box

from .box_state import default_box_state_data
from .location import another_location_data, default_location_data
from .product import data as product_data
from .qr_code import another_qr_code_with_box_data, default_qr_code_data
from .size import another_size_data, default_size_data
from .user import default_user_data


def default_box_data():
    return {
        "id": 2,
        "product": product_data()[0]["id"],
        "label_identifier": "12345678",
        "state": default_box_state_data()["id"],
        "last_modified_on": datetime(2020, 11, 27),
        "last_modified_by": default_user_data()["id"],
        "created_on": datetime(2020, 11, 27),
        "created_by": default_user_data()["id"],
        "number_of_items": 0,
        "size": default_size_data()["id"],
        "location": default_location_data()["id"],
        "qr_code": default_qr_code_data()["id"],
    }


def box_without_qr_code_data():
    data = default_box_data()
    data["id"] = 3
    data["label_identifier"] = "23456789"
    data["number_of_items"] = 10
    data["qr_code"] = None
    data["state"] = BoxState.MarkedForShipment
    return data


def another_box_data():
    data = box_without_qr_code_data()
    data["id"] = 4
    data["label_identifier"] = "34567890"
    data["location"] = another_location_data()["id"]
    data["product"] = product_data()[1]["id"]
    data["state"] = BoxState.InStock
    return data


def lost_box_data():
    data = box_without_qr_code_data()
    data["id"] = 5
    data["label_identifier"] = "45678901"
    data["state"] = BoxState.Lost
    return data


def marked_for_shipment_box_data():
    data = box_without_qr_code_data()
    data["id"] = 6
    data["label_identifier"] = "56789012"
    data["last_modified_on"] = datetime(2021, 2, 2)
    return data


def another_marked_for_shipment_box_data():
    data = marked_for_shipment_box_data()
    data["id"] = 7
    data["label_identifier"] = "67890123"
    data["last_modified_on"] = datetime(2021, 2, 2)
    return data


def box_in_another_location_with_qr_code_data():
    data = default_box_data()
    data["id"] = 8
    data["label_identifier"] = "78901234"
    data["location"] = another_location_data()["id"]
    data["product"] = product_data()[1]["id"]
    data["qr_code"] = another_qr_code_with_box_data()["id"]
    return data


def in_transit_box_data():
    data = box_without_qr_code_data()
    data["id"] = 9
    data["label_identifier"] = "89012345"
    data["state"] = BoxState.InTransit
    return data


def another_in_transit_box_data():
    data = in_transit_box_data()
    data["id"] = 10
    data["label_identifier"] = "90123456"
    return data


<<<<<<< HEAD
def not_delivered_box_data():
    data = box_without_qr_code_data()
    data["id"] = 11
    data["label_identifier"] = "11113333"
    data["state"] = BoxState.NotDelivered
    return data


def another_not_delivered_box_data():
    data = box_without_qr_code_data()
    data["id"] = 12
    data["label_identifier"] = "64646464"
    data["state"] = BoxState.NotDelivered
    return data


=======
def donated_box_data():
    data = box_without_qr_code_data()
    data["id"] = 11
    data["label_identifier"] = "23123123"
    data["state"] = BoxState.Donated
    return data


def another_donated_box_data():
    data = box_without_qr_code_data()
    data["id"] = 12
    data["label_identifier"] = "34534534"
    data["state"] = BoxState.Donated
    data["number_of_items"] = 12
    return data


def third_donated_box_data():
    data = box_without_qr_code_data()
    data["id"] = 13
    data["label_identifier"] = "56756756"
    data["state"] = BoxState.Donated
    data["number_of_items"] = 12
    data["product"] = product_data()[2]["id"]
    data["size"] = another_size_data()["id"]
    return data


def donated_boxes_data():
    return [donated_box_data(), another_donated_box_data(), third_donated_box_data()]


>>>>>>> 9239a0df
def data():
    return [
        another_box_data(),
        default_box_data(),
        box_without_qr_code_data(),
        lost_box_data(),
        marked_for_shipment_box_data(),
        another_marked_for_shipment_box_data(),
        in_transit_box_data(),
        another_in_transit_box_data(),
<<<<<<< HEAD
        not_delivered_box_data(),
        another_not_delivered_box_data(),
=======
        donated_box_data(),
        another_donated_box_data(),
        third_donated_box_data(),
>>>>>>> 9239a0df
        box_in_another_location_with_qr_code_data(),
    ]


@pytest.fixture
def default_boxes():
    return data()


@pytest.fixture
def default_location_boxes():
    return data()[1:-1]


@pytest.fixture
def default_box():
    return default_box_data()


@pytest.fixture
def box_without_qr_code():
    return box_without_qr_code_data()


@pytest.fixture
def another_box():
    return another_box_data()


@pytest.fixture
def lost_box():
    return lost_box_data()


@pytest.fixture
def marked_for_shipment_box():
    return marked_for_shipment_box_data()


@pytest.fixture
def another_marked_for_shipment_box():
    return another_marked_for_shipment_box_data()


@pytest.fixture
def in_transit_box():
    return in_transit_box_data()


@pytest.fixture
def another_in_transit_box():
    return another_in_transit_box_data()


@pytest.fixture
def not_delivered_box():
    return not_delivered_box_data()


@pytest.fixture
def another_not_delivered_box():
    return another_not_delivered_box_data()


def create():
    Box.insert_many(data()).execute()<|MERGE_RESOLUTION|>--- conflicted
+++ resolved
@@ -98,24 +98,6 @@
     return data
 
 
-<<<<<<< HEAD
-def not_delivered_box_data():
-    data = box_without_qr_code_data()
-    data["id"] = 11
-    data["label_identifier"] = "11113333"
-    data["state"] = BoxState.NotDelivered
-    return data
-
-
-def another_not_delivered_box_data():
-    data = box_without_qr_code_data()
-    data["id"] = 12
-    data["label_identifier"] = "64646464"
-    data["state"] = BoxState.NotDelivered
-    return data
-
-
-=======
 def donated_box_data():
     data = box_without_qr_code_data()
     data["id"] = 11
@@ -144,11 +126,26 @@
     return data
 
 
+def not_delivered_box_data():
+    data = box_without_qr_code_data()
+    data["id"] = 14
+    data["label_identifier"] = "11113333"
+    data["state"] = BoxState.NotDelivered
+    return data
+
+
+def another_not_delivered_box_data():
+    data = box_without_qr_code_data()
+    data["id"] = 15
+    data["label_identifier"] = "64646464"
+    data["state"] = BoxState.NotDelivered
+    return data
+
+
 def donated_boxes_data():
     return [donated_box_data(), another_donated_box_data(), third_donated_box_data()]
 
 
->>>>>>> 9239a0df
 def data():
     return [
         another_box_data(),
@@ -159,14 +156,11 @@
         another_marked_for_shipment_box_data(),
         in_transit_box_data(),
         another_in_transit_box_data(),
-<<<<<<< HEAD
-        not_delivered_box_data(),
-        another_not_delivered_box_data(),
-=======
         donated_box_data(),
         another_donated_box_data(),
         third_donated_box_data(),
->>>>>>> 9239a0df
+        not_delivered_box_data(),
+        another_not_delivered_box_data(),
         box_in_another_location_with_qr_code_data(),
     ]
 
