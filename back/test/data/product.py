--- conflicted
+++ resolved
@@ -7,6 +7,7 @@
 from .product_category import default_product_category_data
 from .product_gender import default_product_gender_data
 from .size_range import data as size_range_data
+from .user import default_user_data
 
 
 def data():
@@ -21,10 +22,7 @@
             "size_range": size_range_data()["id"],
             "in_shop": 0,
             "price": 1,
-<<<<<<< HEAD
-=======
             "created_by": default_user_data()["id"],
->>>>>>> c58e3c82
             "deleted": None,
         },
         {
@@ -36,10 +34,7 @@
             "size_range": size_range_data()["id"],
             "in_shop": 0,
             "price": 1,
-<<<<<<< HEAD
-=======
             "created_by": default_user_data()["id"],
->>>>>>> c58e3c82
             "deleted": None,
         },
         {
@@ -51,10 +46,7 @@
             "size_range": size_range_data()["id"],
             "in_shop": 0,
             "price": 1,
-<<<<<<< HEAD
-=======
             "created_by": default_user_data()["id"],
->>>>>>> c58e3c82
             "deleted": None,
         },
         {
@@ -66,10 +58,7 @@
             "size_range": size_range_data()["id"],
             "in_shop": 0,
             "price": 1,
-<<<<<<< HEAD
-=======
             "created_by": default_user_data()["id"],
->>>>>>> c58e3c82
             "deleted": datetime(2022, 1, 1),
         },
     ]
