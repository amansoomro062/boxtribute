--- conflicted
+++ resolved
@@ -34,13 +34,7 @@
         on_update="CASCADE",
         object_id_name="state_id",
     )
-<<<<<<< HEAD
-    # TODO: This should probably be a nullable field (also in the GraphQL Input type
-    # for the createBoxMutation)
-    comment = TextField(column_name="comments")
-=======
     comment = TextField(column_name="comments", null=True)
->>>>>>> 7f16e006
     created_on = DateTimeField(column_name="created", null=True)
     created_by = UIntForeignKeyField(
         model=User,
