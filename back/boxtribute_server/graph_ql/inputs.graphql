--- conflicted
+++ resolved
@@ -109,8 +109,6 @@
   productId: Int!
   sizeId: Int!
   numberOfItems: Int!
-<<<<<<< HEAD
-=======
 }
 
 input TagCreationInput {
@@ -133,5 +131,4 @@
   id: ID!
   resourceId: ID!
   resourceType: TaggableResourceType!
->>>>>>> cca67c3b
 }