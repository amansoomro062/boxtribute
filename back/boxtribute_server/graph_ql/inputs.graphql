--- conflicted
+++ resolved
@@ -104,7 +104,13 @@
   targetLocationId: Int!
 }
 
-<<<<<<< HEAD
+input PackingListEntryInput {
+  distributionEventId: ID!
+  productId: Int!
+  sizeId: Int!
+  numberOfItems: Int!
+}
+
 input TagCreationInput {
   name: String!
   description: String
@@ -125,11 +131,4 @@
   id: ID!
   resourceId: ID!
   resourceType: TaggableResourceType!
-=======
-input PackingListEntryInput {
-  distributionEventId: ID!
-  productId: Int!
-  sizeId: Int!
-  numberOfItems: Int!
->>>>>>> 365a654f
 }