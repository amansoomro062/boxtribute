# Naming convention:
# - input argument: creationInput/updateInput
# - input type: <Resource>CreationInput/UpdateInput
type Mutation {
  createQrCode(boxLabelIdentifier: String): QrCode
  " Create a new box in a location, containing items of certain product and size. Optionally pass tags to assign to the box. "
  createBox(creationInput: BoxCreationInput): Box
  " Update one or more properties of a box with specified label identifier. "
  updateBox(updateInput: BoxUpdateInput): Box
<<<<<<< HEAD
  " Any boxes that are non-existing, already deleted, and/or in a base that the user must not access are returned in the `BoxesResult.invalidBoxLabelIdentifiers` list. "
=======
  " Any boxes that are non-existing, already deleted, in a non-warehouse [`BoxState`]({{Types.BoxState}}) (MarkedForShipment, InTransit, Receiving, NotDelivered) and/or in a base that the user must not access are returned in the `BoxResult.invalidBoxLabelIdentifiers` list. "
>>>>>>> 5caa2d9a
  deleteBoxes(labelIdentifiers: [String!]!): DeleteBoxesResult
  " Any boxes that are non-existing, already inside the requested location, inside a different base other than the one of the requested location, and/or in a base that the user must not access are returned in the `BoxesResult.invalidBoxLabelIdentifiers` list. "
  moveBoxesToLocation(updateInput: BoxMoveInput): MoveBoxesResult
  " Any boxes that are non-existing, already assigned to the requested tag, and/or in a base that the user must not access are returned in the `BoxesResult.invalidBoxLabelIdentifiers` list. "
  assignTagToBoxes(updateInput: BoxAssignTagInput): AssignTagToBoxesResult
  " Any boxes that are non-existing, don't have the requested tag assigned, and/or in a base that the user must not access are returned in the `BoxesResult.invalidBoxLabelIdentifiers` list. "
  unassignTagFromBoxes(updateInput: BoxAssignTagInput): UnassignTagFromBoxesResult

  " Create a new beneficiary in a base, using first/last name, date of birth, and group identifier. Optionally pass tags to assign to the beneficiary. "
  createBeneficiary(creationInput: BeneficiaryCreationInput): Beneficiary
  " Update one or more properties of a beneficiary with specified ID. "
  updateBeneficiary(updateInput: BeneficiaryUpdateInput): Beneficiary
  " Deactivate beneficiary with specified ID. "
  deactivateBeneficiary(id: ID!): Beneficiary

  " Create a new tag for a base, described by name, color and type. "
  createTag(creationInput: TagCreationInput): Tag
  " Update one or more properties of a tag with specified ID. "
  updateTag(updateInput: TagUpdateInput): Tag
  " Soft-delete tag with specified ID. "
  deleteTag(id: ID!): Tag
  " Assign a tag to a resource (box or beneficiary). If the resource already has this tag assigned, do nothing "
  assignTag(assignmentInput: TagOperationInput): TaggableResource
  " Remove a tag from a resource (box or beneficiary). If the resource does not have this tag assigned, do nothing "
  unassignTag(unassignmentInput: TagOperationInput): TaggableResource

  " Create new transfer agreement with with a partner organisation (the client's organisation is the initiating organisation). By default, the agreement is established with non-deleted bases of the partner organisation, and is infinitely valid. As a result, any base added to that organisation afterwards will NOT be part of the agreement; instead a new agreement needs to be established. If an accepted agreement with the same set of organisations and bases already exists, an error is returned. The client must be member of all bases of the initiating organisation.  "
  createTransferAgreement(creationInput: TransferAgreementCreationInput): TransferAgreement
  " Change state of specified transfer agreement to `Accepted`. Only valid for agreements in `UnderReview` state. The client must be member of all agreement target bases. "
  acceptTransferAgreement(id: ID!): TransferAgreement
  " Change state of specified transfer agreement to `Rejected`. Only valid for agreements in `UnderReview` state. The client must be member of all agreement target bases. "
  rejectTransferAgreement(id: ID!): TransferAgreement
  " Change state of specified transfer agreement to `Canceled`. Only valid for agreements in `UnderReview` or `Accepted` state. The client must be member of either all agreement target bases or all agreement source bases. "
  cancelTransferAgreement(id: ID!): TransferAgreement

  " Create a new shipment between two bases. The specified transfer agreement must be in `Accepted` state. The client must be member of the specified source base. "
  createShipment(creationInput: ShipmentCreationInput): Shipment
  " Add boxes to or remove boxes from the shipment during preparation on the source side. Only valid if shipment is in `Preparing` state. The client must be member of the shipment source base. "
  updateShipmentWhenPreparing(updateInput: ShipmentWhenPreparingUpdateInput): Shipment
  " Reconcile boxes or mark them as lost during shipment receival on the target side. Only valid if shipment is in `Receiving` state. If all boxes are reconciled, the state automatically updates to `Completed`. The client must be member of the shipment target base. "
  updateShipmentWhenReceiving(updateInput: ShipmentWhenReceivingUpdateInput): Shipment
  " Change state of specified shipment to `Canceled`. Only valid for shipments in `Preparing` state. Any boxes marked for shipment are moved back into stock. The client must be member of either source or target base of the shipment. "
  cancelShipment(id: ID!): Shipment
  " Change state of specified shipment to `Sent`, and state of all contained `MarkedForShipment` boxes to `InTransit`. Only valid for shipments in `Preparing` state. The client must be member of the shipment source base. "
  sendShipment(id: ID!): Shipment
  " Change state of specified shipment to `Receiving`, and state of all contained `InTransit` boxes to `Receiving`. Only valid for shipments in `Sent` state. The client must be member of the shipment target base. "
  startReceivingShipment(id: ID!): Shipment
  " Change state of specified shipment to `Lost`, and state of all contained `InTransit` boxes to `NotDelivered`. Only valid for shipments in `Sent` state. The client must be member of either source or target base of the shipment. "
  markShipmentAsLost(id: ID!): Shipment
  " Change state of boxes that were accidentally marked as `NotDelivered` back to `InStock`. "
  moveNotDeliveredBoxesInStock(boxIds: [String!]!): Shipment

  " Create a new custom product in a base, specifying properties like name, gender, size range, and price. Return errors in case of invalid input. The client must be member of the specified base. "
  createCustomProduct(creationInput: CustomProductCreationInput): CreateCustomProductResult
  " Edit properties of the custom product with specified ID. Return errors in case of invalid input. The client must be member of the base that the product is registered in. "
  editCustomProduct(editInput: CustomProductEditInput): EditCustomProductResult
  " Soft-delete the custom product with specified ID. Return errors if the product is still assigned to any boxes. The client must be member of the base that the product is registered in. "
  deleteProduct(id: ID!): DeleteProductResult
  " Enable a standard product for a base, specifying properties like size range, and price. This creates a so-called standard product instantiation that can be treated like any [`Product`]({{Types.Product}}). Return errors in case of invalid input (especially if the standard product has already been enabled for the base). The client must be member of the specified base. "
  enableStandardProduct(enableInput: StandardProductEnableInput): EnableStandardProductResult
  " Edit properties of the standard product instantiation with specified ID. Return errors in case of invalid input. The client must be member of the base that the product is registered in. "
  editStandardProductInstantiation(editInput: StandardProductInstantiationEditInput): EditStandardProductInstantiationResult
  " Disable the standard product instantiation with specified ID. Return errors if the product is still assigned to any boxes. The client must be member of the base that the product is registered in. "
  disableStandardProduct(instantiationId: ID!): DisableStandardProductResult


  # Undocumented mutations of the mobile-distribution feature
  createDistributionSpot(creationInput: DistributionSpotCreationInput): DistributionSpot
  createDistributionEvent(creationInput: DistributionEventCreationInput): DistributionEvent

  addPackingListEntryToDistributionEvent(creationInput: PackingListEntryInput!): PackingListEntry
  removePackingListEntryFromDistributionEvent(packingListEntryId: ID!): DistributionEvent
  removeAllPackingListEntriesFromDistributionEventForProduct(
    distributionEventId: ID!
    productId: ID!
  ): Boolean
  updatePackingListEntry(packingListEntryId: ID!, numberOfItems: Int!): PackingListEntry
  updateSelectedProductsForDistributionEventPackingList(
    distributionEventId: ID!
    productIdsToAdd: [ID!]!
    productIdsToRemove: [ID!]!
  ): DistributionEvent

  changeDistributionEventState(
    distributionEventId: ID!
    newState: DistributionEventState!
  ): DistributionEvent

  assignBoxToDistributionEvent(boxLabelIdentifier: ID!, distributionEventId: ID!): Box
  unassignBoxFromDistributionEvent(boxLabelIdentifier: ID!, distributionEventId: ID!): Box
  moveItemsFromBoxToDistributionEvent(
    boxLabelIdentifier: ID!
    distributionEventId: ID!
    numberOfItems: Int!
  ): UnboxedItemsCollection
  removeItemsFromUnboxedItemsCollection(
    id: ID!
    numberOfItems: Int!
  ): UnboxedItemsCollection

  startDistributionEventsTrackingGroup(
    distributionEventIds: [ID!]!,
    baseId: ID!,
    # returnedToLocationId: ID
  ): DistributionEventsTrackingGroup

  setReturnedNumberOfItemsForDistributionEventsTrackingGroup(
    distributionEventsTrackingGroupId: ID!
    productId: ID!
    sizeId: ID!
    numberOfItems: Int!
  ): DistributionEventsTrackingEntry

  moveItemsFromReturnTrackingGroupToBox(
    distributionEventsTrackingGroupId: ID!
    productId: ID!
    sizeId: ID!
    numberOfItems: Int!
    targetBoxLabelIdentifier: ID!
  ): DistributionEventsTrackingEntry

  completeDistributionEventsTrackingGroup(
    id: ID!
  ): DistributionEventsTrackingGroup
}<|MERGE_RESOLUTION|>--- conflicted
+++ resolved
@@ -7,11 +7,7 @@
   createBox(creationInput: BoxCreationInput): Box
   " Update one or more properties of a box with specified label identifier. "
   updateBox(updateInput: BoxUpdateInput): Box
-<<<<<<< HEAD
-  " Any boxes that are non-existing, already deleted, and/or in a base that the user must not access are returned in the `BoxesResult.invalidBoxLabelIdentifiers` list. "
-=======
-  " Any boxes that are non-existing, already deleted, in a non-warehouse [`BoxState`]({{Types.BoxState}}) (MarkedForShipment, InTransit, Receiving, NotDelivered) and/or in a base that the user must not access are returned in the `BoxResult.invalidBoxLabelIdentifiers` list. "
->>>>>>> 5caa2d9a
+  " Any boxes that are non-existing, already deleted, in a non-warehouse [`BoxState`]({{Types.BoxState}}) (MarkedForShipment, InTransit, Receiving, NotDelivered) and/or in a base that the user must not access are returned in the `BoxesResult.invalidBoxLabelIdentifiers` list. "
   deleteBoxes(labelIdentifiers: [String!]!): DeleteBoxesResult
   " Any boxes that are non-existing, already inside the requested location, inside a different base other than the one of the requested location, and/or in a base that the user must not access are returned in the `BoxesResult.invalidBoxLabelIdentifiers` list. "
   moveBoxesToLocation(updateInput: BoxMoveInput): MoveBoxesResult
