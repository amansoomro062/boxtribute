--- conflicted
+++ resolved
@@ -20,10 +20,7 @@
 from ..authz import (
     agreement_organisation_filter_condition,
     authorize,
-<<<<<<< HEAD
-=======
     authorize_for_organisation_bases,
->>>>>>> c1028a30
     authorized_bases_filter,
 )
 from ..box_transfer.agreement import (
@@ -171,10 +168,6 @@
 
 @query.field("tags")
 def resolve_tags(*_):
-<<<<<<< HEAD
-    authorize(permission="tag:read")
-=======
->>>>>>> c1028a30
     return Tag.select().where(Tag.deleted.is_null() & authorized_bases_filter(Tag))
 
 
@@ -209,10 +202,6 @@
 @user.field("bases")
 @query.field("bases")
 def resolve_bases(*_):
-<<<<<<< HEAD
-    authorize(permission="base:read")
-=======
->>>>>>> c1028a30
     return Base.select().where(authorized_bases_filter())
 
 
