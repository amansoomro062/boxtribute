--- conflicted
+++ resolved
@@ -307,18 +307,9 @@
 @query.field("locations")
 def resolve_locations(*_):
     authorize(permission="location:read")
-<<<<<<< HEAD
-    return Location.select().where(base_filter_condition(Location))
-=======
-    return (
-        Location.select()
-        .join(Base)
-        .where(
-            Location.type
-            == LocationType.Location & base_filter_condition("location:read")
-        )
-    )
->>>>>>> 365a654f
+    return Location.select().where(
+        Location.type == LocationType.Location & base_filter_condition(Location)
+    )
 
 
 @query.field("products")
@@ -711,9 +702,8 @@
     authorize(permission="location:read")
     return (
         Location.select()
-        .join(Base)
         .where(Location.type == LocationType.DistributionSpot)
-        .where(base_filter_condition("location:read"))
+        .where(base_filter_condition(Location))
     )
 
 
