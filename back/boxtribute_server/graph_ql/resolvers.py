--- conflicted
+++ resolved
@@ -482,15 +482,11 @@
 @convert_kwargs_to_snake_case
 def resolve_update_packing_list_entry(*_, packing_list_entry_id, number_of_items):
     authorize(permission="packing_list_entry:write")
-<<<<<<< HEAD
-    return update_packing_list_entry(g.user.id, packing_list_entry_id, number_of_items)
-=======
     return update_packing_list_entry(
         user_id=g.user.id,
         packing_list_entry_id=packing_list_entry_id,
         number_of_items=number_of_items,
     )
->>>>>>> 96794894
 
 
 @mutation.field("removeAllPackingListEntriesFromDistributionEventForProduct")
@@ -500,13 +496,9 @@
 ):
     authorize(permission="packing_list_entry:write")
     return remove_all_packing_list_entries_from_distribution_event_for_product(
-<<<<<<< HEAD
-        g.user.id, distribution_event_id, product_id
-=======
         user_id=g.user.id,
         distribution_event_id=distribution_event_id,
         product_id=product_id,
->>>>>>> 96794894
     )
 
 
