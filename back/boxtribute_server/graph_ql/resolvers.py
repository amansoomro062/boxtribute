"""GraphQL resolver functionality"""
import os
from datetime import date

from ariadne import (
    InterfaceType,
    MutationType,
    ObjectType,
    QueryType,
    UnionType,
    convert_kwargs_to_snake_case,
)
from boxtribute_server.exceptions import MobileDistroFeatureFlagNotAssignedToUser
from flask import g
from peewee import fn

from ..authz import (
    agreement_organisation_filter_condition,
    authorize,
    base_filter_condition,
)
from ..box_transfer.agreement import (
    accept_transfer_agreement,
    cancel_transfer_agreement,
    create_transfer_agreement,
    reject_transfer_agreement,
    retrieve_transfer_agreement_bases,
)
from ..box_transfer.shipment import (
    cancel_shipment,
    create_shipment,
    send_shipment,
    update_shipment,
)
from ..enums import (
    DistributionEventState,
    HumanGender,
    LocationType,
    TaggableObjectType,
    TransferAgreementType,
)
from ..mobile_distribution.crud import (
    add_packing_list_entry_to_distribution_event,
    assign_box_to_distribution_event,
    change_distribution_event_state,
    create_distribution_event,
    create_distribution_spot,
    delete_packing_list_entry,
    move_items_from_box_to_distribution_event,
    remove_all_packing_list_entries_from_distribution_event_for_product,
    set_products_for_packing_list,
    unassign_box_from_distribution_event,
    update_packing_list_entry,
)
from ..models.crud import (
    create_beneficiary,
    create_box,
    create_qr_code,
    create_tag,
    delete_tag,
    update_beneficiary,
    update_box,
    update_tag,
)
from ..models.definitions.base import Base
from ..models.definitions.beneficiary import Beneficiary
from ..models.definitions.box import Box
from ..models.definitions.distribution_event import DistributionEvent
from ..models.definitions.location import Location
from ..models.definitions.organisation import Organisation
from ..models.definitions.packing_list_entry import PackingListEntry
from ..models.definitions.product import Product
from ..models.definitions.product_category import ProductCategory
from ..models.definitions.qr_code import QrCode
from ..models.definitions.shipment import Shipment
from ..models.definitions.shipment_detail import ShipmentDetail
from ..models.definitions.tag import Tag
from ..models.definitions.tags_relation import TagsRelation
from ..models.definitions.transaction import Transaction
from ..models.definitions.transfer_agreement import TransferAgreement
from ..models.definitions.unboxed_items_collection import UnboxedItemsCollection
from ..models.definitions.user import User
from ..models.definitions.x_beneficiary_language import XBeneficiaryLanguage
from ..models.metrics import (
    compute_moved_stock_overview,
    compute_number_of_beneficiaries_served,
    compute_number_of_families_served,
    compute_number_of_sales,
    compute_stock_overview,
)
from .filtering import derive_beneficiary_filter, derive_box_filter
from .pagination import load_into_page

query = QueryType()
mutation = MutationType()
object_types = []
union_types = []
interface_types = []


def _register_object_type(name):
    object_type = ObjectType(name)
    object_types.append(object_type)
    return object_type


base = _register_object_type("Base")
beneficiary = _register_object_type("Beneficiary")
box = _register_object_type("Box")
distribution_event = _register_object_type("DistributionEvent")
distribution_spot = _register_object_type("DistributionSpot")
location = _register_object_type("Location")
metrics = _register_object_type("Metrics")
organisation = _register_object_type("Organisation")
packing_list_entry = _register_object_type("PackingListEntry")
product = _register_object_type("Product")
product_category = _register_object_type("ProductCategory")
qr_code = _register_object_type("QrCode")
shipment = _register_object_type("Shipment")
shipment_detail = _register_object_type("ShipmentDetail")
size = _register_object_type("Size")
size_range = _register_object_type("SizeRange")
tag = _register_object_type("Tag")
transfer_agreement = _register_object_type("TransferAgreement")
unboxed_items_collection = _register_object_type("UnboxedItemsCollection")
user = _register_object_type("User")


def mobile_distro_feature_flag_check(user_id):
    deployment_environment = os.getenv("ENVIRONMENT")
    if deployment_environment in ["development", "staging", "test"]:
        return

    allowed_user_ids_str = os.getenv("MOBILE_DISTRO_ALLOWED_USER_IDS")
    if allowed_user_ids_str is not None:
        allowed_user_ids_as_numbers = list(
            map(
                int,
                allowed_user_ids_str.split(","),
            )
        )
        if user_id in allowed_user_ids_as_numbers:
            return

    if g.user.is_god:
        return

    raise MobileDistroFeatureFlagNotAssignedToUser(user_id)


@query.field("tag")
def resolve_tag(*_, id):
    tag = Tag.get_by_id(id)
    authorize(permission="tag:read", base_id=tag.base_id)
    return tag


@query.field("tags")
def resolve_tags(*_):
    authorize(permission="tag:read")
    return Tag.select().where(Tag.deleted.is_null() & base_filter_condition(Tag))


@query.field("packingListEntry")
def resolve_packing_list_entry(*_, id):
    mobile_distro_feature_flag_check(user_id=g.user.id)
    authorize(permission="packing_list_entry:read")
    return PackingListEntry.get_by_id(id)


@packing_list_entry.field("matchingPackedItemsCollections")
def resolve_packing_list_entry_matching_packed_items_collections(obj, *_):
    mobile_distro_feature_flag_check(user_id=g.user.id)
    distribution_event_id = obj.distribution_event
    boxes = Box.select().where(
        Box.distribution_event == distribution_event_id,
        Box.product == obj.product,
        Box.size == obj.size,
    )
    unboxed_items_colletions = UnboxedItemsCollection.select().where(
        UnboxedItemsCollection.distribution_event == distribution_event_id,
        UnboxedItemsCollection.product == obj.product,
        UnboxedItemsCollection.size == obj.size,
    )
    return list(boxes) + list(unboxed_items_colletions)


@user.field("bases")
@query.field("bases")
def resolve_bases(*_):
    authorize(permission="base:read")
    return Base.select().where(base_filter_condition())


@query.field("base")
def resolve_base(*_, id):
    authorize(permission="base:read", base_id=int(id))
    return Base.get_by_id(id)


@query.field("beneficiary")
def resolve_beneficiary(*_, id):
    beneficiary = Beneficiary.get_by_id(id)
    authorize(permission="beneficiary:read", base_id=beneficiary.base_id)
    return beneficiary


@base.field("distributionEvents")
def resolve_distributions_events(base_obj, _):
    mobile_distro_feature_flag_check(user_id=g.user.id)
    authorize(
        permission="distro_event:read",
    )
    distribution_events = (
        DistributionEvent.select()
        .join(Location, on=(DistributionEvent.distribution_spot == Location.id))
        .join(Base, on=(Location.base == Base.id))
        # TODO: Discuss/inform: the logical concatination via '&'
        # apparently does not work.
        # I was able to see events for a different base than the one queried
        # when I used the '&' syntax.
        .where(
            (Base.id == base_obj.id) & (Location.type == LocationType.DistributionSpot)
        )
    )
    return distribution_events


@query.field("users")
def resolve_users(*_):
    authorize(permission="user:read")
    # Disable for non-god users until integration of Auth0 implemented
    return User.select() if g.user.is_god else []


@query.field("user")
def resolve_user(*_, id):
    authorize(permission="user:read")
    authorize(user_id=int(id))
    return User.get_by_id(id)


@query.field("qrExists")
@convert_kwargs_to_snake_case
def resolve_qr_exists(*_, qr_code):
    authorize(permission="qr:read")
    try:
        QrCode.get_id_from_code(qr_code)
    except QrCode.DoesNotExist:
        return False
    return True


@query.field("qrCode")
@box.field("qrCode")
@convert_kwargs_to_snake_case
def resolve_qr_code(obj, _, qr_code=None):
    authorize(permission="qr:read")
    return obj.qr_code if qr_code is None else QrCode.get(QrCode.code == qr_code)


@box.field("tags")
def resolve_box_tags(box_obj, info):
    authorize(permission="tag:read")
    return info.context["tags_for_box_loader"].load(box_obj.id)


@query.field("product")
def resolve_product(*_, id):
    product = Product.get_by_id(id)
    authorize(permission="product:read", base_id=product.base_id)
    return product


@box.field("product")
@unboxed_items_collection.field("product")
def resolve_box_product(obj, info):
    product = info.context["product_loader"].load(obj.product_id)
    # Base-specific authz can be omitted here since it was enforced in the box
    # parent-resolver. It's not possible that the box's product is assigned to a
    # different base than the box is in
    authorize(permission="product:read")
    return product


@box.field("size")
def resolve_size(box_obj, info):
    return info.context["size_loader"].load(box_obj.size_id)


@query.field("box")
@convert_kwargs_to_snake_case
def resolve_box(*_, label_identifier):
    box = (
        Box.select(Box, Location)
        .join(Location)
        .where(Box.label_identifier == label_identifier)
        .get()
    )
    authorize(permission="stock:read", base_id=box.location.base_id)
    return box


@query.field("location")
def resolve_location(obj, _, id):
    location = Location.get_by_id(id)
    if location.type == LocationType.Location:
        authorize(permission="location:read", base_id=location.base_id)
        return location


@box.field("place")
def resolve_box_place(obj, _):
    authorize(permission="location:read", base_id=obj.location.base_id)
    return obj.location


@query.field("organisation")
def resolve_organisation(*_, id):
    return Organisation.get_by_id(id)


@query.field("productCategory")
def resolve_product_category(*_, id):
    authorize(permission="category:read")
    return ProductCategory.get_by_id(id)


@query.field("transferAgreement")
def resolve_transfer_agreement(*_, id):
    authorize(permission="transfer_agreement:read")
    return TransferAgreement.get_by_id(id)


@query.field("shipment")
def resolve_shipment(*_, id):
    authorize(permission="shipment:read")
    return Shipment.get_by_id(id)


@query.field("productCategories")
def resolve_product_categories(*_):
    authorize(permission="category:read")
    return ProductCategory.select()


@query.field("organisations")
def resolve_organisations(*_):
    return Organisation.select()


@query.field("locations")
def resolve_locations(*_):
    authorize(permission="location:read")
    return Location.select().where(
        Location.type == LocationType.Location & base_filter_condition(Location)
    )


@base.field("products")
@convert_kwargs_to_snake_case
def resolve_products_for_base(obj, *_):
    authorize(permission="product:read")
    return Product.select().join(Base).where(Base.id == obj.id)


@query.field("products")
@convert_kwargs_to_snake_case
def resolve_products(*_, pagination_input=None):
    authorize(permission="product:read")
    return load_into_page(
        Product,
        base_filter_condition(Product),
        pagination_input=pagination_input,
    )


@query.field("beneficiaries")
@convert_kwargs_to_snake_case
def resolve_beneficiaries(*_, pagination_input=None, filter_input=None):
    authorize(permission="beneficiary:read")
    filter_condition = derive_beneficiary_filter(filter_input)
    return load_into_page(
        Beneficiary,
        base_filter_condition(Beneficiary) & filter_condition,
        pagination_input=pagination_input,
    )


@query.field("transferAgreements")
def resolve_transfer_agreements(*_, states=None):
    authorize(permission="transfer_agreement:read")
    # No state filter by default
    state_filter = TransferAgreement.state << states if states else True
    return TransferAgreement.select().where(
        agreement_organisation_filter_condition() & (state_filter)
    )


@query.field("shipments")
def resolve_shipments(*_):
    authorize(permission="shipment:read")
    return (
        Shipment.select()
        .join(TransferAgreement)
        .where(agreement_organisation_filter_condition())
    )


@query.field("metrics")
@convert_kwargs_to_snake_case
def resolve_metrics(*_, organisation_id=None):
    # Default to current user's organisation ID
    organisation_id = organisation_id or g.user.organisation_id
    # Non-god users are only permitted to fetch their organisation's metrics, the god
    # user however can access any organisation's metrics
    authorize(organisation_id=organisation_id)

    # Pass organisation ID to child resolvers
    return {"organisation_id": organisation_id}


@tag.field("taggedResources")
def resolve_tag_tagged_resources(tag_obj, _):
    # # TODO Add correct permissions herer
    # # authorize(permission="tag:read")
    beneficiary_relations = TagsRelation.select(TagsRelation.object_id).where(
        (TagsRelation.tag == tag_obj.id)
        & (TagsRelation.object_type == TaggableObjectType.Beneficiary)
    )
    box_relations = TagsRelation.select(TagsRelation.object_id).where(
        (TagsRelation.tag == tag_obj.id)
        & (TagsRelation.object_type == TaggableObjectType.Box)
    )
    return list(
        Beneficiary.select().where(
            Beneficiary.id << [r.object_id for r in beneficiary_relations]
        )
    ) + list(Box.select().where(Box.id << [r.object_id for r in box_relations]))


@beneficiary.field("tags")
def resolve_beneficiary_tags(beneficiary_obj, _):
    return (
        Tag.select()
        .join(TagsRelation)
        .where(
            (TagsRelation.object_id == beneficiary_obj.id)
            & (TagsRelation.object_type == TaggableObjectType.Beneficiary)
        )
    )


@beneficiary.field("tokens")
def resolve_beneficiary_tokens(beneficiary_obj, _):
    authorize(permission="transaction:read")
    # If the beneficiary has no transactions yet, the select query returns None
    return (
        Transaction.select(fn.sum(Transaction.tokens))
        .where(Transaction.beneficiary == beneficiary_obj.id)
        .scalar()
        or 0
    )


@beneficiary.field("transactions")
def resolve_beneficiary_transactions(beneficiary_obj, _):
    authorize(permission="transaction:read")
    return Transaction.select().where(Transaction.beneficiary == beneficiary_obj.id)


@beneficiary.field("registered")
def resolve_beneficiary_registered(beneficiary_obj, _):
    return not beneficiary_obj.not_registered


@beneficiary.field("languages")
def resolve_beneficiary_languages(beneficiary_obj, _):
    return [
        x.language.id
        for x in XBeneficiaryLanguage.select().where(
            XBeneficiaryLanguage.beneficiary == beneficiary_obj.id
        )
    ]


@beneficiary.field("gender")
def resolve_beneficiary_gender(beneficiary_obj, _):
    if beneficiary_obj.gender == "":
        return
    return HumanGender(beneficiary_obj.gender)


@beneficiary.field("age")
def resolve_beneficiary_age(beneficiary_obj, _):
    dob = beneficiary_obj.date_of_birth
    if dob is None:
        return
    today = date.today()
    # Subtract 1 if current day is before birthday in current year
    return today.year - dob.year - ((today.month, today.day) < (dob.month, dob.day))


@beneficiary.field("active")
def resolve_beneficiary_active(beneficiary_obj, _):
    return beneficiary_obj.deleted is None  # ZeroDateTimeField


@box.field("state")
def resolve_box_state(box_obj, _):
    # Instead of a BoxState instance return an integer for EnumType conversion
    return box_obj.state_id


@location.field("defaultBoxState")
def resolve_location_default_box_state(location_obj, _):
    # Instead of a BoxState instance return an integer for EnumType conversion
    return location_obj.box_state.id


@mutation.field("addPackingListEntryToDistributionEvent")
@convert_kwargs_to_snake_case
def resolve_add_packing_list_entry_to_distribution_event(*_, creation_input):
    mobile_distro_feature_flag_check(user_id=g.user.id)
    authorize(permission="packing_list_entry:write")
    return add_packing_list_entry_to_distribution_event(
        user_id=g.user.id, **creation_input
    )


@mutation.field("updatePackingListEntry")
@convert_kwargs_to_snake_case
def resolve_update_packing_list_entry(*_, packing_list_entry_id, number_of_items):
    mobile_distro_feature_flag_check(user_id=g.user.id)
    authorize(permission="packing_list_entry:write")
    return update_packing_list_entry(
        user_id=g.user.id,
        packing_list_entry_id=packing_list_entry_id,
        number_of_items=number_of_items,
    )


@mutation.field("removeAllPackingListEntriesFromDistributionEventForProduct")
@convert_kwargs_to_snake_case
def resolve_remove_all_packing_list_entries_from_distribution_event_for_product(
    *_, distribution_event_id, product_id
):
    mobile_distro_feature_flag_check(user_id=g.user.id)
    authorize(permission="packing_list_entry:write")
    return remove_all_packing_list_entries_from_distribution_event_for_product(
        user_id=g.user.id,
        distribution_event_id=distribution_event_id,
        product_id=product_id,
    )


@mutation.field("updateSelectedProductsForDistributionEventPackingList")
@convert_kwargs_to_snake_case
def resolve_set_products_for_packing_list(
    *_, distribution_event_id, product_ids_to_add, product_ids_to_remove
):
    mobile_distro_feature_flag_check(user_id=g.user.id)
    authorize(permission="packing_list_entry:write")
    return set_products_for_packing_list(
        user_id=g.user.id,
        distribution_event_id=distribution_event_id,
        product_ids_to_add=product_ids_to_add,
        product_ids_to_remove=product_ids_to_remove,
    )


@mutation.field("createQrCode")
@convert_kwargs_to_snake_case
def resolve_create_qr_code(*_, box_label_identifier=None):
    authorize(permission="qr:create")
    authorize(permission="stock:write")
    return create_qr_code(box_label_identifier=box_label_identifier)


@mutation.field("changeDistributionEventState")
@convert_kwargs_to_snake_case
def resolve_change_distribution_event_state(*_, distribution_event_id, new_state):
    mobile_distro_feature_flag_check(user_id=g.user.id)
    authorize(permission="distro_event:write")
    return change_distribution_event_state(distribution_event_id, new_state)


@mutation.field("createDistributionEvent")
@convert_kwargs_to_snake_case
def resolve_create_distribution_event(*_, creation_input):
    mobile_distro_feature_flag_check(user_id=g.user.id)
    authorize(permission="distro_event:write")
    return create_distribution_event(user_id=g.user.id, **creation_input)


@mutation.field("createDistributionSpot")
@convert_kwargs_to_snake_case
def resolve_create_distribution_spot(*_, creation_input):
    mobile_distro_feature_flag_check(user_id=g.user.id)
    authorize(permission="location:write")
    return create_distribution_spot(user_id=g.user.id, **creation_input)


@mutation.field("assignBoxToDistributionEvent")
@convert_kwargs_to_snake_case
def resolve_assign_box_to_distribution_event(
    mutation_obj, _, box_label_identifier, distribution_event_id
):
    mobile_distro_feature_flag_check(user_id=g.user.id)
    authorize(permission="stock:write")
    return assign_box_to_distribution_event(box_label_identifier, distribution_event_id)


@mutation.field("unassignBoxFromDistributionEvent")
@convert_kwargs_to_snake_case
def resolve_unassign_box_from_distribution_event(
    mutation_obj, _, box_label_identifier, distribution_event_id
):
    authorize(permission="stock:write")
    return unassign_box_from_distribution_event(
        box_label_identifier, distribution_event_id
    )


@mutation.field("moveItemsFromBoxToDistributionEvent")
@convert_kwargs_to_snake_case
def resolve_move_items_from_box_to_distribution_event(
    mutation_obj, _, box_label_identifier, distribution_event_id, number_of_items
):
    mobile_distro_feature_flag_check(user_id=g.user.id)
    authorize(permission="unboxed_items_collection:write")
    return move_items_from_box_to_distribution_event(
        user_id=g.user.id,
        box_label_identifier=box_label_identifier,
        distribution_event_id=distribution_event_id,
        number_of_items=number_of_items,
    )


@mutation.field("removePackingListEntryFromDistributionEvent")
@convert_kwargs_to_snake_case
def resolve_remove_packing_list_entry_from_distribution_event(
    *_, packing_list_entry_id
):
    mobile_distro_feature_flag_check(user_id=g.user.id)
    packing_list_entry = PackingListEntry.get(packing_list_entry_id)
    distribution_event = (
        DistributionEvent.select()
        .join(Location)
        .where(DistributionEvent.id == packing_list_entry.distribution_event)
        .get()
    )
    authorize(
        permission="distro_event:write",
        base_id=distribution_event.distribution_spot.base.id,
    )
    delete_packing_list_entry(packing_list_entry_id)
    return distribution_event


@mutation.field("createBox")
@convert_kwargs_to_snake_case
def resolve_create_box(*_, creation_input):
    authorize(permission="stock:write")
    requested_location = Location.get_by_id(creation_input["location_id"])
    authorize(permission="location:read", base_id=requested_location.base_id)
    requested_product = Product.get_by_id(creation_input["product_id"])
    authorize(permission="product:read", base_id=requested_product.base_id)
    return create_box(user_id=g.user.id, **creation_input)


@mutation.field("updateBox")
@convert_kwargs_to_snake_case
def resolve_update_box(*_, update_input):
    box = (
        Box.select(Box, Location)
        .join(Location)
        .where(Box.label_identifier == update_input["label_identifier"])
        .get()
    )
    authorize(permission="stock:write", base_id=box.location.base_id)

    location_id = update_input.get("location_id")
    if location_id is not None:
        requested_location = Location.get_by_id(location_id)
        authorize(permission="location:read", base_id=requested_location.base_id)

    product_id = update_input.get("product_id")
    if product_id is not None:
        requested_product = Product.get_by_id(product_id)
        authorize(permission="product:read", base_id=requested_product.base_id)

    return update_box(user_id=g.user.id, **update_input)


@mutation.field("createTag")
@convert_kwargs_to_snake_case
def resolve_create_tag(*_, creation_input):
    authorize(permission="tag:write", base_id=creation_input["base_id"])
    return create_tag(user_id=g.user.id, **creation_input)


@mutation.field("updateTag")
@convert_kwargs_to_snake_case
def resolve_update_tag(*_, update_input):
    base_id = Tag.get_by_id(update_input["id"]).base_id
    authorize(permission="tag:write", base_id=base_id)
    return update_tag(user_id=g.user.id, **update_input)


@mutation.field("deleteTag")
def resolve_delete_tag(*_, id):
    base_id = Tag.get_by_id(id).base_id
    authorize(permission="tag:write", base_id=base_id)
    return delete_tag(user_id=g.user.id, id=id)


@mutation.field("createBeneficiary")
@convert_kwargs_to_snake_case
def resolve_create_beneficiary(*_, creation_input):
    authorize(permission="beneficiary:create", base_id=creation_input["base_id"])
    return create_beneficiary(**creation_input, user=g.user)


@mutation.field("updateBeneficiary")
@convert_kwargs_to_snake_case
def resolve_update_beneficiary(*_, update_input):
    # Use target base ID if specified, otherwise skip enforcing base-specific authz
    authorize(permission="beneficiary:edit", base_id=update_input.get("base_id"))
    return update_beneficiary(**update_input, user=g.user)


@mutation.field("createTransferAgreement")
@convert_kwargs_to_snake_case
def resolve_create_transfer_agreement(*_, creation_input):
    authorize(permission="transfer_agreement:create")
    return create_transfer_agreement(**creation_input, user=g.user)


@mutation.field("acceptTransferAgreement")
def resolve_accept_transfer_agreement(*_, id):
    authorize(permission="transfer_agreement:edit")
    agreement = TransferAgreement.get_by_id(id)
    authorize(organisation_id=agreement.target_organisation_id)
    return accept_transfer_agreement(id=id, user=g.user)


@mutation.field("rejectTransferAgreement")
def resolve_reject_transfer_agreement(*_, id):
    authorize(permission="transfer_agreement:edit")
    agreement = TransferAgreement.get_by_id(id)
    authorize(organisation_id=agreement.target_organisation_id)
    return reject_transfer_agreement(id=id, user=g.user)


@mutation.field("cancelTransferAgreement")
def resolve_cancel_transfer_agreement(*_, id):
    authorize(permission="transfer_agreement:edit")
    agreement = TransferAgreement.get_by_id(id)
    authorize(
        organisation_ids=[
            agreement.source_organisation_id,
            agreement.target_organisation_id,
        ]
    )
    return cancel_transfer_agreement(id=id, user_id=g.user.id)


@mutation.field("createShipment")
@convert_kwargs_to_snake_case
def resolve_create_shipment(*_, creation_input):
    authorize(permission="shipment:create")
    agreement = TransferAgreement.get_by_id(creation_input["transfer_agreement_id"])
    organisation_ids = [agreement.source_organisation_id]
    if agreement.type == TransferAgreementType.Bidirectional:
        organisation_ids.append(agreement.target_organisation_id)
    authorize(organisation_ids=organisation_ids)
    return create_shipment(**creation_input, user=g.user)


@mutation.field("updateShipment")
@convert_kwargs_to_snake_case
def resolve_update_shipment(*_, update_input):
    authorize(permission="shipment:edit")

    shipment = Shipment.get_by_id(update_input["id"])
    source_update_fields = [
        "prepared_box_label_identifiers",
        "removed_box_label_identifiers",
        "target_base_id",
    ]
    target_update_fields = [
        "received_shipment_detail_update_inputs",
        "lost_box_label_identifiers",
    ]
    organisation_id = None
    if any([update_input.get(f) is not None for f in source_update_fields]):
        # User must be member of organisation that created the shipment
        organisation_id = shipment.source_base.organisation_id
    elif any([update_input.get(f) is not None for f in target_update_fields]):
        # User must be member of organisation that is supposed to receive the shipment
        organisation_id = shipment.target_base.organisation_id

    if organisation_id is None:
        return shipment  # no update arguments provided
    authorize(organisation_id=organisation_id)

    return update_shipment(**update_input, user=g.user)


@mutation.field("cancelShipment")
def resolve_cancel_shipment(*_, id):
    authorize(permission="shipment:edit")
    shipment = Shipment.get_by_id(id)
    authorize(
        organisation_ids=[
            shipment.transfer_agreement.source_organisation_id,
            shipment.transfer_agreement.target_organisation_id,
        ]
    )
    return cancel_shipment(id=id, user=g.user)


@mutation.field("sendShipment")
def resolve_send_shipment(*_, id):
    authorize(permission="shipment:edit")
    shipment = Shipment.get_by_id(id)
    authorize(organisation_id=shipment.source_base.organisation_id)
    return send_shipment(id=id, user=g.user)


@base.field("locations")
def resolve_base_locations(base_obj, _):
    authorize(permission="location:read")
<<<<<<< HEAD
    return Location.select().where(
        (Location.base == base_obj.id) & (Location.type == LocationType.Location)
    )
=======
    # TODO: add filter criteria here as well so we only
    # return warehouses/classic locations
    return Location.select().where(Location.base == base_obj.id)
>>>>>>> 5163093a


@query.field("distributionSpots")
def resolve_distributions_spots(base_obj, _):
    mobile_distro_feature_flag_check(user_id=g.user.id)
    authorize(permission="location:read")
    return Location.select().where(
        (Location.type == LocationType.DistributionSpot)
        & (base_filter_condition(Location))
    )


@base.field("distributionSpots")
def resolve_base_distributions_spots(base_obj, _):
    mobile_distro_feature_flag_check(user_id=g.user.id)
    authorize(permission="location:read")
    base_filter_condition = Location.base == base_obj.id
    return (
        Location.select()
        .join(Base)
        .where(
            (Location.type == LocationType.DistributionSpot) & (base_filter_condition)
        )
    )


@query.field("distributionSpot")
def resolve_distributions_spot(*_, id):
    mobile_distro_feature_flag_check(user_id=g.user.id)
    distribution_spot = Location.get_by_id(id)
    if distribution_spot.type == LocationType.DistributionSpot:
        authorize(permission="location:read", base_id=distribution_spot.base_id)
        return distribution_spot
    else:
        None


@query.field("distributionEvent")
def resolve_distribution_event(obj, _, id):
    mobile_distro_feature_flag_check(user_id=g.user.id)
    distribution_event = (
        obj.distribution_event if id is None else DistributionEvent.get_by_id(id)
    )
    authorize(
        permission="distro_event:read",
        base_id=distribution_event.distribution_spot.base.id,
    )
    return distribution_event


@base.field("beneficiaries")
@convert_kwargs_to_snake_case
def resolve_base_beneficiaries(base_obj, _, pagination_input=None, filter_input=None):
    authorize(permission="beneficiary:read")
    base_filter_condition = Beneficiary.base == base_obj.id
    filter_condition = base_filter_condition & derive_beneficiary_filter(filter_input)
    return load_into_page(
        Beneficiary, filter_condition, pagination_input=pagination_input
    )


@distribution_event.field("boxes")
@convert_kwargs_to_snake_case
def resolve_distribution_event_boxes(distribution_event_obj, _):
    authorize(permission="stock:read")
    return Box.select().where(Box.distribution_event == distribution_event_obj.id)


@distribution_event.field("unboxedItemsCollections")
@convert_kwargs_to_snake_case
def resolve_distribution_event_unboxed_item_collections(distribution_event_obj, _):
    mobile_distro_feature_flag_check(user_id=g.user.id)
    authorize(permission="stock:read")
    return UnboxedItemsCollection.select(
        UnboxedItemsCollection, UnboxedItemsCollection.number_of_items.alias("items")
    ).where(UnboxedItemsCollection.distribution_event == distribution_event_obj.id)


@distribution_event.field("packingListEntries")
def resolve_packing_list_entries(obj, *_):
    mobile_distro_feature_flag_check(user_id=g.user.id)
    return PackingListEntry.select().where(
        PackingListEntry.distribution_event == obj.id
    )


@base.field("distributionEventsBeforeReturnedFromDistributionState")
def resolve_distribution_events_before_return_state(base_obj, *_):
    authorize(permission="distro_event:read")
    return (
        DistributionEvent.select()
        .join(Location, on=(DistributionEvent.distribution_spot == Location.id))
        .join(Base, on=(Location.base == Base.id))
        .where(
            (Location.type == LocationType.DistributionSpot)
            & (
                DistributionEvent.state
                != DistributionEventState.ReturnedFromDistribution
            )
            & (DistributionEvent.state != DistributionEventState.Completed)
            & (Base.id == base_obj.id)
        )
    )


@base.field("distributionEventsInReturnedFromDistributionState")
def resolve_distribution_events_in_return_state(base_obj, *_):
    authorize(permission="distro_event:read")
    return (
        DistributionEvent.select()
        .join(Location, on=(DistributionEvent.distribution_spot == Location.id))
        .join(Base, on=(Location.base == Base.id))
        .where(
            (Base.id == base_obj.id)
            & (Location.type == LocationType.DistributionSpot)
            & (DistributionEvent.state == DistributionEventState.Returned)
        )
    )


@distribution_spot.field("distributionEvents")
def resolve_distribution_spot_distribution_events(obj, *_):
    mobile_distro_feature_flag_check(user_id=g.user.id)
    authorize(permission="distro_event:read")
    return DistributionEvent.select().where(
        DistributionEvent.distribution_spot == obj.id
    )


@location.field("boxes")
@convert_kwargs_to_snake_case
def resolve_location_boxes(location_obj, _, pagination_input=None, filter_input=None):
    authorize(permission="stock:read")
    location_filter_condition = Box.location == location_obj.id
    filter_condition = location_filter_condition & derive_box_filter(filter_input)
    selection = Box.select()
    if filter_input is not None and any(
        [f in filter_input for f in ["product_gender", "product_category_id"]]
    ):
        selection = Box.select().join(Product)
    return load_into_page(
        Box, filter_condition, selection=selection, pagination_input=pagination_input
    )


@metrics.field("numberOfFamiliesServed")
def resolve_metrics_number_of_families_served(metrics_obj, _, after=None, before=None):
    return compute_number_of_families_served(
        organisation_id=metrics_obj["organisation_id"], after=after, before=before
    )


@metrics.field("numberOfBeneficiariesServed")
def resolve_metrics_number_of_beneficiaries_served(
    metrics_obj, _, after=None, before=None
):
    return compute_number_of_beneficiaries_served(
        organisation_id=metrics_obj["organisation_id"], after=after, before=before
    )


@metrics.field("numberOfSales")
def resolve_metrics_number_of_sales(metrics_obj, _, after=None, before=None):
    return compute_number_of_sales(
        organisation_id=metrics_obj["organisation_id"], after=after, before=before
    )


@metrics.field("stockOverview")
def resolve_metrics_stock_overview(metrics_obj, _):
    return compute_stock_overview(organisation_id=metrics_obj["organisation_id"])


@metrics.field("movedStockOverview")
def resolve_metrics_moved_stock_overview(metrics_obj, _, after=None, before=None):
    return compute_moved_stock_overview(
        organisation_id=metrics_obj["organisation_id"], after=after, before=before
    )


@organisation.field("bases")
def resolve_organisation_bases(organisation_obj, _):
    authorize(permission="base:read")
    return Base.select().where(Base.organisation_id == organisation_obj.id)


@beneficiary.field("base")
@distribution_spot.field("base")
@location.field("base")
@product.field("base")
def resolve_resource_base(obj, _):
    authorize(permission="base:read")
    return obj.base


@product.field("category")
def resolve_product_product_category(product_obj, info):
    return info.context["product_category_loader"].load(product_obj.category_id)


@product.field("sizeRange")
def resolve_product_size_range(product_obj, info):
    return info.context["size_range_loader"].load(product_obj.size_range_id)


@product.field("gender")
def resolve_product_gender(product_obj, _):
    # Instead of a ProductGender instance return an integer for EnumType conversion
    return product_obj.gender_id


@product_category.field("hasGender")
def resolve_product_category_has_gender(product_category_obj, _):
    # Only categories derived from 'Clothing' (ID 12) have gender information
    return product_category_obj.parent_id == 12


@product_category.field("products")
@convert_kwargs_to_snake_case
def resolve_product_category_products(product_category_obj, _, pagination_input=None):
    authorize(permission="product:read")
    category_filter_condition = Product.category == product_category_obj.id
    return load_into_page(
        Product, category_filter_condition, pagination_input=pagination_input
    )


@qr_code.field("box")
def resolve_qr_code_box(qr_code_obj, _):
    authorize(permission="stock:read")
    return Box.get(Box.qr_code == qr_code_obj.id)


@shipment.field("details")
def resolve_shipment_details(shipment_obj, _):
    return ShipmentDetail.select().where(
        (ShipmentDetail.shipment == shipment_obj.id)
        & (ShipmentDetail.deleted_on.is_null())
    )


@shipment.field("sourceBase")
def resolve_shipment_source_base(shipment_obj, _):
    authorize(permission="base:read")
    return shipment_obj.source_base


@shipment.field("targetBase")
def resolve_shipment_target_base(shipment_obj, _):
    authorize(permission="base:read")
    return shipment_obj.target_base


@shipment_detail.field("sourceProduct")
def resolve_shipment_detail_source_product(detail_obj, _):
    authorize(permission="product:read")
    return detail_obj.source_product


@shipment_detail.field("targetProduct")
def resolve_shipment_detail_target_product(detail_obj, _):
    authorize(permission="product:read")
    return detail_obj.target_product


@shipment_detail.field("sourceLocation")
def resolve_shipment_detail_source_location(detail_obj, _):
    authorize(permission="location:read")
    return detail_obj.source_location


@shipment_detail.field("targetLocation")
def resolve_shipment_detail_target_location(detail_obj, _):
    authorize(permission="location:read")
    return detail_obj.target_location


@size_range.field("sizes")
def resolve_size_range_sizes(size_range_obj, info):
    return info.context["sizes_for_size_range_loader"].load(size_range_obj.id)


@transfer_agreement.field("sourceBases")
def resolve_transfer_agreement_source_bases(transfer_agreement_obj, _):
    authorize(permission="base:read")
    return retrieve_transfer_agreement_bases(
        transfer_agreement=transfer_agreement_obj, kind="source"
    )


@transfer_agreement.field("targetBases")
def resolve_transfer_agreement_target_bases(transfer_agreement_obj, _):
    authorize(permission="base:read")
    return retrieve_transfer_agreement_bases(
        transfer_agreement=transfer_agreement_obj, kind="target"
    )


@transfer_agreement.field("shipments")
def resolve_transfer_agreement_shipments(transfer_agreement_obj, _):
    authorize(permission="shipment:read")
    return Shipment.select().where(
        Shipment.transfer_agreement == transfer_agreement_obj.id
    )


@user.field("organisation")
def resolve_user_organisation(*_):
    return Organisation.get_by_id(g.user.organisation_id)


def resolve_taggable_resource_type(obj, *_):
    if isinstance(obj, Box):
        return "Box"
    return "Beneficiary"


def resolve_box_place_type(obj, *_):
    return obj.type.name


def resolve_items_collection_type(obj, *_):
    return obj.items_collection_type


union_types.append(UnionType("TaggableResource", resolve_taggable_resource_type))
interface_types.append(InterfaceType("BoxPlace", resolve_box_place_type))
interface_types.append(InterfaceType("ItemsCollection", resolve_items_collection_type))<|MERGE_RESOLUTION|>--- conflicted
+++ resolved
@@ -832,15 +832,11 @@
 @base.field("locations")
 def resolve_base_locations(base_obj, _):
     authorize(permission="location:read")
-<<<<<<< HEAD
+    # TODO: might need adaptions after clarifying the
+    # semantics of Place/Location/Warehouse/DistroSpot
     return Location.select().where(
         (Location.base == base_obj.id) & (Location.type == LocationType.Location)
     )
-=======
-    # TODO: add filter criteria here as well so we only
-    # return warehouses/classic locations
-    return Location.select().where(Location.base == base_obj.id)
->>>>>>> 5163093a
 
 
 @query.field("distributionSpots")
