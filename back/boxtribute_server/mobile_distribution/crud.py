--- conflicted
+++ resolved
@@ -1,15 +1,3 @@
-<<<<<<< HEAD
-from boxtribute_server.models.definitions.distribution_event import DistributionEvent
-from boxtribute_server.models.definitions.packing_list_entry import PackingListEntry
-from boxtribute_server.models.definitions.product import Product
-from boxtribute_server.models.definitions.size import Size
-from boxtribute_server.models.definitions.size_range import SizeRange
-from boxtribute_server.models.definitions.unboxed_items_collection import (
-    UnboxedItemsCollection,
-)
-
-=======
->>>>>>> dc826ddb
 from ..db import db
 from ..enums import DistributionEventState, LocationType, PackingListEntryState
 from ..exceptions import (
@@ -105,17 +93,10 @@
 
 
 def set_products_for_packing_list(
-<<<<<<< HEAD
-    user_id, distribution_event_id, product_ids_to_add, product_ids_to_remove
-):
-    """
-    Set the products for a packing list.
-=======
     *, user_id, distribution_event_id, product_ids_to_add, product_ids_to_remove
 ):
     """
     TODO: Add description and consider to extract sub logic into a separate functions.
->>>>>>> dc826ddb
     """
     with db.database.atomic():
         # Completed Events should not be mutable anymore
@@ -133,11 +114,7 @@
             )
 
         # Add new products
-<<<<<<< HEAD
-        #  select(Product.size).where(Product.id << product_ids_to_add)
-=======
         now = utcnow()
->>>>>>> dc826ddb
         for product_id in product_ids_to_add:
             sizes = (
                 Size.select(Size.id)
@@ -155,28 +132,11 @@
                     defaults={
                         "number_of_items": 0,
                         "created_by": user_id,
-<<<<<<< HEAD
-                        "created_on": utcnow(),
-=======
                         "created_on": now,
->>>>>>> dc826ddb
                         "state": PackingListEntryState.NotStarted,
                     },
                 )
 
-<<<<<<< HEAD
-            print("sizes", list(sizes))
-            # PackingListEntry.create(
-            #     distribution_event=distribution_event_id,
-            #     product=product_id,
-            #     number_of_items=0,
-            #     state=PackingListEntryState.NotStarted,
-            #     last_modified_on=utcnow(),
-            #     last_modified_by=user_id,
-            # )
-
-=======
->>>>>>> dc826ddb
         return True
 
 
@@ -192,14 +152,9 @@
             PackingListEntry.product == product_id,
         )
 
-<<<<<<< HEAD
-        for packing_list_entry in packing_list_entries:
-            packing_list_entry.delete_instance()
-=======
         PackingListEntry.delete().where(packing_list_entries).execute()
         # for packing_list_entry in packing_list_entries:
         #     packing_list_entry.delete_instance()
->>>>>>> dc826ddb
 
         return True
 
@@ -212,17 +167,7 @@
     """
     now = utcnow()
 
-<<<<<<< HEAD
-    # Completed Events should not be mutable anymore
     packing_list_entry = PackingListEntry.get_by_id(packing_list_entry_id)
-    # if packing_list_entry.state == PackingListEntryState.Completed:
-    #     raise ModifyCompletedDistributionEvent(
-    #         desired_operation="update_packing_list_entry",
-    #         distribution_event_id=packing_list_entry.distribution_event,
-    #     )
-=======
-    packing_list_entry = PackingListEntry.get_by_id(packing_list_entry_id)
->>>>>>> dc826ddb
 
     packing_list_entry.number_of_items = number_of_items
     packing_list_entry.last_modified_on = now
