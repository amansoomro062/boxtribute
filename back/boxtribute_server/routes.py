"""Construction of routes for web app and API"""
import os

from ariadne.explorer import ExplorerPlayground
from flask import Blueprint, jsonify, request
from flask_cors import cross_origin

from .auth import request_jwt, requires_auth
from .authz import check_beta_feature_access
from .exceptions import AuthenticationFailed
from .graph_ql.execution import execute_async
from .graph_ql.schema import full_api_schema, public_api_schema, query_api_schema
from .logging import API_CONTEXT, WEBAPP_CONTEXT, log_request_to_gcloud
from .utils import in_ci_environment, in_development_environment

# Blueprint for query-only API. Deployed on the 'api*' subdomains
api_bp = Blueprint("api_bp", __name__)

# Blueprint for app GraphQL server. Deployed on v2-* subdomains
app_bp = Blueprint("app_bp", __name__)

# Allowed headers for CORS
CORS_HEADERS = ["Content-Type", "Authorization", "x-clacks-overhead"]


@api_bp.errorhandler(AuthenticationFailed)
@app_bp.errorhandler(AuthenticationFailed)
def handle_auth_error(ex):
    response = jsonify(ex.error)
    response.status_code = ex.status_code
    return response


@app_bp.route("/public", methods=["GET"])
def public():
    response = (
        "Hello from a public endpoint! You don't need to be authenticated to see this."
    )
    return jsonify(message=response)


PLAYGROUND_HTML = ExplorerPlayground(title="boxtribute API").html(None)


@api_bp.route("/", methods=["GET"])
def query_api_playground():
    return PLAYGROUND_HTML, 200


@api_bp.route("/", methods=["POST"])
@requires_auth
def query_api_server():
    log_request_to_gcloud(context=API_CONTEXT)
    return execute_async(schema=query_api_schema, introspection=True)


@api_bp.route("/public", methods=["POST"])
@cross_origin(
    # Allow dev localhost ports, and boxtribute subdomains as origins
    origins=[
        "http://localhost:5005",
        "http://localhost:3000",
<<<<<<< HEAD
=======
        "http://localhost:5173",
>>>>>>> 060e8902
        "https://v2-staging.boxtribute.org",
        "https://v2-demo.boxtribute.org",
        "https://v2.boxtribute.org",
        "https://v2-staging-dot-dropapp-242214.ew.r.appspot.com",
        "https://v2-demo-dot-dropapp-242214.ew.r.appspot.com",
        "https://v2-production-dot-dropapp-242214.ew.r.appspot.com",
    ],
    methods=["POST"],
    allow_headers="*" if in_development_environment() else CORS_HEADERS,
)
def public_api_server():
    # Block access unless in CI, or in staging/development
    if (
        os.getenv("ENVIRONMENT") not in ["staging", "development"]
    ) and not in_ci_environment():
        return {"error": "No permission to access public API"}, 401

    log_request_to_gcloud(context=API_CONTEXT)
    return execute_async(schema=public_api_schema, introspection=True)


@api_bp.route("/token", methods=["POST"])
def api_token():
    success, result = request_jwt(
        **request.get_json(),  # must contain username and password
        client_id=os.environ["AUTH0_CLIENT_ID"],
        client_secret=os.environ["AUTH0_CLIENT_SECRET"],
        audience=os.environ["AUTH0_AUDIENCE"],
        domain=os.environ["AUTH0_DOMAIN"],
    )
    status_code = 200 if success else 400
    return jsonify(result), status_code


# Due to a bug in the flask-cors package, the function decorated with cross_origin must
# be listed before any other function that has the same route
# see https://github.com/corydolphin/flask-cors/issues/280
@app_bp.route("/graphql", methods=["POST"])
@cross_origin(
    # Allow dev localhost ports, and boxtribute subdomains as origins
    origins=[
        "http://localhost:5005",
        "http://localhost:3000",
        "https://v2-staging.boxtribute.org",
        "https://v2-demo.boxtribute.org",
        "https://v2.boxtribute.org",
        "https://v2-staging-dot-dropapp-242214.ew.r.appspot.com",
        "https://v2-demo-dot-dropapp-242214.ew.r.appspot.com",
        "https://v2-production-dot-dropapp-242214.ew.r.appspot.com",
    ],
    methods=["POST"],
    allow_headers="*" if in_development_environment() else CORS_HEADERS,
)
@requires_auth
def graphql_server():
    log_request_to_gcloud(context=WEBAPP_CONTEXT)

    if not check_beta_feature_access(request.get_json()["query"]):
        return {"error": "No permission to access beta feature"}, 401

    return execute_async(schema=full_api_schema)


@app_bp.route("/graphql", methods=["GET"])
def graphql_playgroud():
    # On GET request serve GraphQL Playground
    # You don't need to provide Playground if you don't want to
    # but keep on mind this will not prohibit clients from
    # exploring your API using desktop GraphQL Playground app.
    return PLAYGROUND_HTML, 200<|MERGE_RESOLUTION|>--- conflicted
+++ resolved
@@ -60,10 +60,7 @@
     origins=[
         "http://localhost:5005",
         "http://localhost:3000",
-<<<<<<< HEAD
-=======
         "http://localhost:5173",
->>>>>>> 060e8902
         "https://v2-staging.boxtribute.org",
         "https://v2-demo.boxtribute.org",
         "https://v2.boxtribute.org",
