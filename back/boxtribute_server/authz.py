"""Utilities for handling authorization"""
from flask import g

from .exceptions import Forbidden
from .models.definitions.base import Base
from .models.definitions.transfer_agreement import TransferAgreement

BASE_AGNOSTIC_RESOURCES = (
    "box_state",
    "category",
    "gender",
    "history",
    "language",
    "organisation",
    "packing_list_entry",  # temporary
    "qr",
    "size",
    "size_range",
    "tag_relation",
    "transaction",
    "unboxed_items_collection",  # temporary
    "user",
)


def authorize(*args, **kwargs):
    """Check whether the current user (default: `g.user`) is authorized to access the
    specified resource.
    The god user is authorized to access anything.
    This function is supposed to be used in resolver functions. It may raise a Forbidden
    exception which ariadne handles by extending the 'errors' field of the response.
    There are no HTTP 4xx status codes associated with the error since a GraphQL
    response is returned as 200 acc. to specification.
    """
    kwargs["ignore_missing_base_info"] = False
    return _authorize(*args, **kwargs)


def _authorize(
    current_user=None,
    *,
    user_id=None,
    organisation_id=None,
    organisation_ids=None,
    base_id=None,
    base_ids=None,
    permission=None,
    ignore_missing_base_info=False,
):
    """Function for internal use that acts like authorize() but allows for ignoring
    missing base information.
    """
    if current_user is None:
        current_user = g.user
    if current_user.is_god:
        return True

    authorized = False
    if permission is not None:
        resource = permission.split(":")[0]
        if (
            resource not in BASE_AGNOSTIC_RESOURCES
            and base_id is None
            and base_ids is None
            and not ignore_missing_base_info
        ):
            raise ValueError(f"Missing base_id for base-related resource '{resource}'.")

        try:
<<<<<<< HEAD
            # Look up base IDs for given permission
            base_ids = current_user.authorized_base_ids(permission)
=======
            # Look up base IDs for given permission. If the user does not have the
            # permission at all, the look-up will result in a KeyError.
            # It is not distinguished between base-related and base-agnostic permissions
            # when decoding the JWT (CurrentUser.from_jwt()), instead base IDs are
            # mapped to every permission.
            authzed_base_ids = current_user.authorized_base_ids(permission)
>>>>>>> c1028a30
        except KeyError:
            # Permission not granted for user
            authzed_base_ids = []

<<<<<<< HEAD
        if base_ids:
            # Permission field exists and access for at least one base granted
            authorized = True

        if authorized and base_id is not None:
=======
        if authzed_base_ids:
            # Permission field exists and access for at least one base granted.
>>>>>>> c1028a30
            # Enforce base-specific permission
            if base_id is not None:
                # User is authorized for specified base
                authorized = int(base_id) in authzed_base_ids
            elif base_ids is not None:
                # User is authorized for at least one of the specified bases
                authorized = any([int(b) in authzed_base_ids for b in base_ids])
            elif resource in BASE_AGNOSTIC_RESOURCES or ignore_missing_base_info:
                authorized = True

    elif organisation_id is not None:
        authorized = organisation_id == current_user.organisation_id
    elif organisation_ids is not None:
        authorized = current_user.organisation_id in organisation_ids
    elif user_id is not None:
        authorized = user_id == current_user.id
    else:
        raise ValueError("Missing argument.")

    if authorized:
        return authorized
    else:
        for value, resource in zip(
            [user_id, organisation_id, base_id, permission],
            ["user", "organisation", "base", "permission"],
        ):
            if value is not None:
                break
        raise Forbidden(resource, value, current_user.__dict__)


<<<<<<< HEAD
def authorized_bases_filter(model=Base):
=======
def authorized_bases_filter(model=Base, *, base_fk_field_name="base"):
>>>>>>> c1028a30
    """Derive base filter condition for given resource model depending the current
    user's base-specific permissions. The resource model must have a FK field referring
    to the Base model named 'base_fk_field_name'.
    The lower-case model name must match the permission resource name.
    See also `auth.requires_auth()`.
    """
    if g.user.is_god:
        return True

    permission = f"{model.__name__.lower()}:read"
    _authorize(permission=permission, ignore_missing_base_info=True)
    base_ids = g.user.authorized_base_ids(permission)
    pattern = Base.id if model is Base else getattr(model, base_fk_field_name)
    return pattern << base_ids


def agreement_organisation_filter_condition():
    """Derive filter condition for accessing transfer agreements depending on the user's
    organisation. The god user may access any agreement.
    """
    if g.user.is_god:
        return True
    _authorize(permission="transfer_agreement:read", ignore_missing_base_info=True)
    return (TransferAgreement.source_organisation == g.user.organisation_id) | (
        TransferAgreement.target_organisation == g.user.organisation_id
    )


def authorize_for_organisation_bases():
    """This is an exceptional use for ignoring missing base info. It must be possible to
    read organisations' bases information for anyone. The resolvers for base fields
    (e.g. beneficiaries, products) are guarded with base-specific permission
    enforcement.
    """
    _authorize(permission="base:read", ignore_missing_base_info=True)<|MERGE_RESOLUTION|>--- conflicted
+++ resolved
@@ -67,31 +67,18 @@
             raise ValueError(f"Missing base_id for base-related resource '{resource}'.")
 
         try:
-<<<<<<< HEAD
-            # Look up base IDs for given permission
-            base_ids = current_user.authorized_base_ids(permission)
-=======
             # Look up base IDs for given permission. If the user does not have the
             # permission at all, the look-up will result in a KeyError.
             # It is not distinguished between base-related and base-agnostic permissions
             # when decoding the JWT (CurrentUser.from_jwt()), instead base IDs are
             # mapped to every permission.
             authzed_base_ids = current_user.authorized_base_ids(permission)
->>>>>>> c1028a30
         except KeyError:
             # Permission not granted for user
             authzed_base_ids = []
 
-<<<<<<< HEAD
-        if base_ids:
-            # Permission field exists and access for at least one base granted
-            authorized = True
-
-        if authorized and base_id is not None:
-=======
         if authzed_base_ids:
             # Permission field exists and access for at least one base granted.
->>>>>>> c1028a30
             # Enforce base-specific permission
             if base_id is not None:
                 # User is authorized for specified base
@@ -123,11 +110,7 @@
         raise Forbidden(resource, value, current_user.__dict__)
 
 
-<<<<<<< HEAD
-def authorized_bases_filter(model=Base):
-=======
 def authorized_bases_filter(model=Base, *, base_fk_field_name="base"):
->>>>>>> c1028a30
     """Derive base filter condition for given resource model depending the current
     user's base-specific permissions. The resource model must have a FK field referring
     to the Base model named 'base_fk_field_name'.
