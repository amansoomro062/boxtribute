--- conflicted
+++ resolved
@@ -390,13 +390,8 @@
     h.to_int IN (2, 6) -- (Lost, Scrap)
 JOIN products p ON p.id = b.product_id AND p.camp_id = %s
 JOIN box_state bs on bs.id = h.to_int
-<<<<<<< HEAD
 LEFT OUTER JOIN units u ON u.id = b.display_unit_id
-LEFT OUTER JOIN tags_relations tr ON tr.object_id = b.box_id AND tr.object_type = "Stock" AND tr.deleted_on IS NULL
+LEFT OUTER JOIN tags_relations tr ON tr.object_id = b.id AND tr.object_type = "Stock" AND tr.deleted_on IS NULL
 GROUP BY moved_on, p.category_id, p.name, p.gender_id, b.size_id, bs.label, absolute_measure_value, dimension_id
-=======
-LEFT OUTER JOIN tags_relations tr ON tr.object_id = b.id AND tr.object_type = "Stock" AND tr.deleted_on IS NULL
-GROUP BY moved_on, p.category_id, p.name, p.gender_id, b.size_id, bs.label
->>>>>>> e58e0244
 ;
 """