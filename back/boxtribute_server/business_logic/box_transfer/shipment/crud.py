--- conflicted
+++ resolved
@@ -414,7 +414,6 @@
         shipment.completed_on = now
         shipment.save()
 
-<<<<<<< HEAD
         for detail in details:
             if detail.box.state_id == BoxState.NotDelivered:
                 # NotDelivered boxes must not be marked as received
@@ -427,8 +426,6 @@
                 details, [ShipmentDetail.received_on, ShipmentDetail.received_by]
             )
 
-=======
->>>>>>> 323f27d3
 
 def update_shipment_when_preparing(
     *,
