## Readme

## Table of Contents

1. [Contribution Guidelines](../CONTRIBUTING.md)
1. [Minimal development set-up](#development-set-up)
   1. [Install python](#install-python)
   2. [Set-up pre-commit](#set-up-pre-commit)
1. [Back-end development set-up](#be-development-set-up)
   1. [Linting and Formatting in VSCode](#linting-and-formatting-in-vscode)
   1. [Working with MySQL](#working-with-mysql)
   1. [Debugging](#debugging)
1. [Testing](#testing)
1. [GraphQL API](#graphql-api)
1. [Production environment](#production-environment)
1. [Performance evaluation](#performance-evaluation)
1. [Authentication and Authorization on the back-end](#authentication-and-authorization)
1. [Database Migrations](#database-migrations)

## Minimal development set-up

The following steps build on top of each other and have to be performed in correct order. Installing Python incl. a virtual environment and pre-commit is mandatory for all developers.

### Install python

Install [Python >=3.10](https://www.python.org/downloads/) on your computer. You will need it to run tests on the back-end and the formatters and linters on both back-end and front-end.

### Create a Python virtual environment

A [Python virtual environments](https://docs.python.org/3/library/venv.html) helps to isolate the project's Python environment (i.e. installed packages) from the global one. Internally this works by injecting a project-specific path into Python's import path look-up. Execute the following command in the repo root to create a `.venv` folder that will hold project-specific dependencies

    python3 -m venv .venv

You should notice a `(.venv)` element in your shell prompt which means that the virtual environment is activated. **Please note** that you have to manually activate the virtual environment every time you launch a new shell by

    source .venv/bin/activate

On Windows run instead

    .\.venv\Scripts\activate

<details>
  <summary>You can automate the activation of the virtual environment. Click to read more.</summary>

  Virtual environments (venvs for short) must be activated and deactivated. If you are moving through folders in the terminal it can easily happen that you either miss activating or deactivating the venv resulting in errors and time wasted for development. With the [direnv](https://github.com/direnv/direnv) tool you can automate the activation and deactivation of venv depending on which folder you are in. There is already a `example.envrc` file in the root of this repo. If you install `direnv`, copy the `example.envrc` file into `.envrc` and allow to run it for your local repo, it will activate the Python virtual environment `venv` every time you enter the folder via a command line.

</details>

### Set-up pre-commit

[Pre-commit](https://pre-commit.com/) enables us to run code quality checks, such as missing semicolons, trailing whitespace, and debug statements, as well as consistent code formatting, before you commit your code. We chose pre-commit since it enables us to run these checks for both front-end and back-end in just one place.

1.  Install pre-commit and the linters/formatters (all declared in `/back/requirements-dev.txt`). Run the command from the root folder of the repo

        pip install -U -e back -r back/requirements-dev.txt

2.  Install the git hooks

        pre-commit install --overwrite

Now you're all set up using Python code quality tools! `pre-commit` automatically checks the staged patch before committing. If it rejects a patch, add the corrections and try to commit again.

To figure out what else you can do with pre-commit, check out this [link](https://pre-commit.com/#usage).

## Back-end development set-up

The following are a couple of recommendations for IDE integration, database interaction, debugging, working with Docker, etc.

### Test environment set-up

**Crucial for running tests!**

Install the dependencies of the app in the activated virtual environment

    pip install -U -e back -r back/requirements-dev.txt

For the integration tests authentication information is fetched from the [Auth0](https://auth0.com) website. Log in and select `Applications` -> `Applications` from the side bar menu. Select `boxtribute-dev-api`. Copy the `Client Secret` into the `.env` file as the `TEST_AUTH0_CLIENT_SECRET` variables.

We're subject to a rate limit for tokens from Auth0. In order to avoid fetching tokens over and over again for every test run, do the following once before you start your development session:

1. Activate the virtual environment
1. Run `./fetch_token --test`
1. Paste the displayed token as `TEST_AUTH0_JWT=` into the `.env` file

After 24h the token expires, so you have to repeat the procedure.

Furthermore Auth0 public key information can be stored locally to avoid the overhead when the server fetches it every time it receives a request and decodes the JWT. For the boxtribute-dev tenant run

    echo "AUTH0_JWKS_KID=$(curl https://boxtribute-dev.eu.auth0.com/.well-known/jwks.json | jq -r .keys[0].kid)" >> .env
    echo "AUTH0_JWKS_N=$(curl https://boxtribute-dev.eu.auth0.com/.well-known/jwks.json | jq -r .keys[0].n)" >> .env

### Linting and Formatting in VSCode

Most of our developers are using VSCode. Instead of running our linter (flake8) and our formatter (black) for Python just when you are committing your code, we added a few settings in `.vscode/settings.json` so that your files are formatted and linted when you save a Python file.

### Working with MySQL

Since we are working with Docker you do not have to install a local MySQL server on your computer. Instead, you can just connect to the MySQL server in one of the Docker containers.

The development database is called `dropapp_dev` and the password is `dropapp_root`.

#### General notes on Docker network

In the docker-compose file we define a separate Docker network called `backend` to which the back-end containers are joined. Each container can now look up the host name `webapp` or `db` and get back the appropriate container’s IP address.
To access the MySQL database, there are now three possibilities:

1. You reach the MySQL db at `MYSQL_HOST=db` and `MYSQL_PORT=3306` or
1. You execute the MySQL command line client in the running container by `docker-compose exec db mysql -u root -p` or
1. by specifying the IP-address of the gateway for `MYSQL_HOST` and `MYSQL_PORT=32000`.

To figure out the gateway of the Docker network `backend` run

    docker network inspect -f '{{range .IPAM.Config}}{{.Gateway}}{{end}}' boxtribute_backend

#### MySQL workbench or other editors

Most of our developers use [MySQL workbench](https://dev.mysql.com/doc/workbench/en/wb-installing.html) to interact with the database directly. If you want to connect to the database, choose one of the possibilities in the former to define the connection, e.g. Hostname is 172.18.0.1 and Port is 3306.

#### Database dump

The `db` docker-compose service runs on a dump (`back/init.sql`) generated from the database of dropapp's staging environment. If it has been updated, run the following for the changes to take effect

    docker-compose rm db
    docker-compose up -d --build db

#### ORM

From the Python side of the application we use an Object Relational Mapper (ORM) to interact with the database. An ORM provides a convenient abstraction interface since it leverages Python's language features and is more secure compared to using raw SQL queries.
It was [decided](../docs/adr/Python-ORM.md) to settle with [peewee](https://docs.peewee-orm.com/en/latest/index.html) as ORM solution. It builds on models (see `back/boxtribute_server/models/` as abstraction of the MySQL database tables.

Mind the following perks of peewee:

1. When creating a model instance referencing another model via a foreign key, use the ID of the FK model instance instead of a model instance, e.g. `Location(base=1)`.
1. If you want to retrieve only the ID of a foreign key field, access it with the "magic" suffix `_id`, e.g. `location.base_id`. This avoids overhead of an additional select query issued by peewee when using `location.base.id`.
1. You can activate peewee's logging to gain insight into the generated SQL queries:
```
import logging
logger = logging.getLogger("peewee")
if len(logger.handlers) == 1:
    logger.addHandler(logging.StreamHandler())
    logger.setLevel(logging.DEBUG)
```

#### Auto-generating peewee model definitions

The `pwiz` utility helps to generate peewee model definitions by inspecting a running database. It is already installed with the `peewee` package.

1. Start the database by `docker-compose up db`
1. Obtain the gateway IP of the Docker network `boxtribute_backend` as described above.
1. Run `python -m pwiz -H XXX.XX.X.X -p 32000 -u root -e mysql -t camps -P dropapp_dev > base.py` to generate the model definitions of the `camps` table, and write them into the file `base.py`.

### Debugging

By default the Flask app runs in `development` mode in the Docker container which means that hot-reloading and debugging is enabled.

#### Built-in Flask debugger

For debugging an exception in an endpoint, direct your web browser to that endpoint. The built-in Flask debugger is shown. You can attach a console by clicking the icons on the right of the traceback lines. For more information, refer to the [documentation](https://flask.palletsprojects.com/en/1.1.x/quickstart/#debug-mode).

#### Debugging Back-end in VSCode

VSCode has [a very easy-to-use debugger](https://code.visualstudio.com/docs/editor/debugging) built-in.

<details>
  <summary>For info on how to use the debugger click here.</summary>

1. install the extensions to [access Docker container](https://marketplace.visualstudio.com/items?itemName=ms-vscode-remote.remote-containers) and to [debug python](https://marketplace.visualstudio.com/items?itemName=ms-python.python).
2. Start the Docker containers.
3. [Attach to the running Docker container for the `webapp` service.](https://code.visualstudio.com/docs/remote/containers#_attaching-to-running-containers)
4. A new VSCode window pops up which is run from within the `boxtribute_webapp` Docker container.
5. Open the `/codedir` in the new VSCode which popped up. The `codedir` folder is the equivalent of the repo folder in the Docker container.

The following step are only required the first time or after you deleted a Docker container: 6. Install the [python extension](https://marketplace.visualstudio.com/items?itemName=ms-python.python) inside the Docker container.

Final steps: 7. [Launch the debug configuration called 'Python: Run Flask in Docker container to debug'.](https://code.visualstudio.com/docs/editor/debugging#_launch-configurations)

You can now set break-points in your code.
If you want to debug a certain endpoint, set a break-point in the endpoint and call this endpoint at the port 5001, e.g.
`localhost:5001/api/public`
If you want to break on any other code lines (not endpoints), then you can only catch them during the server start-up.
</details>

#### Usage of Logger

To log to the console while running the `webapp` service, do

    from flask import current_app
    current_app.logger.warn(<whatever you want to log>)

You might want to inspect the SQL queries issued by peewee while running the app. For this you need to create a Logger instance (similar to above but without attaching a `StreamHandler`) and have its output propagated to the flask logger. In `routes.py` add the following lines at the beginning of the `graphql_server` function body:

    from flask import current_app
    import logging
    peewee_logger = logging.getLogger("peewee")
    peewee_logger.setLevel(logging.DEBUG)
    peewee_logger.parent = current_app.logger

Note that in production mode, logging is also subject to the configuration of the WSGI server.

## Testing

Our tests verify the production code on different levels:

1. **Unit tests**: testing isolated functionality, e.g. `auth_tests/`
1. **Data model tests**: testing data models, requiring a test database being set up. See `model_tests/`
1. **App tests**: testing behavior of Flask app, mostly the handling of GraphQL requests. Requires a test database being set up, or a MySQL database server running in the background. Any data for user authentication and authorization is mocked. See `endpoint_tests/`
1. **Integration tests**: testing integration of Auth0 web service for user auth(z). Requires a working internet connection. Parameters for the test user are read from the `.env` file. See `integration_tests/`

### Executing tests

Most tests require a running MySQL server. Before executing tests for the first time, do

    docker-compose up -d db

Run the test suite on your machine by executing

    MYSQL_PORT=32000 pytest

If you persistently want these variables to be set for your environment, export them via the `.envrc` file.

<<<<<<< HEAD
You can also run the tests via `docker-compose`:

    docker-compose up --build -d webapp  # only once
    docker-compose exec webapp pytest

### Writing tests
=======
### Test plan

Before implementing any tests, the test behavior should be listed and agreed upon in the [test plan](https://docs.google.com/spreadsheets/d/1sDhSsaVwNxAhGn1VYACDPVepZpvlwTkgy9nmeTaRy2Q/edit#gid=1709672082).

<details>
  <summary>Find more info here about the structure of the document.</summary>

  #### 2.0 Back-end endpoint tests

  - test cases are organized in sections. Each section corresponds to one module (i.e. a logical subsection) of the back-end
  - the test cases define the behavior of a module when it is accessed by its associated GraphQL endpoints
  - GraphQL endpoints are either queries or mutations. The respective test cases are organized in sub-sections and, if deemed necessary for readability, grouped by functionality
  - a test case is uniquely identified by a test ID. Test IDs are put as comments into the test code for reference. *Please do not* modify the test IDs, or sort the test cases in the document, without updating the comments in the code, and vice versa.
  - test cases come in four categories to verify the implementation under all circumstances
      1. when an endpoint is accessed with a valid request (i.e. valid input data and sufficient permissions)
      2. when an endpoint is accessed with insufficient permissions
      3. when an endpoint is accessed with invalid input data (i.e. creating a box with negative number of items)
      4. when an endpoint is accessed for a non-existing resource
  - the expected behavior in these categories is
      1. the response holds the requested (queried/created/modified/deleted) data resource
      2. the response holds a Forbidden error
      3. the response holds a BadUserRequest error
      4. the response holds a BadUserRequest error
  - due to the nature of GraphQL APIs all responses (successful and erroneous) have HTTP status code 200. The content of the "data" and "errors" fields in the JSON response has to be inspected
  - test cases for queries are formulated as "*Client requests single X by ID*" or "*Client requests list of Xs*"
  - test cases for mutations are formulated as "*Client requests operating on X*"

</details>

### Implementing tests
>>>>>>> 3cdeea64

We use the pytest framework to build tests. Please refer to their excellent [documentation](https://docs.pytest.org/en/stable/contents.html).

New test files must begin with the word `test_` such that they are discovered when running pytest, for example: `test_module.py`

and similarly the test functions must have the format

    def test_functionality():

In the pytest framework, **fixtures** serve as common base setups for individual test functions. To use a fixture, pass it as argument into the test function.
Fixtures are configured in the `conftest.py` files which are automatically loaded before test execution.

The actual test implementation can be in the form of
    a. one test function per test case
    b. one test parameter per test case (useful e.g. for permission tests)
    c. one test function for multiple test cases (e.g. if the tested functionality represents a user flow)

#### Data model tests

For test execution, it is required to create test data, and then verify the results of database operations against it.

For each data model, retrieve the default data, and verify the result in `model_tests/test_all.py`.

Test data is set up in the `test/data/` folder. Three definitions are required:

1. The default data function returns a dictionary which holds a row of data for that database table (or an iterable containing data for multiple rows)

        def data():

2. The fixture passes this data into the required tests

        @pytest.fixture
        def default_<model>():
            return data()

3. The creation function is called on the setup of a test so that all of the data is in the database when the test is ran

        def create():
            <data_model>.create(**data())

**Please be aware that**

- for new data the fixtures must be imported in `test/data/__init__.py` and added to the `__all__` list
- the module names of data models that are dependencies of others have to be properly added to the `_NAMES` list in `test/data/__init__.py`. This way foreign-key references set-up in correct order when the test data tables are created

#### App tests

The test functions usually take an app client fixture along with the required data fixtures.

    def test_<test_name>(client, <data_fixture_name>):

to allow for making requests to the app, and verify the response with previously set-up data.

### Coverage analysis

From the repository root, run

    pytest --cov --cov-report=term --cov-report=html back

and inspect the reported output. Open the HTML report via `back/htmlcov/index.html` to browse coverage for individual source code files.

## GraphQL API

The back-end exposes the GraphQL API in two variants.
1. The full API is consumed by our front-end at the `/graphql` endpoint (deployed to e.g. `v2-staging` subdomain).
1. The 'query-only' API is used by our partners at `/` (for data retrieval; it is deployed on the `api*` subdomains).

### Schema documentation

For building a static web documentation of the schema, see [this directory](../docs/graphql-api).

For the production schema, documentation can be found online at `api.boxtribute.org/docs`.

### Playground

You can experiment with the API in the GraphQL playground.

1. Activate the virtual environment
1. Start the required services by `docker-compose up webapp db`
1. Open `localhost:5005/graphql` (or `/` for the query-only API)
1. Simulate being a valid, logged-in user by fetching an authorization token: `./fetch_token --test`
1. Copy the displayed token
1. Insert the access token in the following format on the playground in the section on the bottom left of the playground called HTTP Headers.

        { "authorization": "Bearer <the token you retrieved from Auth0>"}

1. A sample query you can try if it works is:

        query {
            organisations {
                name
            }
        }

If you lack an internet connection to communicate with Auth0, it might be beneficial to circumvent the authentication logic. You have to hardcode your client identity then. In the `boxtribute_server/auth.py` module, replace the body of the `decorated` function by

    g.user = CurrentUser(id=8, is_god=True)
    return f(*args, **kwargs)

to simulate a god user with ID 8 (for a regular user, set something like `id=1, organisation_id=1`).

## Production environment

In production, the web app is run by the WSGI server `gunicorn` which serves as a glue between the web app and the web server (e.g. Apache). `gunicorn` allows for more flexible configuration of request handling (see `back/gunicorn.conf.py` file).

Launch the production server by

    ENVIRONMENT=production docker-compose up --build webapp

In production mode, inspection of the GraphQL server is disabled, i.e. it's not possible to run the GraphQL playground.

## Performance evaluation

### Load testing

Used in combination with [k6](https://k6.io/docs/). See the example [script](./scripts/load-test.js) for instructions.

### Profiling

1. Add profiling middleware by extending `main.py`

        import pathlib
        from werkzeug.middleware.profiler import ProfilerMiddleware
        # ...
        # setting up app
        # ...
        BASE_DIR = pathlib.Path(__file__).resolve().parent.parent
        app = ProfilerMiddleware(app, profile_dir=str(BASE_DIR / "stats"))

1. Create output directory for profile files

        mkdir -p back/stats

1. Launch the production server as mentioned above, and the database service
1. Run a request, e.g. `dotenv run k6 run back/scripts/load-test.js`
1. `pip install` a profile visualization tool, e.g. [tuna](https://github.com/nschloe/tuna) or [snakeviz](https://github.com/jiffyclub/snakeviz) and load the profile

        tuna back/stats/some.profile
        snakeviz back/stats/some.profile

1. Inspect the stack visualization in your web browser.

## Authentication and Authorization

We use the [Auth0](https://auth0.com) web service to provide the app client with user authentication and authorization data (for short, auth and authz, resp.).

The user has to authenticate using their password, and is then issued a JSON Web Token (JWT) carrying authz information (e.g. permissions to access certain resources). Every request that the client sends to a private endpoint must hold the JWT as `bearer` in the authorization header. When handling the request, the server decodes the JWT, extracts the authz information, and keeps it available for the duration of the request (the implementation is in `boxtribute_server.auth.require_auth`).

## Database Schema Migrations

Occasionally it might be required to update the database schema. To this end we use the [peewee-moves](https://github.com/timster/peewee-moves) tool.
`peewee-moves` runs migrations defined in Python scripts, and stores a migration history in the database. Migration management is performed by the `flask db` command. In the development environment you can
1. run `docker-compose up` to start all services
1. run `docker-compose exec webapp sh` to open a shell in the `webapp` container. Run `flask db --help` from there
1. You can create an empty migration script via `flask db revision <migration-name>`. The file name receives an auto-incremented index. The creation date-time is stored in the top script docstring.
1. Implement `upgrade()` and `downgrade()` functions in the script for defining the rollforward/rollback behavior.
1. Apply all pending migrations by `flask db upgrade`, and rollback the latest migration by `flask db downgrade`.
1. Query the current migration status of the database via `flask db status`.

Migration scripts must be stored in `back/boxtribute_server/migrations`, and are put under version-control.

For an example migration, see `docs/peewee-moves/`.<|MERGE_RESOLUTION|>--- conflicted
+++ resolved
@@ -218,14 +218,11 @@
 
 If you persistently want these variables to be set for your environment, export them via the `.envrc` file.
 
-<<<<<<< HEAD
 You can also run the tests via `docker-compose`:
 
-    docker-compose up --build -d webapp  # only once
+    docker-compose up --build -d db webapp  # only once
     docker-compose exec webapp pytest
 
-### Writing tests
-=======
 ### Test plan
 
 Before implementing any tests, the test behavior should be listed and agreed upon in the [test plan](https://docs.google.com/spreadsheets/d/1sDhSsaVwNxAhGn1VYACDPVepZpvlwTkgy9nmeTaRy2Q/edit#gid=1709672082).
@@ -256,7 +253,6 @@
 </details>
 
 ### Implementing tests
->>>>>>> 3cdeea64
 
 We use the pytest framework to build tests. Please refer to their excellent [documentation](https://docs.pytest.org/en/stable/contents.html).
 
