--- conflicted
+++ resolved
@@ -1,9 +1,4 @@
-<<<<<<< HEAD
-import * as Auth0 from "auth0-js";
-// TODO: useContext for this?
-=======
 import * as Auth0 from "auth0-js"
->>>>>>> eff1cc8d
 
 // get your own by making an account at Auth0 and putting these in the .env file
 // unless you change the CRA properties, both the REACT_APP_REDIRECT and REACT_APP_LOGOUT_URL=http://localhost:3000
