import React from "react";
import { Link } from "react-router-dom";
import AuthContext from "../AuthContext";
<<<<<<< HEAD
import { Header, Segment,  Card, Input} from 'semantic-ui-react';


function Home() {
  const authObject = React.useContext(AuthContext)
  const user = authObject.idTokenPayload.name

=======

function Home() {
  const authObject = React.useContext(AuthContext);
  const user = authObject.idTokenPayload.name;
>>>>>>> a5e3c3bd
  return (
    <div className='home'>
      <Header as='h2' textAlign='center' className='brandBlue'>
        Welcome to boxwise, {user ? user : `please log in`}.
      </Header>

      { user
      ? <div>
          <div className='child1'>
            <div>
              <Header as='h2' className='brandBlue'>FIND BOXES</Header>
            <Input size='large' className='brandBlue' action='Search' placeholder='Search...'  />
            </div>
          </div>
    
          <div className='child2'>
            <Header as='h2' className='white'>ORDERS</Header>
            <div className='card'>
              <div className='column-less'>
              <h3>3 <br></br>boxes</h3> 
              </div>
              <div className='column'>
              <p className='brandBlue'>Ordered 4 hours ago by Samantha S.</p>
              </div>
          </div>

            <div className='card'>
              <div className='column-less'>
              <h3 className='brandBlue'>3<br></br> boxes</h3> 
              </div>
              <div className='column'>
              <p>Ordered 4 hours ago by Samantha S.</p>
              </div>
            </div>
          </div>
    </div>
      : null }



    
      
    </div> 
  );
}

export default Home;
// {!user && <p className="p-6 text-gray-800">Please Sign In</p>}
//       {user && (
//         <div className="p-6">
//           <Link  to="/org/100000000">
//             {`->`} Info About A Single Base You Belong To
//           </Link>
//           <br />
//           <Link  to="/org/123">
//             {`->`} Info About A Single Base You Do Not Belong To
//           </Link>
//           <br />
//           <Link to="/org/all">
//             {`->`} List All Bases (everyone logged in can do this)
//           </Link>
//           <br />
//           <Link to="/pdf">
//             {`->`} Generate QR Codes
//           </Link>
//         </div>
//       )}<|MERGE_RESOLUTION|>--- conflicted
+++ resolved
@@ -1,63 +1,57 @@
 import React from "react";
-import { Link } from "react-router-dom";
 import AuthContext from "../AuthContext";
-<<<<<<< HEAD
-import { Header, Segment,  Card, Input} from 'semantic-ui-react';
-
-
-function Home() {
-  const authObject = React.useContext(AuthContext)
-  const user = authObject.idTokenPayload.name
-
-=======
+import { Header, Input } from "semantic-ui-react";
 
 function Home() {
   const authObject = React.useContext(AuthContext);
   const user = authObject.idTokenPayload.name;
->>>>>>> a5e3c3bd
+
   return (
-    <div className='home'>
-      <Header as='h2' textAlign='center' className='brandBlue'>
+    <div className="home">
+      <Header as="h2" textAlign="center" className="brandBlue">
         Welcome to boxwise, {user ? user : `please log in`}.
       </Header>
 
-      { user
-      ? <div>
-          <div className='child1'>
+      {user ? (
+        <div>
+          <div className="child1">
             <div>
-              <Header as='h2' className='brandBlue'>FIND BOXES</Header>
-            <Input size='large' className='brandBlue' action='Search' placeholder='Search...'  />
+              <Header as="h2" className="brandBlue">
+                FIND BOXES
+              </Header>
+              <Input size="large" className="brandBlue" action="Search" placeholder="Search..." />
             </div>
           </div>
-    
-          <div className='child2'>
-            <Header as='h2' className='white'>ORDERS</Header>
-            <div className='card'>
-              <div className='column-less'>
-              <h3>3 <br></br>boxes</h3> 
+
+          <div className="child2">
+            <Header as="h2" className="white">
+              ORDERS
+            </Header>
+            <div className="card">
+              <div className="column-less">
+                <h3>
+                  3 <br></br>boxes
+                </h3>
               </div>
-              <div className='column'>
-              <p className='brandBlue'>Ordered 4 hours ago by Samantha S.</p>
+              <div className="column">
+                <p className="brandBlue">Ordered 4 hours ago by Samantha S.</p>
               </div>
-          </div>
+            </div>
 
-            <div className='card'>
-              <div className='column-less'>
-              <h3 className='brandBlue'>3<br></br> boxes</h3> 
+            <div className="card">
+              <div className="column-less">
+                <h3 className="brandBlue">
+                  3<br></br> boxes
+                </h3>
               </div>
-              <div className='column'>
-              <p>Ordered 4 hours ago by Samantha S.</p>
+              <div className="column">
+                <p>Ordered 4 hours ago by Samantha S.</p>
               </div>
             </div>
           </div>
+        </div>
+      ) : null}
     </div>
-      : null }
-
-
-
-    
-      
-    </div> 
   );
 }
 
