<<<<<<< HEAD
import React, { useState } from "react"
import QrReader from "react-qr-reader"
import { Link } from "react-router-dom"
import { Button, Icon } from 'semantic-ui-react'
import {  Header } from 'semantic-ui-react'
=======
import React, { useState } from "react";
import QrReader from "react-qr-reader";
import { Link } from "react-router-dom";
>>>>>>> a5e3c3bd

function ScanBox() {
  const [data, setData] = useState("");
  const [qrError, setQrError] = useState("");

  const displayReader = () => {
    if (data) {
      return (
        <div>
          <a href={data}>{data}</a>
          <br />
          <Button 
            onClick={() => setData("")}
            
          >
            Scan again
          </Button>
        </div>
      );
    }
    if (qrError) {
      return (
        <div>
          <Header as="h2">Oh no!</Header>
          <p>
            There seems to be a problem! Your device or browser may not be compatible with scanning
            a QR code here. Please open your camera or other QR-reader and use that instead. If you
            are on iOS, you can also try using Safari.{" "}
          </p>
        </div>
      );
    }
    return (
      <QrReader
        delay={300}
        onError={(err) => setQrError(err)}
        onScan={setData}
        style={{ width: "100%" }}
      />
    );
  };

  return (
    <div>
      <h2>Scan a box now:</h2>
      {displayReader()}

      <Link
        to="/">
          <Button animated>
          <Button.Content visible>Go Home</Button.Content>
          <Button.Content hidden>
            <Icon name='arrow left' />
        </Button.Content>
        </Button>
      </Link>
    </div>
  );
}

<<<<<<< HEAD

      
     
        
  

export default ScanBox
=======
export default ScanBox;
>>>>>>> a5e3c3bd
<|MERGE_RESOLUTION|>--- conflicted
+++ resolved
@@ -1,14 +1,8 @@
-<<<<<<< HEAD
-import React, { useState } from "react"
-import QrReader from "react-qr-reader"
-import { Link } from "react-router-dom"
-import { Button, Icon } from 'semantic-ui-react'
-import {  Header } from 'semantic-ui-react'
-=======
 import React, { useState } from "react";
 import QrReader from "react-qr-reader";
 import { Link } from "react-router-dom";
->>>>>>> a5e3c3bd
+import { Button, Icon } from "semantic-ui-react";
+import { Header } from "semantic-ui-react";
 
 function ScanBox() {
   const [data, setData] = useState("");
@@ -20,12 +14,7 @@
         <div>
           <a href={data}>{data}</a>
           <br />
-          <Button 
-            onClick={() => setData("")}
-            
-          >
-            Scan again
-          </Button>
+          <Button onClick={() => setData("")}>Scan again</Button>
         </div>
       );
     }
@@ -56,27 +45,16 @@
       <h2>Scan a box now:</h2>
       {displayReader()}
 
-      <Link
-        to="/">
-          <Button animated>
+      <Link to="/">
+        <Button animated>
           <Button.Content visible>Go Home</Button.Content>
           <Button.Content hidden>
-            <Icon name='arrow left' />
-        </Button.Content>
+            <Icon name="arrow left" />
+          </Button.Content>
         </Button>
       </Link>
     </div>
   );
 }
 
-<<<<<<< HEAD
-
-      
-     
-        
-  
-
-export default ScanBox
-=======
-export default ScanBox;
->>>>>>> a5e3c3bd
+export default ScanBox;