--- conflicted
+++ resolved
@@ -1,18 +1,13 @@
 import React, { useState } from "react";
 import QrReader from "react-qr-reader";
 import { Link } from "react-router-dom";
-<<<<<<< HEAD
-
-function ScanBox() {
-  const [next, setNext] = useState("");
-=======
 import { Button, Icon } from "semantic-ui-react";
 import { Header } from "semantic-ui-react";
 
 function ScanBox() {
->>>>>>> 6c3b43ca
   const [data, setData] = useState("");
   const [qrError, setQrError] = useState("");
+  const [next, setNext] = useState("");
 
   const displayReader = () => {
     if (data && next) {
