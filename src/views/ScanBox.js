--- conflicted
+++ resolved
@@ -1,7 +1,6 @@
-<<<<<<< HEAD
 import React, { useState } from 'react';
 import QrReader from 'react-qr-reader';
-// import {Link} from "react-router-dom";
+import {Link} from "react-router-dom";
 
 function ScanBox() {
   const [data, setData] = useState('')
@@ -43,21 +42,12 @@
       <h2>Scan a box now:</h2>
       {displayReader()}
 
-      {/* <Link 
+      <Link 
         to='/'
         className="m-1 leading-loose bg-blue-500 hover:bg-blue-700 text-white font-bold py-2 px-4 rounded focus:outline-none focus:shadow-outline" type="button"
         >
           Go Home
-        </Link> */}
-=======
-import React from 'react';
-
-function ScanBox({authObject}) {
-  return (
-    <div>
-      <h2>Scan a box now:</h2>
-      <p>I'm a placeholder</p>
->>>>>>> d2951920
+        </Link>
     </div>
   )
 }
