--- conflicted
+++ resolved
@@ -35,13 +35,8 @@
         <Route path="/org/:orgId/base/:baseId">
           <Base />
         </Route>
-<<<<<<< HEAD
-        <Route path={'/org/:orgId'}>
+        <Route path="/org/:orgId">
           <SingleOrg authObject={authObject} />
-=======
-        <Route path="/org/:orgId">
-          <SingleOrg />
->>>>>>> eff1cc8d
         </Route>
         <Route path="/org">
           <h3>Please provide an organization in the url.</h3>
