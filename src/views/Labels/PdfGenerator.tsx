
import React, { Component } from 'react';
// / import { RouteProps } from 'react-router';
// eslint-disable-next-line import/no-extraneous-dependencies
import { RouteComponentProps } from "react-router";
import { withRouter, Link } from 'react-router-dom';
import { PDFExport } from '@progress/kendo-react-pdf';
import Label from './Label';

class PdfGenerator extends Component<PdfGeneratorProps & RouteComponentProps<{num}>> {
  page
  imageUpper
  imageLower
  canvLoaded: boolean
  pdfExportComponent!: PDFExport | null;

  constructor(props: PdfGeneratorProps & RouteComponentProps<{num}>) {
    super(props)
    this.canvLoaded = false
  }

  exportPDF = () => {
    if (this.pdfExportComponent !== null) this.pdfExportComponent.save();
  };

  render() {
    const labels : JSX.Element[] = []
    // eslint-disable-next-line radix
    const num = parseInt(this.props.match.params.num)
    for (let i = 0; i < num; i += 1) {
      labels.push(<Label url="https://www.facebook.com" key={i} />);
      if (i + 1 !== num && (i + 1) % 4 === 0) { // != vs !==
        labels.push(<div className="page-break" />);
      }
    }
    return (
<<<<<<< HEAD
      <div
        style={{
          height: "112vh",
          width: "100vw",
          paddingTop: 20,
          backgroundColor: "gray",
        }}
      >
        {!this.canvLoaded && <canvas ref="canvas" style={{ display: "none" }} />}
        <div style={{ textAlign: "center" }}>
          <button onClick={this.exportPDF} style={{ margin: "auto", marginBottom: "15px" }}>
            Download QR Code
          </button>
        </div>
        <PDFExport
          paperSize="Letter"
          fileName="boxwise_QR.pdf"
          title=""
          subject=""
          keywords=""
          ref={(p) => (this.page = p)}
        >
=======
      <>
        <div>
          {!this.canvLoaded && (
            // eslint-disable-next-line react/no-string-refs
            <canvas ref="canvas" style={{ display: 'none' }} />
          )}
          <div style={{ textAlign: 'center' }}>
            <button
              type="button"
              className="bg-blue-500 hover:bg-blue-700 text-white font-bold py-2 px-4 rounded focus:outline-none focus:shadow-outline"
              onClick={this.exportPDF}
              // variant="contained"
              color="primary"
              style={{ margin: 'auto', marginBottom: '15px', marginTop: '15px' }}
            >
              Download As PDF
            </button>
          </div>
>>>>>>> fcc8de47
          <div
            style={{
              paddingTop: 20,
              marginLeft: "25%",
              marginRight: "25%",
            }}
          >
<<<<<<< HEAD
            <img
              ref={(image) => (this.imageUpper = image)}
              src={QRUpper}
              width="550px"
              height="483px"
              alt="Boxtribute Logo"
            />
            <div style={{ display: "flex", flexDirection: "row", width: "600px" }}>
              <img ref={(image) => (this.imageLower = image)} src={QRLower} alt="Boxtribute Logo" />
              <p>This is where the database query for the QR code would happen in the code</p>
            </div>
=======
            <PDFExport
              paperSize="A4"
              fileName="boxwise_QR.pdf"
              forcePageBreak=".page-break"
              // eslint-disable-next-line no-return-assign
              ref={(p) => (this.pdfExportComponent = p)}
            >
              {labels}
            </PDFExport>
>>>>>>> fcc8de47
          </div>
        </div>
        <div style={{ display: 'inline' }}>
          <Link to="/">Go Home</Link>
        </div>
      </>
    );
  }
}

export default withRouter(PdfGenerator)

interface PdfGeneratorProps {}<|MERGE_RESOLUTION|>--- conflicted
+++ resolved
@@ -1,82 +1,57 @@
-
-import React, { Component } from 'react';
+import React, { Component } from "react"
 // / import { RouteProps } from 'react-router';
 // eslint-disable-next-line import/no-extraneous-dependencies
-import { RouteComponentProps } from "react-router";
-import { withRouter, Link } from 'react-router-dom';
-import { PDFExport } from '@progress/kendo-react-pdf';
-import Label from './Label';
+import { RouteComponentProps } from "react-router"
+import { withRouter, Link } from "react-router-dom"
+import { PDFExport } from "@progress/kendo-react-pdf"
+import Label from "./Label"
 
-class PdfGenerator extends Component<PdfGeneratorProps & RouteComponentProps<{num}>> {
+class PdfGenerator extends Component<PdfGeneratorProps & RouteComponentProps<{ num }>> {
   page
   imageUpper
   imageLower
   canvLoaded: boolean
-  pdfExportComponent!: PDFExport | null;
+  pdfExportComponent!: PDFExport | null
 
-  constructor(props: PdfGeneratorProps & RouteComponentProps<{num}>) {
+  constructor(props: PdfGeneratorProps & RouteComponentProps<{ num }>) {
     super(props)
     this.canvLoaded = false
   }
 
   exportPDF = () => {
-    if (this.pdfExportComponent !== null) this.pdfExportComponent.save();
-  };
+    if (this.pdfExportComponent !== null) this.pdfExportComponent.save()
+  }
 
   render() {
-    const labels : JSX.Element[] = []
+    const labels: JSX.Element[] = []
     // eslint-disable-next-line radix
     const num = parseInt(this.props.match.params.num)
     for (let i = 0; i < num; i += 1) {
-      labels.push(<Label url="https://www.facebook.com" key={i} />);
-      if (i + 1 !== num && (i + 1) % 4 === 0) { // != vs !==
-        labels.push(<div className="page-break" />);
+      labels.push(<Label url="https://www.facebook.com" key={i} />)
+      if (i + 1 !== num && (i + 1) % 4 === 0) {
+        // != vs !==
+        labels.push(<div className="page-break" />)
       }
     }
     return (
-<<<<<<< HEAD
-      <div
-        style={{
-          height: "112vh",
-          width: "100vw",
-          paddingTop: 20,
-          backgroundColor: "gray",
-        }}
-      >
-        {!this.canvLoaded && <canvas ref="canvas" style={{ display: "none" }} />}
-        <div style={{ textAlign: "center" }}>
-          <button onClick={this.exportPDF} style={{ margin: "auto", marginBottom: "15px" }}>
-            Download QR Code
-          </button>
-        </div>
-        <PDFExport
-          paperSize="Letter"
-          fileName="boxwise_QR.pdf"
-          title=""
-          subject=""
-          keywords=""
-          ref={(p) => (this.page = p)}
-        >
-=======
       <>
         <div>
           {!this.canvLoaded && (
             // eslint-disable-next-line react/no-string-refs
-            <canvas ref="canvas" style={{ display: 'none' }} />
+            <canvas ref="canvas" style={{ display: "none" }} />
           )}
-          <div style={{ textAlign: 'center' }}>
+          <div style={{ textAlign: "center" }}>
             <button
               type="button"
               className="bg-blue-500 hover:bg-blue-700 text-white font-bold py-2 px-4 rounded focus:outline-none focus:shadow-outline"
               onClick={this.exportPDF}
               // variant="contained"
               color="primary"
-              style={{ margin: 'auto', marginBottom: '15px', marginTop: '15px' }}
+              style={{ margin: "auto", marginBottom: "15px", marginTop: "15px" }}
             >
               Download As PDF
             </button>
           </div>
->>>>>>> fcc8de47
           <div
             style={{
               paddingTop: 20,
@@ -84,19 +59,6 @@
               marginRight: "25%",
             }}
           >
-<<<<<<< HEAD
-            <img
-              ref={(image) => (this.imageUpper = image)}
-              src={QRUpper}
-              width="550px"
-              height="483px"
-              alt="Boxtribute Logo"
-            />
-            <div style={{ display: "flex", flexDirection: "row", width: "600px" }}>
-              <img ref={(image) => (this.imageLower = image)} src={QRLower} alt="Boxtribute Logo" />
-              <p>This is where the database query for the QR code would happen in the code</p>
-            </div>
-=======
             <PDFExport
               paperSize="A4"
               fileName="boxwise_QR.pdf"
@@ -106,14 +68,13 @@
             >
               {labels}
             </PDFExport>
->>>>>>> fcc8de47
           </div>
         </div>
-        <div style={{ display: 'inline' }}>
+        <div style={{ display: "inline" }}>
           <Link to="/">Go Home</Link>
         </div>
       </>
-    );
+    )
   }
 }
 
