<<<<<<< HEAD
import React, { useEffect, useState } from "react"
import { BrowserRouter as Router, Switch, Route } from "react-router-dom"
import { ApolloProvider } from "@apollo/react-hooks"
import ApolloClient from "apollo-boost"
import PrivateRoute from "./PrivateRoute"
import Auth0 from "./Auth0"
import Home from "./views/Home"
import OrgTopLevel from "./views/Organization"
import PdfGenerator from "./views/Labels/PdfGenerator"
import Labels from "./views/Labels/Labels"
import AuthContext from "./AuthContext"
import TabBar from "./views/TabBar"
import Menu from "./views/NavMenu"
import Placeholder from "./views/Placeholder"
import ScanBox from "./views/ScanBox"
import 'semantic-ui-less/semantic.less'
import { Button} from 'semantic-ui-react'
import './App.css'

=======
import React, { useEffect, useState } from "react";
import { BrowserRouter as Router, Switch, Route } from "react-router-dom";
import { ApolloProvider } from "@apollo/react-hooks";
import ApolloClient from "apollo-boost";
import PrivateRoute from "./PrivateRoute";
import Auth0 from "./Auth0";
import Home from "./views/Home";
import OrgTopLevel from "./views/Organization";
import PdfGenerator from "./views/Labels/PdfGenerator";
import Labels from "./views/Labels/Labels";
import AuthContext from "./AuthContext";
import TabBar from "./views/TabBar";
import Placeholder from "./views/Placeholder";
import ScanBox from "./views/ScanBox";
>>>>>>> a5e3c3bd

const { REACT_APP_GRAPHQL_SERVER } = process.env;

export default function App() {
  const [loggedIn, setLoggedIn] = useState(false);
  const [authObject, setAuthObject] = useState({
    accessToken: "",
    idToken: "",
    idTokenPayload: {
      at_hash: "",
      aud: "",
      email: "",
      email_verified: false,
      exp: null,
      iat: null,
      iss: "",
      name: "",
      nickname: "",
      nonce: "",
      picture: "",
      sub: "",
      updated_at: "",
    },
    appState: null,
    refreshToken: null,
    state: "",
    expiresIn: null,
    //   this won't change
    tokenType: "Bearer",
    scope: "",
  });

  const client = new ApolloClient({
    uri: REACT_APP_GRAPHQL_SERVER,
    request: (operation) => {
      operation.setContext({
        headers: {
          Authorization: `Bearer ${authObject.accessToken}`,
          "X-Clacks-Overhead": "GNU Terry Pratchett",
        },
      });
    },
  });

  function handleLogIn() {
    // if the login was successful, there will be a hash in the url,
    // so you can do all the parsing work in the Auth0 file
    Auth0.handleAuthentication()
      .then((authTokens) => {
        console.log("access token for the graphQL playground:", authTokens);
        setAuthObject(authTokens);
        authTokens ? setLoggedIn(true) : setLoggedIn(false);
      })
      .catch((err) => {
        // TODO: better logging and error handling
        console.log(err);
      });
  }

  useEffect(() => {
    // on page load, see if I'm in a freshly-logged-in state back from the redirect
    handleLogIn();
  }, []);

  function handleLogOut() {
    window.location.hash = "";
    setLoggedIn(false);
    setAuthObject({
      accessToken: "",
      idToken: "",
      idTokenPayload: {
        at_hash: "",
        aud: "",
        email: "",
        email_verified: false,
        exp: null,
        iat: null,
        iss: "",
        name: "",
        nickname: "",
        nonce: "",
        picture: "",
        sub: "",
        updated_at: "",
      },
      appState: null,
      refreshToken: null,
      state: "",
      expiresIn: null,
      //   this won't change
      tokenType: "Bearer",
      scope: "",
    });
    client.resetStore();
  }

  return (
    <ApolloProvider client={client}>
      <AuthContext.Provider value={authObject}>
        <Router>
          <div>
<<<<<<< HEAD
          <Menu />
            {/* NOTE! 
=======
            {/* NOTE!
>>>>>>> a5e3c3bd
        This works like a normal switch, so you have to put the specific routes the highest,
        and work your way down to least-specific */}
            <Switch>
              <PrivateRoute path="/org" pathNameRedirect="/">
                <OrgTopLevel />
              </PrivateRoute>

              <PrivateRoute path="/generateLabel/:num" pathNameRedirect="/">
                <PdfGenerator />
              </PrivateRoute>

              <PrivateRoute path="/pdf" pathNameRedirect="/">
                <Labels />
              </PrivateRoute>

              <PrivateRoute path="/scan" pathNameRedirect="/">
                <ScanBox />
              </PrivateRoute>
              <PrivateRoute path="/warehouse" pathNameRedirect="/">
                <Placeholder />
              </PrivateRoute>
              <PrivateRoute path="/settings" pathNameRedirect="/">
                <Placeholder />
              </PrivateRoute>
              <Route path="/">
                <Home />
              </Route>
            </Switch>
          </div>
          {loggedIn ? (
            // eslint-disable-next-line react/button-has-type
            <Button className='brandBlueButton'
              onClick={() => handleLogOut()}
              
            >
              Log Out
            </Button>
          ) : (
            <Button className='brandBlueButton'
              onClick={() => {
                Auth0.login();
              }}
              
            >
              Sign In
            </Button>
          )}
          <TabBar />
        </Router>
      </AuthContext.Provider>
    </ApolloProvider>
  );
}<|MERGE_RESOLUTION|>--- conflicted
+++ resolved
@@ -1,24 +1,3 @@
-<<<<<<< HEAD
-import React, { useEffect, useState } from "react"
-import { BrowserRouter as Router, Switch, Route } from "react-router-dom"
-import { ApolloProvider } from "@apollo/react-hooks"
-import ApolloClient from "apollo-boost"
-import PrivateRoute from "./PrivateRoute"
-import Auth0 from "./Auth0"
-import Home from "./views/Home"
-import OrgTopLevel from "./views/Organization"
-import PdfGenerator from "./views/Labels/PdfGenerator"
-import Labels from "./views/Labels/Labels"
-import AuthContext from "./AuthContext"
-import TabBar from "./views/TabBar"
-import Menu from "./views/NavMenu"
-import Placeholder from "./views/Placeholder"
-import ScanBox from "./views/ScanBox"
-import 'semantic-ui-less/semantic.less'
-import { Button} from 'semantic-ui-react'
-import './App.css'
-
-=======
 import React, { useEffect, useState } from "react";
 import { BrowserRouter as Router, Switch, Route } from "react-router-dom";
 import { ApolloProvider } from "@apollo/react-hooks";
@@ -31,9 +10,12 @@
 import Labels from "./views/Labels/Labels";
 import AuthContext from "./AuthContext";
 import TabBar from "./views/TabBar";
+import Menu from "./views/NavMenu";
 import Placeholder from "./views/Placeholder";
 import ScanBox from "./views/ScanBox";
->>>>>>> a5e3c3bd
+import "semantic-ui-less/semantic.less";
+import { Button } from "semantic-ui-react";
+import "./App.css";
 
 const { REACT_APP_GRAPHQL_SERVER } = process.env;
 
@@ -135,12 +117,8 @@
       <AuthContext.Provider value={authObject}>
         <Router>
           <div>
-<<<<<<< HEAD
-          <Menu />
+            <Menu />
             {/* NOTE! 
-=======
-            {/* NOTE!
->>>>>>> a5e3c3bd
         This works like a normal switch, so you have to put the specific routes the highest,
         and work your way down to least-specific */}
             <Switch>
@@ -172,18 +150,15 @@
           </div>
           {loggedIn ? (
             // eslint-disable-next-line react/button-has-type
-            <Button className='brandBlueButton'
-              onClick={() => handleLogOut()}
-              
-            >
+            <Button className="brandBlueButton" onClick={() => handleLogOut()}>
               Log Out
             </Button>
           ) : (
-            <Button className='brandBlueButton'
+            <Button
+              className="brandBlueButton"
               onClick={() => {
                 Auth0.login();
               }}
-              
             >
               Sign In
             </Button>
