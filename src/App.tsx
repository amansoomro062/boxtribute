import React, { useEffect, useState } from "react";
import { BrowserRouter as Router, Switch, Route } from "react-router-dom";
import { ApolloProvider } from "@apollo/react-hooks";
import ApolloClient from "apollo-boost";
import PrivateRoute from "./PrivateRoute";
import Auth0 from "./Auth0";
import Home from "./views/Home";
import OrgTopLevel from "./views/Organization";
import PdfGenerator from "./views/Labels/PdfGenerator";
import Labels from "./views/Labels/Labels";
import AuthContext from "./AuthContext";
import TabBar from "./views/TabBar";
<<<<<<< HEAD
import Placeholder from "./views/Placeholder";
import ScanBox from "./views/ScanBox";
import CreateBox from "./views/CreateBox";
import { AuthObjectType } from "./utils/Types";

const { REACT_APP_GRAPHQL_SERVER } = process.env;

const emptyAuthObject: AuthObjectType = {
  accessToken: "",
  idToken: "",
  idTokenPayload: {
    at_hash: "",
    aud: "",
    email: "",
    email_verified: false,
    exp: null,
    iat: null,
    iss: "",
    name: "",
    nickname: "",
    nonce: "",
    picture: "",
    sub: "",
    updated_at: "",
  },
  appState: null,
  refreshToken: null,
  state: "",
  expiresIn: null,
  //   this won't change
  tokenType: "Bearer",
  scope: "",
};

export default function App() {
  const [loggedIn, setLoggedIn] = useState(false);
  const [authObject, setAuthObject] = useState<AuthObjectType>(emptyAuthObject);
=======
import Menu from "./views/NavMenu";
import Placeholder from "./views/Placeholder";
import ScanBox from "./views/ScanBox";
import "semantic-ui-less/semantic.less";
import { Button } from "semantic-ui-react";
import "./App.css";

const { REACT_APP_GRAPHQL_SERVER } = process.env;

export default function App() {
  const [loggedIn, setLoggedIn] = useState(false);
  const [authObject, setAuthObject] = useState({
    accessToken: "",
    idToken: "",
    idTokenPayload: {
      at_hash: "",
      aud: "",
      email: "",
      email_verified: false,
      exp: null,
      iat: null,
      iss: "",
      name: "",
      nickname: "",
      nonce: "",
      picture: "",
      sub: "",
      updated_at: "",
    },
    appState: null,
    refreshToken: null,
    state: "",
    expiresIn: null,
    //   this won't change
    tokenType: "Bearer",
    scope: "",
  });
>>>>>>> 6c3b43ca

  const client = new ApolloClient({
    uri: REACT_APP_GRAPHQL_SERVER,
    request: (operation) => {
      operation.setContext({
        headers: {
          Authorization: `Bearer ${authObject?.accessToken}`,
          "X-Clacks-Overhead": "GNU Terry Pratchett",
        },
      });
    },
  });

  function handleLogIn() {
    // if the login was successful, there will be a hash in the url,
    // so you can do all the parsing work in the Auth0 file
    Auth0.handleAuthentication()
      .then((authTokens) => {
        console.log("access token for the graphQL playground:", authTokens);
        setAuthObject(authTokens);
        authTokens ? setLoggedIn(true) : setLoggedIn(false);
<<<<<<< HEAD
        // TODO
        // once the user is logged in, retrieve the user information
        // then set the user info to give it to the context
=======
>>>>>>> 6c3b43ca
      })
      .catch((err) => {
        // TODO: better logging and error handling
        console.log(err);
      });
  }

  useEffect(() => {
    // on page load, see if I'm in a freshly-logged-in state back from the redirect
    handleLogIn();
  }, []);

  function handleLogOut() {
    window.location.hash = "";
    setLoggedIn(false);
<<<<<<< HEAD
    setAuthObject(emptyAuthObject);
=======
    setAuthObject({
      accessToken: "",
      idToken: "",
      idTokenPayload: {
        at_hash: "",
        aud: "",
        email: "",
        email_verified: false,
        exp: null,
        iat: null,
        iss: "",
        name: "",
        nickname: "",
        nonce: "",
        picture: "",
        sub: "",
        updated_at: "",
      },
      appState: null,
      refreshToken: null,
      state: "",
      expiresIn: null,
      //   this won't change
      tokenType: "Bearer",
      scope: "",
    });
>>>>>>> 6c3b43ca
    client.resetStore();
  }

  return (
    <ApolloProvider client={client}>
      <AuthContext.Provider value={authObject}>
        <Router>
          <div>
<<<<<<< HEAD
            {/* NOTE!
=======
            <Menu />
            {/* NOTE! 
>>>>>>> 6c3b43ca
        This works like a normal switch, so you have to put the specific routes the highest,
        and work your way down to least-specific */}
            <Switch>
              <PrivateRoute path="/org" pathNameRedirect="/">
                <OrgTopLevel />
              </PrivateRoute>

<<<<<<< HEAD
              <PrivateRoute path="/create-box" pathNameRedirect="/">
                <CreateBox />
              </PrivateRoute>

              <PrivateRoute path="/edit-box" pathNameRedirect="/">
                <h1>Coming soon...</h1>
              </PrivateRoute>

              <PrivateRoute path="/generateLabel" pathNameRedirect="/">
=======
              <PrivateRoute path="/generateLabel/:num" pathNameRedirect="/">
>>>>>>> 6c3b43ca
                <PdfGenerator />
              </PrivateRoute>

              <PrivateRoute path="/pdf" pathNameRedirect="/">
                <Labels />
              </PrivateRoute>

              <PrivateRoute path="/scan" pathNameRedirect="/">
                <ScanBox />
              </PrivateRoute>
              <PrivateRoute path="/warehouse" pathNameRedirect="/">
                <Placeholder />
              </PrivateRoute>
              <PrivateRoute path="/settings" pathNameRedirect="/">
                <Placeholder />
              </PrivateRoute>
              <Route path="/">
                <Home />
              </Route>
            </Switch>
          </div>
          {loggedIn ? (
            // eslint-disable-next-line react/button-has-type
            <Button className="brandBlueButton" onClick={() => handleLogOut()}>
              Log Out
            </Button>
          ) : (
            <Button
              className="brandBlueButton"
              onClick={() => {
                Auth0.login();
              }}
            >
              Sign In
            </Button>
          )}
          <TabBar />
        </Router>
      </AuthContext.Provider>
    </ApolloProvider>
  );
}<|MERGE_RESOLUTION|>--- conflicted
+++ resolved
@@ -2,6 +2,7 @@
 import { BrowserRouter as Router, Switch, Route } from "react-router-dom";
 import { ApolloProvider } from "@apollo/react-hooks";
 import ApolloClient from "apollo-boost";
+import { Button } from "semantic-ui-react";
 import PrivateRoute from "./PrivateRoute";
 import Auth0 from "./Auth0";
 import Home from "./views/Home";
@@ -10,83 +11,20 @@
 import Labels from "./views/Labels/Labels";
 import AuthContext from "./AuthContext";
 import TabBar from "./views/TabBar";
-<<<<<<< HEAD
+import Menu from "./views/NavMenu";
 import Placeholder from "./views/Placeholder";
 import ScanBox from "./views/ScanBox";
 import CreateBox from "./views/CreateBox";
 import { AuthObjectType } from "./utils/Types";
-
-const { REACT_APP_GRAPHQL_SERVER } = process.env;
-
-const emptyAuthObject: AuthObjectType = {
-  accessToken: "",
-  idToken: "",
-  idTokenPayload: {
-    at_hash: "",
-    aud: "",
-    email: "",
-    email_verified: false,
-    exp: null,
-    iat: null,
-    iss: "",
-    name: "",
-    nickname: "",
-    nonce: "",
-    picture: "",
-    sub: "",
-    updated_at: "",
-  },
-  appState: null,
-  refreshToken: null,
-  state: "",
-  expiresIn: null,
-  //   this won't change
-  tokenType: "Bearer",
-  scope: "",
-};
-
-export default function App() {
-  const [loggedIn, setLoggedIn] = useState(false);
-  const [authObject, setAuthObject] = useState<AuthObjectType>(emptyAuthObject);
-=======
-import Menu from "./views/NavMenu";
-import Placeholder from "./views/Placeholder";
-import ScanBox from "./views/ScanBox";
+import { emptyAuthObject } from "./utils/emptyAuthObject";
 import "semantic-ui-less/semantic.less";
-import { Button } from "semantic-ui-react";
 import "./App.css";
 
 const { REACT_APP_GRAPHQL_SERVER } = process.env;
 
 export default function App() {
   const [loggedIn, setLoggedIn] = useState(false);
-  const [authObject, setAuthObject] = useState({
-    accessToken: "",
-    idToken: "",
-    idTokenPayload: {
-      at_hash: "",
-      aud: "",
-      email: "",
-      email_verified: false,
-      exp: null,
-      iat: null,
-      iss: "",
-      name: "",
-      nickname: "",
-      nonce: "",
-      picture: "",
-      sub: "",
-      updated_at: "",
-    },
-    appState: null,
-    refreshToken: null,
-    state: "",
-    expiresIn: null,
-    //   this won't change
-    tokenType: "Bearer",
-    scope: "",
-  });
->>>>>>> 6c3b43ca
+  const [authObject, setAuthObject] = useState<AuthObjectType>(emptyAuthObject);
 
   const client = new ApolloClient({
     uri: REACT_APP_GRAPHQL_SERVER,
@@ -108,12 +46,6 @@
         console.log("access token for the graphQL playground:", authTokens);
         setAuthObject(authTokens);
         authTokens ? setLoggedIn(true) : setLoggedIn(false);
-<<<<<<< HEAD
-        // TODO
-        // once the user is logged in, retrieve the user information
-        // then set the user info to give it to the context
-=======
->>>>>>> 6c3b43ca
       })
       .catch((err) => {
         // TODO: better logging and error handling
@@ -129,36 +61,7 @@
   function handleLogOut() {
     window.location.hash = "";
     setLoggedIn(false);
-<<<<<<< HEAD
     setAuthObject(emptyAuthObject);
-=======
-    setAuthObject({
-      accessToken: "",
-      idToken: "",
-      idTokenPayload: {
-        at_hash: "",
-        aud: "",
-        email: "",
-        email_verified: false,
-        exp: null,
-        iat: null,
-        iss: "",
-        name: "",
-        nickname: "",
-        nonce: "",
-        picture: "",
-        sub: "",
-        updated_at: "",
-      },
-      appState: null,
-      refreshToken: null,
-      state: "",
-      expiresIn: null,
-      //   this won't change
-      tokenType: "Bearer",
-      scope: "",
-    });
->>>>>>> 6c3b43ca
     client.resetStore();
   }
 
@@ -167,12 +70,8 @@
       <AuthContext.Provider value={authObject}>
         <Router>
           <div>
-<<<<<<< HEAD
+            <Menu />
             {/* NOTE!
-=======
-            <Menu />
-            {/* NOTE! 
->>>>>>> 6c3b43ca
         This works like a normal switch, so you have to put the specific routes the highest,
         and work your way down to least-specific */}
             <Switch>
@@ -180,7 +79,6 @@
                 <OrgTopLevel />
               </PrivateRoute>
 
-<<<<<<< HEAD
               <PrivateRoute path="/create-box" pathNameRedirect="/">
                 <CreateBox />
               </PrivateRoute>
@@ -189,10 +87,7 @@
                 <h1>Coming soon...</h1>
               </PrivateRoute>
 
-              <PrivateRoute path="/generateLabel" pathNameRedirect="/">
-=======
               <PrivateRoute path="/generateLabel/:num" pathNameRedirect="/">
->>>>>>> 6c3b43ca
                 <PdfGenerator />
               </PrivateRoute>
 
