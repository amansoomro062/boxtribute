--- conflicted
+++ resolved
@@ -1,10 +1,9 @@
-<<<<<<< HEAD
-import React, { useEffect, useState } from "react";
-import { BrowserRouter as Router, Switch, Route } from "react-router-dom";
-import PrivateRoute from "./PrivateRoute";
-import Auth0 from "./Auth0";
-import Home from "./views/Home";
-import OrgTopLevel from "./views/Organization";
+import React, { useEffect, useState } from 'react';
+import { BrowserRouter as Router, Switch, Route } from 'react-router-dom';
+import PrivateRoute from './PrivateRoute';
+import Auth0 from './Auth0';
+import Home from './views/Home';
+import OrgTopLevel from './views/Organization';
 import { ApolloProvider } from '@apollo/react-hooks';
 import ApolloClient from 'apollo-boost';
 
@@ -15,14 +14,6 @@
 const client = new ApolloClient({
   uri: REACT_APP_GRAPHQL_SERVER,
 });
-=======
-import React, { useEffect, useState } from 'react';
-import { BrowserRouter as Router, Switch, Route } from 'react-router-dom';
-import PrivateRoute from './PrivateRoute';
-import Auth0 from './Auth0';
-import Home from './views/Home';
-import OrgTopLevel from './views/Organization';
->>>>>>> a2dec349
 
 export default function App() {
   const [loggedIn, setLoggedIn] = useState(false);
@@ -57,39 +48,7 @@
   }
 
   return (
-<<<<<<< HEAD
     <ApolloProvider client={client}>
-      <Router>
-        <div>
-          {/* "Nav-bar" */}
-          
-          {/* NOTE! 
-          This works like a normal switch, so you have to put the specific routes the highest,
-          and work your way down to least-specific */}
-          <Switch>
-            <PrivateRoute path="/org" pathRedirect="/" isLoggedIn={loggedIn}>
-              <OrgTopLevel authObject={authObject} />
-            </PrivateRoute>
-
-            <Route path="/">
-              <Home />
-            </Route>
-          </Switch>
-        </div>
-        {loggedIn ? (
-            <button onClick={() => handleLogOut()} className="log-in">
-              Log Out
-            </button>
-          ) : (
-            <button
-              onClick={() => {
-                Auth0.login();
-              }}
-              className="bg-blue-500 hover:bg-blue-700 text-white font-bold py-2 px-4 rounded focus:outline-none focus:shadow-outline" type="button">Sign In</button>
-          )}
-      </Router>
-    </ApolloProvider>
-=======
     <Router>
       <div>
         {/* "Nav-bar" */}
@@ -123,6 +82,6 @@
         </button>
       )}
     </Router>
->>>>>>> a2dec349
+    </ApolloProvider>
   );
 }