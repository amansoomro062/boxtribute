<<<<<<< HEAD
import React, { useEffect, useState } from "react";
import { BrowserRouter as Router, Switch, Route } from "react-router-dom";
import PrivateRoute from "./PrivateRoute";
import Auth0 from "./Auth0";
import Home from "./views/Home";
import OrgTopLevel from "./views/Organization";

export default function App() {
  const AuthContext = React.createContext({});

  const [loggedIn, setLoggedIn] = useState(false);
  const [authObject, setAuthObject] = useState({});

  function handleLogIn() {
    // if the login was successful, there will be a hash in the url, so you can do all the parsing work in the Auth0 file
    Auth0.handleAuthentication()
      .then((authTokens) => {
        setAuthObject(authTokens);
        !!authTokens ? setLoggedIn(true) : setLoggedIn(false);
      })
      .catch((err) => {
        // TODO: better logging and error handling
        console.log(err);
      });
  }

  useEffect(() => {
    // on page load, see if I'm in a freshly-logged-in state back from the redirect
    handleLogIn();
  }, []);

  function handleLogOut() {
    window.location.hash = "";
    setLoggedIn(false);
    setAuthObject({});
=======
import React, { useEffect, useState } from "react"
import { BrowserRouter as Router, Switch, Route } from "react-router-dom"
import { ApolloProvider } from "@apollo/react-hooks"
import ApolloClient from "apollo-boost"
import PrivateRoute from "./PrivateRoute"
import Auth0 from "./Auth0"
import Home from "./views/Home"
import OrgTopLevel from "./views/Organization"
import PdfGenerator from "./views/Labels/PdfGenerator"
import Labels from "./views/Labels/Labels"

const { REACT_APP_GRAPHQL_SERVER } = process.env

const client = new ApolloClient({
  uri: REACT_APP_GRAPHQL_SERVER,
})

export default function App() {
  const [loggedIn, setLoggedIn] = useState(false)
  const [authObject, setAuthObject] = useState({})

  function handleLogIn() {
    // Auth0 returns the token in the params of the URL after successful login and redirect
    const totalHash = window.location.hash
    if (totalHash) {
      // remove leading # and split into components,
      // so now you have ['key1=value1', 'key2=value2']
      const hashArray = totalHash.substr(1).split("&")
      const authObject = {}
      hashArray.forEach((item) => {
        const keyValArray = item.split("=")
        // turns [key, value] into authObject={key: value}
        // eslint-disable-next-line prefer-destructuring
        authObject[keyValArray[0]] = keyValArray[1]
      })
      // the auth object has many items in it, we generally care about the access_token
      setAuthObject(authObject)
      // this is where you would also handle authorization errors from the API
      // eslint-disable-next-line no-unused-expressions
      authObject.access_token ? setLoggedIn(true) : setLoggedIn(false)
    }
>>>>>>> eff1cc8d
  }

  useEffect(() => {
    handleLogIn()
  }, [])

  function handleLogOut() {
    setLoggedIn(false)
  }

  return (
<<<<<<< HEAD
    <AuthContext.Provider value={authObject}>
=======
    <ApolloProvider client={client}>
>>>>>>> eff1cc8d
      <Router>
        <div>
          {/* "Nav-bar" */}

          {/* NOTE! 
        This works like a normal switch, so you have to put the specific routes the highest,
        and work your way down to least-specific */}
          <Switch>
            <PrivateRoute
              path="/org"
              pathNameRedirect="/"
              isLoggedIn={loggedIn}
            >
              <OrgTopLevel authObject={authObject} />
            </PrivateRoute>
<<<<<<< HEAD
=======

            <PrivateRoute
              path="/generateLabel"
              pathNameRedirect="/"
              isLoggedIn={loggedIn}
            >
              <PdfGenerator authObject={authObject} />
            </PrivateRoute>

            <PrivateRoute
              path="/pdf"
              pathNameRedirect="/"
              isLoggedIn={loggedIn}
            >
              <Labels authObject={authObject} />
            </PrivateRoute>
>>>>>>> eff1cc8d

            <Route path="/">
              <Home />
            </Route>
          </Switch>
        </div>
        {loggedIn ? (
<<<<<<< HEAD
=======
          // eslint-disable-next-line react/button-has-type
>>>>>>> eff1cc8d
          <button onClick={() => handleLogOut()} className="log-in">
            Log Out
          </button>
        ) : (
          <button
            onClick={() => {
<<<<<<< HEAD
              // this will trigger a redirect
              Auth0.login();
=======
              Auth0.login()
>>>>>>> eff1cc8d
            }}
            className="bg-blue-500 hover:bg-blue-700 text-white font-bold py-2 px-4 rounded focus:outline-none focus:shadow-outline"
            type="button"
          >
            Sign In
          </button>
        )}
      </Router>
<<<<<<< HEAD
    </AuthContext.Provider>
  );
=======
    </ApolloProvider>
  )
>>>>>>> eff1cc8d
}<|MERGE_RESOLUTION|>--- conflicted
+++ resolved
@@ -1,40 +1,3 @@
-<<<<<<< HEAD
-import React, { useEffect, useState } from "react";
-import { BrowserRouter as Router, Switch, Route } from "react-router-dom";
-import PrivateRoute from "./PrivateRoute";
-import Auth0 from "./Auth0";
-import Home from "./views/Home";
-import OrgTopLevel from "./views/Organization";
-
-export default function App() {
-  const AuthContext = React.createContext({});
-
-  const [loggedIn, setLoggedIn] = useState(false);
-  const [authObject, setAuthObject] = useState({});
-
-  function handleLogIn() {
-    // if the login was successful, there will be a hash in the url, so you can do all the parsing work in the Auth0 file
-    Auth0.handleAuthentication()
-      .then((authTokens) => {
-        setAuthObject(authTokens);
-        !!authTokens ? setLoggedIn(true) : setLoggedIn(false);
-      })
-      .catch((err) => {
-        // TODO: better logging and error handling
-        console.log(err);
-      });
-  }
-
-  useEffect(() => {
-    // on page load, see if I'm in a freshly-logged-in state back from the redirect
-    handleLogIn();
-  }, []);
-
-  function handleLogOut() {
-    window.location.hash = "";
-    setLoggedIn(false);
-    setAuthObject({});
-=======
 import React, { useEffect, useState } from "react"
 import { BrowserRouter as Router, Switch, Route } from "react-router-dom"
 import { ApolloProvider } from "@apollo/react-hooks"
@@ -53,116 +16,93 @@
 })
 
 export default function App() {
+  const AuthContext = React.createContext({})
+
   const [loggedIn, setLoggedIn] = useState(false)
   const [authObject, setAuthObject] = useState({})
 
   function handleLogIn() {
-    // Auth0 returns the token in the params of the URL after successful login and redirect
-    const totalHash = window.location.hash
-    if (totalHash) {
-      // remove leading # and split into components,
-      // so now you have ['key1=value1', 'key2=value2']
-      const hashArray = totalHash.substr(1).split("&")
-      const authObject = {}
-      hashArray.forEach((item) => {
-        const keyValArray = item.split("=")
-        // turns [key, value] into authObject={key: value}
-        // eslint-disable-next-line prefer-destructuring
-        authObject[keyValArray[0]] = keyValArray[1]
+    // if the login was successful, there will be a hash in the url, so you can do all the parsing work in the Auth0 file
+    Auth0.handleAuthentication()
+      .then((authTokens) => {
+        setAuthObject(authTokens)
+        !!authTokens ? setLoggedIn(true) : setLoggedIn(false)
       })
-      // the auth object has many items in it, we generally care about the access_token
-      setAuthObject(authObject)
-      // this is where you would also handle authorization errors from the API
-      // eslint-disable-next-line no-unused-expressions
-      authObject.access_token ? setLoggedIn(true) : setLoggedIn(false)
-    }
->>>>>>> eff1cc8d
+      .catch((err) => {
+        // TODO: better logging and error handling
+        console.log(err)
+      })
   }
 
   useEffect(() => {
+    // on page load, see if I'm in a freshly-logged-in state back from the redirect
     handleLogIn()
   }, [])
 
   function handleLogOut() {
+    window.location.hash = ""
     setLoggedIn(false)
+    setAuthObject({})
   }
 
   return (
-<<<<<<< HEAD
     <AuthContext.Provider value={authObject}>
-=======
-    <ApolloProvider client={client}>
->>>>>>> eff1cc8d
-      <Router>
-        <div>
-          {/* "Nav-bar" */}
+      <ApolloProvider client={client}>
+        <Router>
+          <div>
+            {/* "Nav-bar" */}
 
-          {/* NOTE! 
+            {/* NOTE! 
         This works like a normal switch, so you have to put the specific routes the highest,
         and work your way down to least-specific */}
-          <Switch>
-            <PrivateRoute
-              path="/org"
-              pathNameRedirect="/"
-              isLoggedIn={loggedIn}
+            <Switch>
+              <PrivateRoute
+                path="/org"
+                pathNameRedirect="/"
+                isLoggedIn={loggedIn}
+              >
+                <OrgTopLevel authObject={authObject} />
+              </PrivateRoute>
+
+              <PrivateRoute
+                path="/generateLabel"
+                pathNameRedirect="/"
+                isLoggedIn={loggedIn}
+              >
+                <PdfGenerator authObject={authObject} />
+              </PrivateRoute>
+
+              <PrivateRoute
+                path="/pdf"
+                pathNameRedirect="/"
+                isLoggedIn={loggedIn}
+              >
+                <Labels authObject={authObject} />
+              </PrivateRoute>
+
+              <Route path="/">
+                <Home />
+              </Route>
+            </Switch>
+          </div>
+          {loggedIn ? (
+            // eslint-disable-next-line react/button-has-type
+            <button onClick={() => handleLogOut()} className="log-in">
+              Log Out
+            </button>
+          ) : (
+            <button
+              onClick={() => {
+                Auth0.login()
+              }}
+              className="bg-blue-500 hover:bg-blue-700 text-white font-bold py-2 px-4 rounded focus:outline-none focus:shadow-outline"
+              type="button"
             >
-              <OrgTopLevel authObject={authObject} />
-            </PrivateRoute>
-<<<<<<< HEAD
-=======
-
-            <PrivateRoute
-              path="/generateLabel"
-              pathNameRedirect="/"
-              isLoggedIn={loggedIn}
-            >
-              <PdfGenerator authObject={authObject} />
-            </PrivateRoute>
-
-            <PrivateRoute
-              path="/pdf"
-              pathNameRedirect="/"
-              isLoggedIn={loggedIn}
-            >
-              <Labels authObject={authObject} />
-            </PrivateRoute>
->>>>>>> eff1cc8d
-
-            <Route path="/">
-              <Home />
-            </Route>
-          </Switch>
-        </div>
-        {loggedIn ? (
-<<<<<<< HEAD
-=======
-          // eslint-disable-next-line react/button-has-type
->>>>>>> eff1cc8d
-          <button onClick={() => handleLogOut()} className="log-in">
-            Log Out
-          </button>
-        ) : (
-          <button
-            onClick={() => {
-<<<<<<< HEAD
-              // this will trigger a redirect
-              Auth0.login();
-=======
-              Auth0.login()
->>>>>>> eff1cc8d
-            }}
-            className="bg-blue-500 hover:bg-blue-700 text-white font-bold py-2 px-4 rounded focus:outline-none focus:shadow-outline"
-            type="button"
-          >
-            Sign In
-          </button>
-        )}
-      </Router>
-<<<<<<< HEAD
+              Sign In
+            </button>
+          )}
+        </Router>
+      </ApolloProvider>
     </AuthContext.Provider>
-  );
-=======
-    </ApolloProvider>
   )
->>>>>>> eff1cc8d
 }