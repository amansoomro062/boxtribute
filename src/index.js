<<<<<<< HEAD
import React from "react"
import ReactDOM from "react-dom"

import App from "./App"
import * as serviceWorker from "./serviceWorker"
import 'semantic-ui-less/semantic.less';

=======
import React from "react";
import ReactDOM from "react-dom";
import "./styles/tailwind.css";
import App from "./App";
import * as serviceWorker from "./serviceWorker";
>>>>>>> a5e3c3bd

ReactDOM.render(<App />, document.getElementById("root"));

// If you want your app to work offline and load faster, you can change
// unregister() to register() below. Note this comes with some pitfalls.
// Learn more about service workers: https://bit.ly/CRA-PWA
serviceWorker.unregister();<|MERGE_RESOLUTION|>--- conflicted
+++ resolved
@@ -1,18 +1,8 @@
-<<<<<<< HEAD
-import React from "react"
-import ReactDOM from "react-dom"
-
-import App from "./App"
-import * as serviceWorker from "./serviceWorker"
-import 'semantic-ui-less/semantic.less';
-
-=======
 import React from "react";
 import ReactDOM from "react-dom";
-import "./styles/tailwind.css";
 import App from "./App";
 import * as serviceWorker from "./serviceWorker";
->>>>>>> a5e3c3bd
+import "semantic-ui-less/semantic.less";
 
 ReactDOM.render(<App />, document.getElementById("root"));
 
