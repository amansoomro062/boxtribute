--- conflicted
+++ resolved
@@ -12,15 +12,10 @@
     "postcss-cli": "^7.1.0",
     "react": "^16.12.0",
     "react-dom": "^16.12.0",
-<<<<<<< HEAD
     "react-qr-reader": "^2.2.1",
-    "react-router-dom": "^5.1.2",
-    "react-scripts": "3.3.1"
-=======
     "react-router-dom": "^5.1.2",
     "react-scripts": "^3.4.0",
     "tailwindcss": "^1.2.0"
->>>>>>> d2951920
   },
   "scripts": {
     "build:style":"tailwind build src/styles/index.css -o src/styles/tailwind.css",
