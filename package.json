--- conflicted
+++ resolved
@@ -56,12 +56,9 @@
     ]
   },
   "devDependencies": {
-<<<<<<< HEAD
     "@craco/craco": "^5.6.4",
     "@semantic-ui-react/craco-less": "^1.2.1",
-=======
     "@types/react-router-dom": "^5.1.5",
->>>>>>> d98ce066
     "eslint-config-airbnb": "^18.1.0",
     "eslint-config-prettier": "^6.11.0",
     "eslint-plugin-jsx-a11y": "^6.2.3",
@@ -71,10 +68,7 @@
     "husky": "^4.2.5",
     "lint-staged": "^10.2.2",
     "prettier": "^2.0.5",
-<<<<<<< HEAD
-    "semantic-ui-less": "^2.4.1"
-=======
+    "semantic-ui-less": "^2.4.1",
     "typescript": "^3.9.5"
->>>>>>> d98ce066
   }
 }