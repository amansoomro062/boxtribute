{
  "name": "boxwise-client",
  "version": "0.1.0",
  "private": true,
  "homepage": "http://localhost:3000/",
  "dependencies": {
    "@apollo/react-hooks": "^3.1.5",
    "@fortawesome/fontawesome-svg-core": "^1.2.28",
    "@fortawesome/free-solid-svg-icons": "^5.13.0",
    "@fortawesome/react-fontawesome": "^0.1.10",
    "@material-ui/core": "^4.10.1",
    "@progress/kendo-drawing": "^1.7.0",
    "@progress/kendo-react-pdf": "^3.14.0",
    "@testing-library/jest-dom": "^4.2.4",
    "@testing-library/react": "^9.3.2",
    "@testing-library/user-event": "^7.1.2",
    "apollo-boost": "^0.4.7",
    "auth0-js": "^9.13.2",
    "autoprefixer": "^9.7.5",
    "axios": "^0.19.2",
    "graphql": "^15.0.0",
<<<<<<< HEAD
    "homepage": "^1.0.0",
=======
    "node-sass": "^4.14.1",
>>>>>>> a0c16e23
    "postcss-cli": "^7.1.0",
    "prop-types": "^15.7.2",
    "react": "^16.12.0",
    "react-dom": "^16.12.0",
    "react-number-picker": "^1.0.5",
    "react-qr-reader": "^2.2.1",
    "react-router-dom": "^5.1.2",
    "react-scripts": "^3.4.0",
    "react-widgets": "^5.0.0-beta.16",
    "tailwind": "^4.0.0",
    "tailwindcss": "^1.2.0"
  },
  "scripts": {
    "build:style": "tailwind build src/styles/index.css -o src/styles/tailwind.css",
    "start": "npm run build:style && react-scripts start",
    "build": "react-scripts build",
    "test": "react-scripts test",
    "eject": "react-scripts eject",
    "lint": "eslint . --fix"
  },
  "eslintConfig": {
    "extends": "react-app"
  },
  "browserslist": {
    "production": [
      ">0.2%",
      "not dead",
      "not op_mini all"
    ],
    "development": [
      "last 1 chrome version",
      "last 1 firefox version",
      "last 1 safari version"
    ]
  },
  "devDependencies": {
    "@types/react-router-dom": "^5.1.5",
    "eslint-config-airbnb": "^18.1.0",
    "eslint-config-prettier": "^6.11.0",
    "eslint-plugin-jsx-a11y": "^6.2.3",
    "eslint-plugin-prettier": "^3.1.3",
    "flow-bin": "^0.124.0",
    "flow-typed": "^3.1.0",
    "husky": "^4.2.5",
    "lint-staged": "^10.2.2",
    "prettier": "^2.0.5",
    "typescript": "^3.9.5"
  }
}<|MERGE_RESOLUTION|>--- conflicted
+++ resolved
@@ -19,11 +19,8 @@
     "autoprefixer": "^9.7.5",
     "axios": "^0.19.2",
     "graphql": "^15.0.0",
-<<<<<<< HEAD
     "homepage": "^1.0.0",
-=======
     "node-sass": "^4.14.1",
->>>>>>> a0c16e23
     "postcss-cli": "^7.1.0",
     "prop-types": "^15.7.2",
     "react": "^16.12.0",
