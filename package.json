--- conflicted
+++ resolved
@@ -3,16 +3,11 @@
   "license": "Apache-2.0",
   "workspaces": [
     "front",
-<<<<<<< HEAD
     "statviz",
     "shared-components"
-  ]
-=======
-    "statviz"
   ],
   "devDependencies": {
     "@types/react": "^18.2.15",
     "@types/react-dom": "^18.2.17"
   }
->>>>>>> 9637191d
 }