--- conflicted
+++ resolved
@@ -39,16 +39,8 @@
         specifier: 0.89.0
         version: 0.89.0(react-dom@18.3.1(react@18.3.1))(react@18.3.1)
       '@nivo/sunburst':
-<<<<<<< HEAD
-        specifier: 0.88.0
-        version: 0.88.0(react-dom@18.3.1(react@18.3.1))(react@18.3.1)
-      '@sentry/react':
-        specifier: ^9.12.0
-        version: 9.12.0(react@18.3.1)
-=======
         specifier: 0.89.0
         version: 0.89.0(react-dom@18.3.1(react@18.3.1))(react@18.3.1)
->>>>>>> 7780775f
       '@tidyjs/tidy':
         specifier: ^2.5.2
         version: 2.5.2
@@ -209,12 +201,9 @@
       '@boxtribute/shared-components':
         specifier: workspace:*
         version: link:../shared-components
-<<<<<<< HEAD
-=======
       '@sentry/react':
         specifier: ^9.13.0
         version: 9.13.0(react@18.3.1)
->>>>>>> 7780775f
       '@zxing/browser':
         specifier: ^0.1.5
         version: 0.1.5(@zxing/library@0.21.3)
@@ -1955,8 +1944,8 @@
   '@types/d3-path@1.0.11':
     resolution: {integrity: sha512-4pQMp8ldf7UaB/gR8Fvvy69psNHkTpD/pVw3vmEi8iZAB9EPMBruB1JvHO4BIq9QkUUd2lV1F5YXpMNj7JPBpw==}
 
-  '@types/d3-path@3.1.1':
-    resolution: {integrity: sha512-VMZBYyQvbGmWyWVea0EHs/BwLgxc+MKi1zLDCONksozI4YJMcTt8ZEuIR4Sb1MMTE8MMW49v0IwI5+b7RmfWlg==}
+  '@types/d3-path@3.1.0':
+    resolution: {integrity: sha512-P2dlU/q51fkOc/Gfl3Ul9kicV7l+ra934qBFXCFhrZMOL6du1TM0pm1ThYvENukyOn5h9v+yMJ9Fn5JK4QozrQ==}
 
   '@types/d3-random@2.2.3':
     resolution: {integrity: sha512-Ghs4R3CcgJ3o6svszRzIH4b8PPYex/COo+rhhZjDAs+bVducXwjmVSi27WcDOaLLCBV2t3tfVH9bYXAL76IvQA==}
@@ -1970,8 +1959,8 @@
   '@types/d3-scale@4.0.2':
     resolution: {integrity: sha512-Yk4htunhPAwN0XGlIwArRomOjdoBFXC3+kCxK2Ubg7I9shQlVSJy/pG/Ht5ASN+gdMIalpk8TJ5xV74jFsetLA==}
 
-  '@types/d3-scale@4.0.9':
-    resolution: {integrity: sha512-dLmtwB8zkAeO/juAMfnV+sItKjlsw2lKdZVVy6LRr0cBmegxSABiLEpGVmSJJ8O08i4+sGR6qQtb6WtuwJdvVw==}
+  '@types/d3-scale@4.0.8':
+    resolution: {integrity: sha512-gkK1VVTr5iNiYJ7vWDI+yUFFlszhNMtVeneJ6lUTKPjprsvLLI9/tgEGiXJOnlINJA8FyA88gfnQsHbybVZrYQ==}
 
   '@types/d3-shape@1.3.12':
     resolution: {integrity: sha512-8oMzcd4+poSLGgV0R1Q1rOlx/xdmozS4Xab7np0eamFFUYq71AU9pOCJEFnkXW2aI/oXdVYJzw6pssbSut7Z9Q==}
@@ -2032,9 +2021,6 @@
 
   '@types/prop-types@15.7.13':
     resolution: {integrity: sha512-hCZTSvwbzWGvhqxp/RqVqwU999pBf2vp7hzIjiYOsl8wqOmUxkQ6ddw1cV3l8811+kdUFus/q4d1Y3E3SyEifA==}
-
-  '@types/prop-types@15.7.14':
-    resolution: {integrity: sha512-gNMvNH49DJ7OJYv+KAKn0Xp45p8PLl6zo2YnvDIbTd4J6MER2BmWN49TG7n9LvkyihINxeKW8+3bfS2yDC9dzQ==}
 
   '@types/react-big-calendar@1.16.1':
     resolution: {integrity: sha512-pDHFcVWx+BvZbX6U39R4l8c9930vKnfx+09lf4W8r8HuxBDLzGk7Q63ncBmqqnQImEFNDKfwa6MDyu90cfzJ2A==}
@@ -6483,7 +6469,7 @@
       '@nivo/scales': 0.89.0
       '@nivo/tooltip': 0.89.0(react-dom@18.3.1(react@18.3.1))(react@18.3.1)
       '@react-spring/web': 9.7.5(react-dom@18.3.1(react@18.3.1))(react@18.3.1)
-      '@types/d3-scale': 4.0.9
+      '@types/d3-scale': 4.0.8
       '@types/d3-shape': 3.1.7
       d3-scale: 4.0.2
       d3-shape: 3.2.0
@@ -6496,9 +6482,9 @@
     dependencies:
       '@nivo/core': 0.89.0(react-dom@18.3.1(react@18.3.1))(react@18.3.1)
       '@types/d3-color': 3.1.3
-      '@types/d3-scale': 4.0.9
+      '@types/d3-scale': 4.0.8
       '@types/d3-scale-chromatic': 3.1.0
-      '@types/prop-types': 15.7.14
+      '@types/prop-types': 15.7.13
       d3-color: 3.1.0
       d3-scale: 4.0.2
       d3-scale-chromatic: 3.1.0
@@ -6530,7 +6516,7 @@
     dependencies:
       '@nivo/colors': 0.89.0(react-dom@18.3.1(react@18.3.1))(react@18.3.1)
       '@nivo/core': 0.89.0(react-dom@18.3.1(react@18.3.1))(react@18.3.1)
-      '@types/d3-scale': 4.0.9
+      '@types/d3-scale': 4.0.8
       d3-scale: 4.0.2
       react: 18.3.1
     transitivePeerDependencies:
@@ -6567,7 +6553,7 @@
 
   '@nivo/scales@0.89.0':
     dependencies:
-      '@types/d3-scale': 4.0.9
+      '@types/d3-scale': 4.0.8
       '@types/d3-time': 1.1.4
       '@types/d3-time-format': 3.0.4
       d3-scale: 4.0.2
@@ -7169,7 +7155,7 @@
 
   '@types/d3-path@1.0.11': {}
 
-  '@types/d3-path@3.1.1': {}
+  '@types/d3-path@3.1.0': {}
 
   '@types/d3-random@2.2.3': {}
 
@@ -7183,7 +7169,7 @@
     dependencies:
       '@types/d3-time': 3.0.0
 
-  '@types/d3-scale@4.0.9':
+  '@types/d3-scale@4.0.8':
     dependencies:
       '@types/d3-time': 3.0.4
 
@@ -7193,7 +7179,7 @@
 
   '@types/d3-shape@3.1.7':
     dependencies:
-      '@types/d3-path': 3.1.1
+      '@types/d3-path': 3.1.0
 
   '@types/d3-time-format@2.1.0': {}
 
@@ -7235,8 +7221,6 @@
   '@types/parse-json@4.0.2': {}
 
   '@types/prop-types@15.7.13': {}
-
-  '@types/prop-types@15.7.14': {}
 
   '@types/react-big-calendar@1.16.1':
     dependencies:
@@ -8100,10 +8084,10 @@
   d3-scale@4.0.2:
     dependencies:
       d3-array: 3.2.4
-      d3-format: 1.4.5
+      d3-format: 3.1.0
       d3-interpolate: 3.0.1
       d3-time: 3.1.0
-      d3-time-format: 3.0.0
+      d3-time-format: 4.1.0
 
   d3-shape@1.3.7:
     dependencies:
@@ -8129,7 +8113,7 @@
 
   d3-time@3.1.0:
     dependencies:
-      d3-array: 3.2.4
+      d3-array: 3.2.1
 
   d3-timer@3.0.1: {}
 
@@ -10721,7 +10705,7 @@
       '@types/d3-array': 3.2.1
       '@types/d3-ease': 3.0.2
       '@types/d3-interpolate': 3.0.4
-      '@types/d3-scale': 4.0.9
+      '@types/d3-scale': 4.0.8
       '@types/d3-shape': 3.1.7
       '@types/d3-time': 3.0.4
       '@types/d3-timer': 3.0.2
