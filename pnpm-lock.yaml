lockfileVersion: '9.0'

settings:
  autoInstallPeers: true
  excludeLinksFromLockfile: false

importers:

  .:
    dependencies:
      '@apollo/client':
        specifier: ^3.11.10
        version: 3.11.10(@types/react@18.3.12)(graphql-ws@5.16.0(graphql@16.9.0))(graphql@16.9.0)(react-dom@18.3.1(react@18.3.1))(react@18.3.1)
      '@chakra-ui/icons':
        specifier: ^2.2.4
        version: 2.2.4(@chakra-ui/react@2.8.2(@emotion/react@11.13.5(@types/react@18.3.12)(react@18.3.1))(@emotion/styled@11.13.5(@emotion/react@11.13.5(@types/react@18.3.12)(react@18.3.1))(@types/react@18.3.12)(react@18.3.1))(@types/react@18.3.12)(framer-motion@11.11.17(@emotion/is-prop-valid@1.3.0)(react-dom@18.3.1(react@18.3.1))(react@18.3.1))(react-dom@18.3.1(react@18.3.1))(react@18.3.1))(react@18.3.1)
      '@chakra-ui/react':
        specifier: 2.8.2
        version: 2.8.2(@emotion/react@11.13.5(@types/react@18.3.12)(react@18.3.1))(@emotion/styled@11.13.5(@emotion/react@11.13.5(@types/react@18.3.12)(react@18.3.1))(@types/react@18.3.12)(react@18.3.1))(@types/react@18.3.12)(framer-motion@11.11.17(@emotion/is-prop-valid@1.3.0)(react-dom@18.3.1(react@18.3.1))(react@18.3.1))(react-dom@18.3.1(react@18.3.1))(react@18.3.1)
      '@emotion/react':
        specifier: ^11.13.5
        version: 11.13.5(@types/react@18.3.12)(react@18.3.1)
      '@emotion/styled':
        specifier: ^11.13.5
        version: 11.13.5(@emotion/react@11.13.5(@types/react@18.3.12)(react@18.3.1))(@types/react@18.3.12)(react@18.3.1)
      '@hookform/resolvers':
        specifier: ^3.9.1
        version: 3.9.1(react-hook-form@7.53.2(react@18.3.1))
      '@nivo/bar':
        specifier: 0.88.0
        version: 0.88.0(react-dom@18.3.1(react@18.3.1))(react@18.3.1)
      '@nivo/core':
        specifier: 0.88.0
        version: 0.88.0(react-dom@18.3.1(react@18.3.1))(react@18.3.1)
      '@nivo/pie':
        specifier: 0.88.0
        version: 0.88.0(react-dom@18.3.1(react@18.3.1))(react@18.3.1)
      '@nivo/sankey':
        specifier: 0.88.0
        version: 0.88.0(react-dom@18.3.1(react@18.3.1))(react@18.3.1)
      '@nivo/sunburst':
        specifier: 0.88.0
        version: 0.88.0(react-dom@18.3.1(react@18.3.1))(react@18.3.1)
      '@tidyjs/tidy':
        specifier: ^2.5.2
        version: 2.5.2
      '@visx/axis':
        specifier: ^3.12.0
        version: 3.12.0(react@18.3.1)
      '@visx/event':
        specifier: ^3.12.0
        version: 3.12.0
      '@visx/grid':
        specifier: ^3.12.0
        version: 3.12.0(react@18.3.1)
      '@visx/group':
        specifier: ^3.12.0
        version: 3.12.0(react@18.3.1)
      '@visx/mock-data':
        specifier: ^3.12.0
        version: 3.12.0
      '@visx/responsive':
        specifier: ^3.12.0
        version: 3.12.0(react@18.3.1)
      '@visx/scale':
        specifier: ^3.12.0
        version: 3.12.0
      '@visx/shape':
        specifier: ^3.12.0
        version: 3.12.0(react@18.3.1)
      '@visx/tooltip':
        specifier: ^3.12.0
        version: 3.12.0(react-dom@18.3.1(react@18.3.1))(react@18.3.1)
      chakra-react-select:
        specifier: 4.9.2
        version: 4.9.2(lua3slmabkggl3r4jhqlwdsd2u)
      date-fns:
        specifier: ^4.1.0
        version: 4.1.0
      dom-to-image-more:
        specifier: ^3.5.0
        version: 3.5.0
      gql.tada:
        specifier: ^1.8.10
        version: 1.8.10(graphql@16.9.0)(typescript@5.7.2)
      graphql:
        specifier: ^16.8.1
        version: 16.9.0
      lodash:
        specifier: ^4.17.21
        version: 4.17.21
      react:
        specifier: ^18.3.1
        version: 18.3.1
      react-dom:
        specifier: ^18.2.0
        version: 18.3.1(react@18.3.1)
      react-hook-form:
        specifier: ^7.53.2
        version: 7.53.2(react@18.3.1)
      react-router-dom:
        specifier: ^6.28.0
        version: 6.28.0(react-dom@18.3.1(react@18.3.1))(react@18.3.1)
      zod:
        specifier: ^3.22.4
        version: 3.23.8
    devDependencies:
      '@testing-library/jest-dom':
        specifier: ^6.6.3
        version: 6.6.3
      '@testing-library/react':
        specifier: ^16.0.1
        version: 16.0.1(@testing-library/dom@10.4.0)(@types/react-dom@18.3.1)(@types/react@18.3.12)(react-dom@18.3.1(react@18.3.1))(react@18.3.1)
      '@testing-library/user-event':
        specifier: ^14.5.2
        version: 14.5.2(@testing-library/dom@10.4.0)
      '@types/react':
        specifier: ^18.3.12
        version: 18.3.12
      '@types/react-dom':
        specifier: ^18.3.1
        version: 18.3.1
      '@typescript-eslint/eslint-plugin':
        specifier: ^8.16.0
        version: 8.16.0(@typescript-eslint/parser@8.16.0(eslint@8.57.0)(typescript@5.7.2))(eslint@8.57.0)(typescript@5.7.2)
      '@typescript-eslint/parser':
        specifier: ^8.16.0
        version: 8.16.0(eslint@8.57.0)(typescript@5.7.2)
      '@vitejs/plugin-react-swc':
        specifier: ^3.7.2
        version: 3.7.2(vite@5.4.11(@types/node@22.7.5))
      '@vitest/coverage-v8':
        specifier: ^2.1.6
        version: 2.1.6(vitest@2.1.6)
      '@vitest/ui':
        specifier: ^2.1.6
        version: 2.1.6(vitest@2.1.6)
      eslint:
        specifier: ^8.56.0
        version: 8.57.0
      eslint-config-prettier:
        specifier: ^9.1.0
        version: 9.1.0(eslint@8.57.0)
      eslint-import-resolver-typescript:
        specifier: ^3.5.2
        version: 3.6.3(@typescript-eslint/parser@8.16.0(eslint@8.57.0)(typescript@5.7.2))(eslint-plugin-import@2.31.0)(eslint@8.57.0)
      eslint-plugin-import:
        specifier: ^2.31.0
        version: 2.31.0(@typescript-eslint/parser@8.16.0(eslint@8.57.0)(typescript@5.7.2))(eslint-import-resolver-typescript@3.6.3)(eslint@8.57.0)
      eslint-plugin-jsx-a11y:
        specifier: ^6.10.2
        version: 6.10.2(eslint@8.57.0)
      eslint-plugin-react:
        specifier: ^7.37.2
        version: 7.37.2(eslint@8.57.0)
      eslint-plugin-react-hooks:
        specifier: ^5.0.0
        version: 5.0.0(eslint@8.57.0)
      eslint-plugin-react-refresh:
        specifier: ^0.4.14
        version: 0.4.14(eslint@8.57.0)
      eslint-plugin-testing-library:
        specifier: ^7.0.0
        version: 7.0.0(eslint@8.57.0)(typescript@5.7.2)
      jsdom:
        specifier: 25.0.1
        version: 25.0.1
      lint-staged:
        specifier: ^15.2.8
        version: 15.2.10
      prettier:
        specifier: ^3.4.1
        version: 3.4.1
      tsc-files:
        specifier: ^1.1.4
        version: 1.1.4(typescript@5.7.2)
      typescript:
        specifier: ^5.7.2
        version: 5.7.2
      vite:
        specifier: ^5.4.11
        version: 5.4.11(@types/node@22.7.5)
      vite-tsconfig-paths:
        specifier: ^5.1.3
        version: 5.1.3(typescript@5.7.2)(vite@5.4.11(@types/node@22.7.5))
      vitest:
        specifier: ^2.1.6
        version: 2.1.6(@types/node@22.7.5)(@vitest/ui@2.1.6)(jsdom@25.0.1)(msw@2.6.6(@types/node@22.7.5)(typescript@5.7.2))

  front:
    dependencies:
      '@auth0/auth0-react':
        specifier: ^2.2.4
        version: 2.2.4(react-dom@18.3.1(react@18.3.1))(react@18.3.1)
      '@boxtribute/shared-components':
        specifier: workspace:*
        version: link:../shared-components
      '@fontsource/open-sans':
        specifier: ^5.1.0
        version: 5.1.0
      '@fortawesome/fontawesome-svg-core':
        specifier: 6.7.1
        version: 6.7.1
      '@fortawesome/free-solid-svg-icons':
        specifier: ^6.7.1
        version: 6.7.1
      '@fortawesome/react-fontawesome':
        specifier: ^0.2.2
        version: 0.2.2(@fortawesome/fontawesome-svg-core@6.7.1)(react@18.3.1)
      '@sentry/react':
        specifier: ^8.40.0
        version: 8.40.0(react@18.3.1)
      '@zxing/browser':
        specifier: ^0.1.5
        version: 0.1.5(@zxing/library@0.21.3)
      '@zxing/library':
        specifier: ^0.21.3
        version: 0.21.3
      chakra-react-select:
        specifier: 4.9.2
        version: 4.9.2(lua3slmabkggl3r4jhqlwdsd2u)
      react-big-calendar:
        specifier: ^1.16.2
<<<<<<< HEAD
        version: 1.16.2(react-dom@18.3.1(react@18.3.1))(react@18.3.1)
=======
        version: 1.16.3(react-dom@18.3.1(react@18.3.1))(react@18.3.1)
>>>>>>> 3e9f3935
      react-icons:
        specifier: ^5.3.0
        version: 5.3.0(react@18.3.1)
      react-table:
        specifier: ^7.8.0
        version: 7.8.0(react@18.3.1)
      regenerator-runtime:
        specifier: ^0.14.1
        version: 0.14.1
      victory:
        specifier: ^37.3.2
        version: 37.3.2(react@18.3.1)
    devDependencies:
      '@chakra-ui/storybook-addon':
        specifier: ^5.2.5
<<<<<<< HEAD
        version: 5.2.5(@chakra-ui/react@2.8.2(@emotion/react@11.13.5(@types/react@18.3.12)(react@18.3.1))(@emotion/styled@11.13.5(@emotion/react@11.13.5(@types/react@18.3.12)(react@18.3.1))(@types/react@18.3.12)(react@18.3.1))(@types/react@18.3.12)(framer-motion@11.11.17(@emotion/is-prop-valid@1.3.0)(react-dom@18.3.1(react@18.3.1))(react@18.3.1))(react-dom@18.3.1(react@18.3.1))(react@18.3.1))(@storybook/components@8.4.5(storybook@8.4.5(prettier@3.4.0)))(@storybook/manager-api@8.4.5(storybook@8.4.5(prettier@3.4.0)))(@storybook/preview-api@8.4.5(storybook@8.4.5(prettier@3.4.0)))(@storybook/types@8.4.5(storybook@8.4.5(prettier@3.4.0)))(react-dom@18.3.1(react@18.3.1))(react@18.3.1)
=======
        version: 5.2.5(@chakra-ui/react@2.8.2(@emotion/react@11.13.5(@types/react@18.3.12)(react@18.3.1))(@emotion/styled@11.13.5(@emotion/react@11.13.5(@types/react@18.3.12)(react@18.3.1))(@types/react@18.3.12)(react@18.3.1))(@types/react@18.3.12)(framer-motion@11.11.17(@emotion/is-prop-valid@1.3.0)(react-dom@18.3.1(react@18.3.1))(react@18.3.1))(react-dom@18.3.1(react@18.3.1))(react@18.3.1))(@storybook/components@8.4.5(storybook@8.4.5(prettier@3.4.1)))(@storybook/manager-api@8.4.5(storybook@8.4.5(prettier@3.4.1)))(@storybook/preview-api@8.4.5(storybook@8.4.5(prettier@3.4.1)))(@storybook/types@8.4.5(storybook@8.4.5(prettier@3.4.1)))(react-dom@18.3.1(react@18.3.1))(react@18.3.1)
      '@graphql-codegen/typescript':
        specifier: ^4.1.1
        version: 4.1.2(graphql@16.9.0)
>>>>>>> 3e9f3935
      '@sentry/types':
        specifier: ^8.40.0
        version: 8.40.0
      '@storybook/addon-actions':
        specifier: ^8.4.5
        version: 8.4.5(storybook@8.4.5(prettier@3.4.1))
      '@storybook/addon-essentials':
        specifier: ^8.4.5
        version: 8.4.5(@types/react@18.3.12)(storybook@8.4.5(prettier@3.4.1))
      '@storybook/addon-interactions':
        specifier: ^8.4.5
        version: 8.4.5(storybook@8.4.5(prettier@3.4.1))
      '@storybook/addon-links':
        specifier: ^8.4.5
        version: 8.4.5(react@18.3.1)(storybook@8.4.5(prettier@3.4.1))
      '@storybook/node-logger':
        specifier: ^8.4.5
        version: 8.4.5(storybook@8.4.5(prettier@3.4.1))
      '@storybook/react':
        specifier: ^8.4.5
        version: 8.4.5(@storybook/test@8.4.5(storybook@8.4.5(prettier@3.4.1)))(react-dom@18.3.1(react@18.3.1))(react@18.3.1)(storybook@8.4.5(prettier@3.4.1))(typescript@5.7.2)
      '@storybook/react-vite':
        specifier: ^8.4.5
        version: 8.4.5(@storybook/test@8.4.5(storybook@8.4.5(prettier@3.4.1)))(react-dom@18.3.1(react@18.3.1))(react@18.3.1)(rollup@4.25.0)(storybook@8.4.5(prettier@3.4.1))(typescript@5.7.2)(vite@5.4.11(@types/node@22.7.5))
      '@storybook/test':
        specifier: ^8.4.5
        version: 8.4.5(storybook@8.4.5(prettier@3.4.1))
      '@types/react-big-calendar':
        specifier: ^1.16.0
        version: 1.16.0
      '@types/react-table':
        specifier: ^7.7.20
        version: 7.7.20
      msw:
        specifier: ^2.6.6
        version: 2.6.6(@types/node@22.7.5)(typescript@5.7.2)
      mutationobserver-shim:
        specifier: ^0.3.7
        version: 0.3.7
      prop-types:
        specifier: ^15.8.1
        version: 15.8.1
      storybook:
        specifier: ^8.4.5
        version: 8.4.5(prettier@3.4.1)

  shared-components: {}

  statviz:
    dependencies:
      '@boxtribute/shared-components':
        specifier: workspace:*
        version: link:../shared-components
<<<<<<< HEAD
=======
    devDependencies:
      '@graphql-codegen/client-preset':
        specifier: ^4.5.0
        version: 4.5.1(graphql@16.9.0)
      ts-node:
        specifier: ^10.9.2
        version: 10.9.2(@swc/core@1.9.3)(@types/node@22.7.5)(typescript@5.7.2)
>>>>>>> 3e9f3935

packages:

  '@0no-co/graphql.web@1.0.11':
    resolution: {integrity: sha512-xuSJ9WXwTmtngWkbdEoopMo6F8NLtjy84UNAMsAr5C3/2SgAL/dEU10TMqTIsipqPQ8HA/7WzeqQ9DEQxSvPPA==}
    peerDependencies:
      graphql: ^14.0.0 || ^15.0.0 || ^16.0.0
    peerDependenciesMeta:
      graphql:
        optional: true

  '@0no-co/graphqlsp@1.12.16':
    resolution: {integrity: sha512-B5pyYVH93Etv7xjT6IfB7QtMBdaaC07yjbhN6v8H7KgFStMkPvi+oWYBTibMFRMY89qwc9H8YixXg8SXDVgYWw==}
    peerDependencies:
      graphql: ^15.5.0 || ^16.0.0 || ^17.0.0
      typescript: ^5.0.0

  '@adobe/css-tools@4.4.0':
    resolution: {integrity: sha512-Ff9+ksdQQB3rMncgqDK78uLznstjyfIf2Arnh22pW8kBpLs6rpKDwgnZT46hin5Hl1WzazzK64DOrhSwYpS7bQ==}

  '@ampproject/remapping@2.3.0':
    resolution: {integrity: sha512-30iZtAPgz+LTIYoeivqYo853f02jBYSd5uGnGpkFV0M3xOt9aN73erkgYAmZU43x4VfqcnLxW9Kpg3R5LC4YYw==}
    engines: {node: '>=6.0.0'}

  '@apollo/client@3.11.10':
    resolution: {integrity: sha512-IfGc+X4il0rDqVQBBWdxIKM+ciDCiDzBq9+Bg9z4tJMi87uF6po4v+ddiac1wP0ARgVPsFwEIGxK7jhN4pW8jg==}
    peerDependencies:
      graphql: ^15.0.0 || ^16.0.0
      graphql-ws: ^5.5.5
      react: ^16.8.0 || ^17.0.0 || ^18.0.0 || >=19.0.0-rc <19.0.0
      react-dom: ^16.8.0 || ^17.0.0 || ^18.0.0 || >=19.0.0-rc <19.0.0
      subscriptions-transport-ws: ^0.9.0 || ^0.11.0
    peerDependenciesMeta:
      graphql-ws:
        optional: true
      react:
        optional: true
      react-dom:
        optional: true
      subscriptions-transport-ws:
        optional: true

  '@auth0/auth0-react@2.2.4':
    resolution: {integrity: sha512-l29PQC0WdgkCoOc6WeMAY26gsy/yXJICW0jHfj0nz8rZZphYKrLNqTRWFFCMJY+sagza9tSgB1kG/UvQYgGh9A==}
    peerDependencies:
      react: ^16.11.0 || ^17 || ^18
      react-dom: ^16.11.0 || ^17 || ^18

  '@auth0/auth0-spa-js@2.1.3':
    resolution: {integrity: sha512-NMTBNuuG4g3rame1aCnNS5qFYIzsTUV5qTFPRfTyYFS1feS6jsCBR+eTq9YkxCp1yuoM2UIcjunPaoPl77U9xQ==}

  '@babel/code-frame@7.25.7':
    resolution: {integrity: sha512-0xZJFNE5XMpENsgfHYTw8FbX4kv53mFLn2i3XPoq69LyhYSCBJtitaHx9QnsVTrsogI4Z3+HtEfZ2/GFPOtf5g==}
    engines: {node: '>=6.9.0'}

  '@babel/compat-data@7.25.7':
    resolution: {integrity: sha512-9ickoLz+hcXCeh7jrcin+/SLWm+GkxE2kTvoYyp38p4WkdFXfQJxDFGWp/YHjiKLPx06z2A7W8XKuqbReXDzsw==}
    engines: {node: '>=6.9.0'}

  '@babel/core@7.25.7':
    resolution: {integrity: sha512-yJ474Zv3cwiSOO9nXJuqzvwEeM+chDuQ8GJirw+pZ91sCGCyOZ3dJkVE09fTV0VEVzXyLWhh3G/AolYTPX7Mow==}
    engines: {node: '>=6.9.0'}

  '@babel/generator@7.25.7':
    resolution: {integrity: sha512-5Dqpl5fyV9pIAD62yK9P7fcA768uVPUyrQmqpqstHWgMma4feF1x/oFysBCVZLY5wJ2GkMUCdsNDnGZrPoR6rA==}
    engines: {node: '>=6.9.0'}

  '@babel/helper-compilation-targets@7.25.7':
    resolution: {integrity: sha512-DniTEax0sv6isaw6qSQSfV4gVRNtw2rte8HHM45t9ZR0xILaufBRNkpMifCRiAPyvL4ACD6v0gfCwCmtOQaV4A==}
    engines: {node: '>=6.9.0'}

  '@babel/helper-module-imports@7.25.7':
    resolution: {integrity: sha512-o0xCgpNmRohmnoWKQ0Ij8IdddjyBFE4T2kagL/x6M3+4zUgc+4qTOUBoNe4XxDskt1HPKO007ZPiMgLDq2s7Kw==}
    engines: {node: '>=6.9.0'}

  '@babel/helper-module-transforms@7.25.7':
    resolution: {integrity: sha512-k/6f8dKG3yDz/qCwSM+RKovjMix563SLxQFo0UhRNo239SP6n9u5/eLtKD6EAjwta2JHJ49CsD8pms2HdNiMMQ==}
    engines: {node: '>=6.9.0'}
    peerDependencies:
      '@babel/core': ^7.0.0

  '@babel/helper-simple-access@7.25.7':
    resolution: {integrity: sha512-FPGAkJmyoChQeM+ruBGIDyrT2tKfZJO8NcxdC+CWNJi7N8/rZpSxK7yvBJ5O/nF1gfu5KzN7VKG3YVSLFfRSxQ==}
    engines: {node: '>=6.9.0'}

  '@babel/helper-string-parser@7.25.7':
    resolution: {integrity: sha512-CbkjYdsJNHFk8uqpEkpCvRs3YRp9tY6FmFY7wLMSYuGYkrdUi7r2lc4/wqsvlHoMznX3WJ9IP8giGPq68T/Y6g==}
    engines: {node: '>=6.9.0'}

  '@babel/helper-string-parser@7.25.9':
    resolution: {integrity: sha512-4A/SCr/2KLd5jrtOMFzaKjVtAei3+2r/NChoBNoZ3EyP/+GlhoaEGoWOZUmFmoITP7zOJyHIMm+DYRd8o3PvHA==}
    engines: {node: '>=6.9.0'}

  '@babel/helper-validator-identifier@7.25.7':
    resolution: {integrity: sha512-AM6TzwYqGChO45oiuPqwL2t20/HdMC1rTPAesnBCgPCSF1x3oN9MVUwQV2iyz4xqWrctwK5RNC8LV22kaQCNYg==}
    engines: {node: '>=6.9.0'}

  '@babel/helper-validator-identifier@7.25.9':
    resolution: {integrity: sha512-Ed61U6XJc3CVRfkERJWDz4dJwKe7iLmmJsbOGu9wSloNSFttHV0I8g6UAgb7qnK5ly5bGLPd4oXZlxCdANBOWQ==}
    engines: {node: '>=6.9.0'}

  '@babel/helper-validator-option@7.25.7':
    resolution: {integrity: sha512-ytbPLsm+GjArDYXJ8Ydr1c/KJuutjF2besPNbIZnZ6MKUxi/uTA22t2ymmA4WFjZFpjiAMO0xuuJPqK2nvDVfQ==}
    engines: {node: '>=6.9.0'}

  '@babel/helpers@7.25.7':
    resolution: {integrity: sha512-Sv6pASx7Esm38KQpF/U/OXLwPPrdGHNKoeblRxgZRLXnAtnkEe4ptJPDtAZM7fBLadbc1Q07kQpSiGQ0Jg6tRA==}
    engines: {node: '>=6.9.0'}

  '@babel/highlight@7.25.7':
    resolution: {integrity: sha512-iYyACpW3iW8Fw+ZybQK+drQre+ns/tKpXbNESfrhNnPLIklLbXr7MYJ6gPEd0iETGLOK+SxMjVvKb/ffmk+FEw==}
    engines: {node: '>=6.9.0'}

  '@babel/parser@7.25.7':
    resolution: {integrity: sha512-aZn7ETtQsjjGG5HruveUK06cU3Hljuhd9Iojm4M8WWv3wLE6OkE5PWbDUkItmMgegmccaITudyuW5RPYrYlgWw==}
    engines: {node: '>=6.0.0'}
    hasBin: true

  '@babel/parser@7.26.2':
    resolution: {integrity: sha512-DWMCZH9WA4Maitz2q21SRKHo9QXZxkDsbNZoVD62gusNtNBBqDg9i7uOhASfTfIGNzW+O+r7+jAlM8dwphcJKQ==}
    engines: {node: '>=6.0.0'}
    hasBin: true

  '@babel/runtime@7.25.6':
    resolution: {integrity: sha512-VBj9MYyDb9tuLq7yzqjgzt6Q+IBQLrGZfdjOekyEirZPHxXWoTSGUTMrpsfi58Up73d13NfYLv8HT9vmznjzhQ==}
    engines: {node: '>=6.9.0'}

  '@babel/runtime@7.25.7':
    resolution: {integrity: sha512-FjoyLe754PMiYsFaN5C94ttGiOmBNYTf6pLr4xXHAT5uctHb092PBszndLDR5XA/jghQvn4n7JMHl7dmTgbm9w==}
    engines: {node: '>=6.9.0'}

  '@babel/runtime@7.26.0':
    resolution: {integrity: sha512-FDSOghenHTiToteC/QRlv2q3DhPZ/oOXTBoirfWNx1Cx3TMVcGWQtMMmQcSvb/JjpNeGzx8Pq/b4fKEJuWm1sw==}
    engines: {node: '>=6.9.0'}

  '@babel/template@7.25.7':
    resolution: {integrity: sha512-wRwtAgI3bAS+JGU2upWNL9lSlDcRCqD05BZ1n3X2ONLH1WilFP6O1otQjeMK/1g0pvYcXC7b/qVUB1keofjtZA==}
    engines: {node: '>=6.9.0'}

  '@babel/traverse@7.25.7':
    resolution: {integrity: sha512-jatJPT1Zjqvh/1FyJs6qAHL+Dzb7sTb+xr7Q+gM1b+1oBsMsQQ4FkVKb6dFlJvLlVssqkRzV05Jzervt9yhnzg==}
    engines: {node: '>=6.9.0'}

  '@babel/types@7.25.7':
    resolution: {integrity: sha512-vwIVdXG+j+FOpkwqHRcBgHLYNL7XMkufrlaFvL9o6Ai9sJn9+PdyIL5qa0XzTZw084c+u9LOls53eoZWP/W5WQ==}
    engines: {node: '>=6.9.0'}

  '@babel/types@7.26.0':
    resolution: {integrity: sha512-Z/yiTPj+lDVnF7lWeKCIJzaIkI0vYO87dMpZ4bg4TDrFe4XXLFWL1TbXU27gBP3QccxV9mZICCrnjnYlJjXHOA==}
    engines: {node: '>=6.9.0'}

  '@bcoe/v8-coverage@0.2.3':
    resolution: {integrity: sha512-0hYQ8SB4Db5zvZB4axdMHGwEaQjkZzFjQiN9LVYvIFB2nSUHW9tYpxWriPrWDASIxiaXax83REcLxuSdnGPZtw==}

  '@bundled-es-modules/cookie@2.0.1':
    resolution: {integrity: sha512-8o+5fRPLNbjbdGRRmJj3h6Hh1AQJf2dk3qQ/5ZFb+PXkRNiSoMGGUKlsgLfrxneb72axVJyIYji64E2+nNfYyw==}

  '@bundled-es-modules/statuses@1.0.1':
    resolution: {integrity: sha512-yn7BklA5acgcBr+7w064fGV+SGIFySjCKpqjcWgBAIfrAkY+4GQTJJHQMeT3V/sgz23VTEVV8TtOmkvJAhFVfg==}

  '@bundled-es-modules/tough-cookie@0.1.6':
    resolution: {integrity: sha512-dvMHbL464C0zI+Yqxbz6kZ5TOEp7GLW+pry/RWndAR8MJQAXZ2rPmIs8tziTZjeIyhSNZgZbCePtfSbdWqStJw==}

  '@chakra-ui/accordion@2.3.1':
    resolution: {integrity: sha512-FSXRm8iClFyU+gVaXisOSEw0/4Q+qZbFRiuhIAkVU6Boj0FxAMrlo9a8AV5TuF77rgaHytCdHk0Ng+cyUijrag==}
    peerDependencies:
      '@chakra-ui/system': '>=2.0.0'
      framer-motion: '>=4.0.0'
      react: '>=18'

  '@chakra-ui/alert@2.2.2':
    resolution: {integrity: sha512-jHg4LYMRNOJH830ViLuicjb3F+v6iriE/2G5T+Sd0Hna04nukNJ1MxUmBPE+vI22me2dIflfelu2v9wdB6Pojw==}
    peerDependencies:
      '@chakra-ui/system': '>=2.0.0'
      react: '>=18'

  '@chakra-ui/anatomy@2.2.2':
    resolution: {integrity: sha512-MV6D4VLRIHr4PkW4zMyqfrNS1mPlCTiCXwvYGtDFQYr+xHFfonhAuf9WjsSc0nyp2m0OdkSLnzmVKkZFLo25Tg==}

  '@chakra-ui/avatar@2.3.0':
    resolution: {integrity: sha512-8gKSyLfygnaotbJbDMHDiJoF38OHXUYVme4gGxZ1fLnQEdPVEaIWfH+NndIjOM0z8S+YEFnT9KyGMUtvPrBk3g==}
    peerDependencies:
      '@chakra-ui/system': '>=2.0.0'
      react: '>=18'

  '@chakra-ui/breadcrumb@2.2.0':
    resolution: {integrity: sha512-4cWCG24flYBxjruRi4RJREWTGF74L/KzI2CognAW/d/zWR0CjiScuJhf37Am3LFbCySP6WSoyBOtTIoTA4yLEA==}
    peerDependencies:
      '@chakra-ui/system': '>=2.0.0'
      react: '>=18'

  '@chakra-ui/breakpoint-utils@2.0.8':
    resolution: {integrity: sha512-Pq32MlEX9fwb5j5xx8s18zJMARNHlQZH2VH1RZgfgRDpp7DcEgtRW5AInfN5CfqdHLO1dGxA7I3MqEuL5JnIsA==}

  '@chakra-ui/button@2.1.0':
    resolution: {integrity: sha512-95CplwlRKmmUXkdEp/21VkEWgnwcx2TOBG6NfYlsuLBDHSLlo5FKIiE2oSi4zXc4TLcopGcWPNcm/NDaSC5pvA==}
    peerDependencies:
      '@chakra-ui/system': '>=2.0.0'
      react: '>=18'

  '@chakra-ui/card@2.2.0':
    resolution: {integrity: sha512-xUB/k5MURj4CtPAhdSoXZidUbm8j3hci9vnc+eZJVDqhDOShNlD6QeniQNRPRys4lWAQLCbFcrwL29C8naDi6g==}
    peerDependencies:
      '@chakra-ui/system': '>=2.0.0'
      react: '>=18'

  '@chakra-ui/checkbox@2.3.2':
    resolution: {integrity: sha512-85g38JIXMEv6M+AcyIGLh7igNtfpAN6KGQFYxY9tBj0eWvWk4NKQxvqqyVta0bSAyIl1rixNIIezNpNWk2iO4g==}
    peerDependencies:
      '@chakra-ui/system': '>=2.0.0'
      react: '>=18'

  '@chakra-ui/clickable@2.1.0':
    resolution: {integrity: sha512-flRA/ClPUGPYabu+/GLREZVZr9j2uyyazCAUHAdrTUEdDYCr31SVGhgh7dgKdtq23bOvAQJpIJjw/0Bs0WvbXw==}
    peerDependencies:
      react: '>=18'

  '@chakra-ui/close-button@2.1.1':
    resolution: {integrity: sha512-gnpENKOanKexswSVpVz7ojZEALl2x5qjLYNqSQGbxz+aP9sOXPfUS56ebyBrre7T7exuWGiFeRwnM0oVeGPaiw==}
    peerDependencies:
      '@chakra-ui/system': '>=2.0.0'
      react: '>=18'

  '@chakra-ui/color-mode@2.2.0':
    resolution: {integrity: sha512-niTEA8PALtMWRI9wJ4LL0CSBDo8NBfLNp4GD6/0hstcm3IlbBHTVKxN6HwSaoNYfphDQLxCjT4yG+0BJA5tFpg==}
    peerDependencies:
      react: '>=18'

  '@chakra-ui/control-box@2.1.0':
    resolution: {integrity: sha512-gVrRDyXFdMd8E7rulL0SKeoljkLQiPITFnsyMO8EFHNZ+AHt5wK4LIguYVEq88APqAGZGfHFWXr79RYrNiE3Mg==}
    peerDependencies:
      '@chakra-ui/system': '>=2.0.0'
      react: '>=18'

  '@chakra-ui/counter@2.1.0':
    resolution: {integrity: sha512-s6hZAEcWT5zzjNz2JIWUBzRubo9la/oof1W7EKZVVfPYHERnl5e16FmBC79Yfq8p09LQ+aqFKm/etYoJMMgghw==}
    peerDependencies:
      react: '>=18'

  '@chakra-ui/css-reset@2.3.0':
    resolution: {integrity: sha512-cQwwBy5O0jzvl0K7PLTLgp8ijqLPKyuEMiDXwYzl95seD3AoeuoCLyzZcJtVqaUZ573PiBdAbY/IlZcwDOItWg==}
    peerDependencies:
      '@emotion/react': '>=10.0.35'
      react: '>=18'

  '@chakra-ui/descendant@3.1.0':
    resolution: {integrity: sha512-VxCIAir08g5w27klLyi7PVo8BxhW4tgU/lxQyujkmi4zx7hT9ZdrcQLAted/dAa+aSIZ14S1oV0Q9lGjsAdxUQ==}
    peerDependencies:
      react: '>=18'

  '@chakra-ui/dom-utils@2.1.0':
    resolution: {integrity: sha512-ZmF2qRa1QZ0CMLU8M1zCfmw29DmPNtfjR9iTo74U5FPr3i1aoAh7fbJ4qAlZ197Xw9eAW28tvzQuoVWeL5C7fQ==}

  '@chakra-ui/editable@3.1.0':
    resolution: {integrity: sha512-j2JLrUL9wgg4YA6jLlbU88370eCRyor7DZQD9lzpY95tSOXpTljeg3uF9eOmDnCs6fxp3zDWIfkgMm/ExhcGTg==}
    peerDependencies:
      '@chakra-ui/system': '>=2.0.0'
      react: '>=18'

  '@chakra-ui/event-utils@2.0.8':
    resolution: {integrity: sha512-IGM/yGUHS+8TOQrZGpAKOJl/xGBrmRYJrmbHfUE7zrG3PpQyXvbLDP1M+RggkCFVgHlJi2wpYIf0QtQlU0XZfw==}

  '@chakra-ui/focus-lock@2.1.0':
    resolution: {integrity: sha512-EmGx4PhWGjm4dpjRqM4Aa+rCWBxP+Rq8Uc/nAVnD4YVqkEhBkrPTpui2lnjsuxqNaZ24fIAZ10cF1hlpemte/w==}
    peerDependencies:
      react: '>=18'

  '@chakra-ui/form-control@2.2.0':
    resolution: {integrity: sha512-wehLC1t4fafCVJ2RvJQT2jyqsAwX7KymmiGqBu7nQoQz8ApTkGABWpo/QwDh3F/dBLrouHDoOvGmYTqft3Mirw==}
    peerDependencies:
      '@chakra-ui/system': '>=2.0.0'
      react: '>=18'

  '@chakra-ui/hooks@2.2.1':
    resolution: {integrity: sha512-RQbTnzl6b1tBjbDPf9zGRo9rf/pQMholsOudTxjy4i9GfTfz6kgp5ValGjQm2z7ng6Z31N1cnjZ1AlSzQ//ZfQ==}
    peerDependencies:
      react: '>=18'

  '@chakra-ui/icon@3.2.0':
    resolution: {integrity: sha512-xxjGLvlX2Ys4H0iHrI16t74rG9EBcpFvJ3Y3B7KMQTrnW34Kf7Da/UC8J67Gtx85mTHW020ml85SVPKORWNNKQ==}
    peerDependencies:
      '@chakra-ui/system': '>=2.0.0'
      react: '>=18'

  '@chakra-ui/icons@2.2.4':
    resolution: {integrity: sha512-l5QdBgwrAg3Sc2BRqtNkJpfuLw/pWRDwwT58J6c4PqQT6wzXxyNa8Q0PForu1ltB5qEiFb1kxr/F/HO1EwNa6g==}
    peerDependencies:
      '@chakra-ui/react': '>=2.0.0'
      react: '>=18'

  '@chakra-ui/image@2.1.0':
    resolution: {integrity: sha512-bskumBYKLiLMySIWDGcz0+D9Th0jPvmX6xnRMs4o92tT3Od/bW26lahmV2a2Op2ItXeCmRMY+XxJH5Gy1i46VA==}
    peerDependencies:
      '@chakra-ui/system': '>=2.0.0'
      react: '>=18'

  '@chakra-ui/input@2.1.2':
    resolution: {integrity: sha512-GiBbb3EqAA8Ph43yGa6Mc+kUPjh4Spmxp1Pkelr8qtudpc3p2PJOOebLpd90mcqw8UePPa+l6YhhPtp6o0irhw==}
    peerDependencies:
      '@chakra-ui/system': '>=2.0.0'
      react: '>=18'

  '@chakra-ui/layout@2.3.1':
    resolution: {integrity: sha512-nXuZ6WRbq0WdgnRgLw+QuxWAHuhDtVX8ElWqcTK+cSMFg/52eVP47czYBE5F35YhnoW2XBwfNoNgZ7+e8Z01Rg==}
    peerDependencies:
      '@chakra-ui/system': '>=2.0.0'
      react: '>=18'

  '@chakra-ui/lazy-utils@2.0.5':
    resolution: {integrity: sha512-UULqw7FBvcckQk2n3iPO56TMJvDsNv0FKZI6PlUNJVaGsPbsYxK/8IQ60vZgaTVPtVcjY6BE+y6zg8u9HOqpyg==}

  '@chakra-ui/live-region@2.1.0':
    resolution: {integrity: sha512-ZOxFXwtaLIsXjqnszYYrVuswBhnIHHP+XIgK1vC6DePKtyK590Wg+0J0slDwThUAd4MSSIUa/nNX84x1GMphWw==}
    peerDependencies:
      react: '>=18'

  '@chakra-ui/media-query@3.3.0':
    resolution: {integrity: sha512-IsTGgFLoICVoPRp9ykOgqmdMotJG0CnPsKvGQeSFOB/dZfIujdVb14TYxDU4+MURXry1MhJ7LzZhv+Ml7cr8/g==}
    peerDependencies:
      '@chakra-ui/system': '>=2.0.0'
      react: '>=18'

  '@chakra-ui/menu@2.2.1':
    resolution: {integrity: sha512-lJS7XEObzJxsOwWQh7yfG4H8FzFPRP5hVPN/CL+JzytEINCSBvsCDHrYPQGp7jzpCi8vnTqQQGQe0f8dwnXd2g==}
    peerDependencies:
      '@chakra-ui/system': '>=2.0.0'
      framer-motion: '>=4.0.0'
      react: '>=18'

  '@chakra-ui/modal@2.3.1':
    resolution: {integrity: sha512-TQv1ZaiJMZN+rR9DK0snx/OPwmtaGH1HbZtlYt4W4s6CzyK541fxLRTjIXfEzIGpvNW+b6VFuFjbcR78p4DEoQ==}
    peerDependencies:
      '@chakra-ui/system': '>=2.0.0'
      framer-motion: '>=4.0.0'
      react: '>=18'
      react-dom: '>=18'

  '@chakra-ui/number-input@2.1.2':
    resolution: {integrity: sha512-pfOdX02sqUN0qC2ysuvgVDiws7xZ20XDIlcNhva55Jgm095xjm8eVdIBfNm3SFbSUNxyXvLTW/YQanX74tKmuA==}
    peerDependencies:
      '@chakra-ui/system': '>=2.0.0'
      react: '>=18'

  '@chakra-ui/number-utils@2.0.7':
    resolution: {integrity: sha512-yOGxBjXNvLTBvQyhMDqGU0Oj26s91mbAlqKHiuw737AXHt0aPllOthVUqQMeaYLwLCjGMg0jtI7JReRzyi94Dg==}

  '@chakra-ui/object-utils@2.1.0':
    resolution: {integrity: sha512-tgIZOgLHaoti5PYGPTwK3t/cqtcycW0owaiOXoZOcpwwX/vlVb+H1jFsQyWiiwQVPt9RkoSLtxzXamx+aHH+bQ==}

  '@chakra-ui/pin-input@2.1.0':
    resolution: {integrity: sha512-x4vBqLStDxJFMt+jdAHHS8jbh294O53CPQJoL4g228P513rHylV/uPscYUHrVJXRxsHfRztQO9k45jjTYaPRMw==}
    peerDependencies:
      '@chakra-ui/system': '>=2.0.0'
      react: '>=18'

  '@chakra-ui/popover@2.2.1':
    resolution: {integrity: sha512-K+2ai2dD0ljvJnlrzesCDT9mNzLifE3noGKZ3QwLqd/K34Ym1W/0aL1ERSynrcG78NKoXS54SdEzkhCZ4Gn/Zg==}
    peerDependencies:
      '@chakra-ui/system': '>=2.0.0'
      framer-motion: '>=4.0.0'
      react: '>=18'

  '@chakra-ui/popper@3.1.0':
    resolution: {integrity: sha512-ciDdpdYbeFG7og6/6J8lkTFxsSvwTdMLFkpVylAF6VNC22jssiWfquj2eyD4rJnzkRFPvIWJq8hvbfhsm+AjSg==}
    peerDependencies:
      react: '>=18'

  '@chakra-ui/portal@2.1.0':
    resolution: {integrity: sha512-9q9KWf6SArEcIq1gGofNcFPSWEyl+MfJjEUg/un1SMlQjaROOh3zYr+6JAwvcORiX7tyHosnmWC3d3wI2aPSQg==}
    peerDependencies:
      react: '>=18'
      react-dom: '>=18'

  '@chakra-ui/progress@2.2.0':
    resolution: {integrity: sha512-qUXuKbuhN60EzDD9mHR7B67D7p/ZqNS2Aze4Pbl1qGGZfulPW0PY8Rof32qDtttDQBkzQIzFGE8d9QpAemToIQ==}
    peerDependencies:
      '@chakra-ui/system': '>=2.0.0'
      react: '>=18'

  '@chakra-ui/provider@2.4.2':
    resolution: {integrity: sha512-w0Tef5ZCJK1mlJorcSjItCSbyvVuqpvyWdxZiVQmE6fvSJR83wZof42ux0+sfWD+I7rHSfj+f9nzhNaEWClysw==}
    peerDependencies:
      '@emotion/react': ^11.0.0
      '@emotion/styled': ^11.0.0
      react: '>=18'
      react-dom: '>=18'

  '@chakra-ui/radio@2.1.2':
    resolution: {integrity: sha512-n10M46wJrMGbonaghvSRnZ9ToTv/q76Szz284gv4QUWvyljQACcGrXIONUnQ3BIwbOfkRqSk7Xl/JgZtVfll+w==}
    peerDependencies:
      '@chakra-ui/system': '>=2.0.0'
      react: '>=18'

  '@chakra-ui/react-children-utils@2.0.6':
    resolution: {integrity: sha512-QVR2RC7QsOsbWwEnq9YduhpqSFnZGvjjGREV8ygKi8ADhXh93C8azLECCUVgRJF2Wc+So1fgxmjLcbZfY2VmBA==}
    peerDependencies:
      react: '>=18'

  '@chakra-ui/react-context@2.1.0':
    resolution: {integrity: sha512-iahyStvzQ4AOwKwdPReLGfDesGG+vWJfEsn0X/NoGph/SkN+HXtv2sCfYFFR9k7bb+Kvc6YfpLlSuLvKMHi2+w==}
    peerDependencies:
      react: '>=18'

  '@chakra-ui/react-env@3.1.0':
    resolution: {integrity: sha512-Vr96GV2LNBth3+IKzr/rq1IcnkXv+MLmwjQH6C8BRtn3sNskgDFD5vLkVXcEhagzZMCh8FR3V/bzZPojBOyNhw==}
    peerDependencies:
      react: '>=18'

  '@chakra-ui/react-types@2.0.7':
    resolution: {integrity: sha512-12zv2qIZ8EHwiytggtGvo4iLT0APris7T0qaAWqzpUGS0cdUtR8W+V1BJ5Ocq+7tA6dzQ/7+w5hmXih61TuhWQ==}
    peerDependencies:
      react: '>=18'

  '@chakra-ui/react-use-animation-state@2.1.0':
    resolution: {integrity: sha512-CFZkQU3gmDBwhqy0vC1ryf90BVHxVN8cTLpSyCpdmExUEtSEInSCGMydj2fvn7QXsz/za8JNdO2xxgJwxpLMtg==}
    peerDependencies:
      react: '>=18'

  '@chakra-ui/react-use-callback-ref@2.1.0':
    resolution: {integrity: sha512-efnJrBtGDa4YaxDzDE90EnKD3Vkh5a1t3w7PhnRQmsphLy3g2UieasoKTlT2Hn118TwDjIv5ZjHJW6HbzXA9wQ==}
    peerDependencies:
      react: '>=18'

  '@chakra-ui/react-use-controllable-state@2.1.0':
    resolution: {integrity: sha512-QR/8fKNokxZUs4PfxjXuwl0fj/d71WPrmLJvEpCTkHjnzu7LnYvzoe2wB867IdooQJL0G1zBxl0Dq+6W1P3jpg==}
    peerDependencies:
      react: '>=18'

  '@chakra-ui/react-use-disclosure@2.1.0':
    resolution: {integrity: sha512-Ax4pmxA9LBGMyEZJhhUZobg9C0t3qFE4jVF1tGBsrLDcdBeLR9fwOogIPY9Hf0/wqSlAryAimICbr5hkpa5GSw==}
    peerDependencies:
      react: '>=18'

  '@chakra-ui/react-use-event-listener@2.1.0':
    resolution: {integrity: sha512-U5greryDLS8ISP69DKDsYcsXRtAdnTQT+jjIlRYZ49K/XhUR/AqVZCK5BkR1spTDmO9H8SPhgeNKI70ODuDU/Q==}
    peerDependencies:
      react: '>=18'

  '@chakra-ui/react-use-focus-effect@2.1.0':
    resolution: {integrity: sha512-xzVboNy7J64xveLcxTIJ3jv+lUJKDwRM7Szwn9tNzUIPD94O3qwjV7DDCUzN2490nSYDF4OBMt/wuDBtaR3kUQ==}
    peerDependencies:
      react: '>=18'

  '@chakra-ui/react-use-focus-on-pointer-down@2.1.0':
    resolution: {integrity: sha512-2jzrUZ+aiCG/cfanrolsnSMDykCAbv9EK/4iUyZno6BYb3vziucmvgKuoXbMPAzWNtwUwtuMhkby8rc61Ue+Lg==}
    peerDependencies:
      react: '>=18'

  '@chakra-ui/react-use-interval@2.1.0':
    resolution: {integrity: sha512-8iWj+I/+A0J08pgEXP1J1flcvhLBHkk0ln7ZvGIyXiEyM6XagOTJpwNhiu+Bmk59t3HoV/VyvyJTa+44sEApuw==}
    peerDependencies:
      react: '>=18'

  '@chakra-ui/react-use-latest-ref@2.1.0':
    resolution: {integrity: sha512-m0kxuIYqoYB0va9Z2aW4xP/5b7BzlDeWwyXCH6QpT2PpW3/281L3hLCm1G0eOUcdVlayqrQqOeD6Mglq+5/xoQ==}
    peerDependencies:
      react: '>=18'

  '@chakra-ui/react-use-merge-refs@2.1.0':
    resolution: {integrity: sha512-lERa6AWF1cjEtWSGjxWTaSMvneccnAVH4V4ozh8SYiN9fSPZLlSG3kNxfNzdFvMEhM7dnP60vynF7WjGdTgQbQ==}
    peerDependencies:
      react: '>=18'

  '@chakra-ui/react-use-outside-click@2.2.0':
    resolution: {integrity: sha512-PNX+s/JEaMneijbgAM4iFL+f3m1ga9+6QK0E5Yh4s8KZJQ/bLwZzdhMz8J/+mL+XEXQ5J0N8ivZN28B82N1kNw==}
    peerDependencies:
      react: '>=18'

  '@chakra-ui/react-use-pan-event@2.1.0':
    resolution: {integrity: sha512-xmL2qOHiXqfcj0q7ZK5s9UjTh4Gz0/gL9jcWPA6GVf+A0Od5imEDa/Vz+533yQKWiNSm1QGrIj0eJAokc7O4fg==}
    peerDependencies:
      react: '>=18'

  '@chakra-ui/react-use-previous@2.1.0':
    resolution: {integrity: sha512-pjxGwue1hX8AFcmjZ2XfrQtIJgqbTF3Qs1Dy3d1krC77dEsiCUbQ9GzOBfDc8pfd60DrB5N2tg5JyHbypqh0Sg==}
    peerDependencies:
      react: '>=18'

  '@chakra-ui/react-use-safe-layout-effect@2.1.0':
    resolution: {integrity: sha512-Knbrrx/bcPwVS1TorFdzrK/zWA8yuU/eaXDkNj24IrKoRlQrSBFarcgAEzlCHtzuhufP3OULPkELTzz91b0tCw==}
    peerDependencies:
      react: '>=18'

  '@chakra-ui/react-use-size@2.1.0':
    resolution: {integrity: sha512-tbLqrQhbnqOjzTaMlYytp7wY8BW1JpL78iG7Ru1DlV4EWGiAmXFGvtnEt9HftU0NJ0aJyjgymkxfVGI55/1Z4A==}
    peerDependencies:
      react: '>=18'

  '@chakra-ui/react-use-timeout@2.1.0':
    resolution: {integrity: sha512-cFN0sobKMM9hXUhyCofx3/Mjlzah6ADaEl/AXl5Y+GawB5rgedgAcu2ErAgarEkwvsKdP6c68CKjQ9dmTQlJxQ==}
    peerDependencies:
      react: '>=18'

  '@chakra-ui/react-use-update-effect@2.1.0':
    resolution: {integrity: sha512-ND4Q23tETaR2Qd3zwCKYOOS1dfssojPLJMLvUtUbW5M9uW1ejYWgGUobeAiOVfSplownG8QYMmHTP86p/v0lbA==}
    peerDependencies:
      react: '>=18'

  '@chakra-ui/react-utils@2.0.12':
    resolution: {integrity: sha512-GbSfVb283+YA3kA8w8xWmzbjNWk14uhNpntnipHCftBibl0lxtQ9YqMFQLwuFOO0U2gYVocszqqDWX+XNKq9hw==}
    peerDependencies:
      react: '>=18'

  '@chakra-ui/react@2.8.2':
    resolution: {integrity: sha512-Hn0moyxxyCDKuR9ywYpqgX8dvjqwu9ArwpIb9wHNYjnODETjLwazgNIliCVBRcJvysGRiV51U2/JtJVrpeCjUQ==}
    peerDependencies:
      '@emotion/react': ^11.0.0
      '@emotion/styled': ^11.0.0
      framer-motion: '>=4.0.0'
      react: '>=18'
      react-dom: '>=18'

  '@chakra-ui/select@2.1.2':
    resolution: {integrity: sha512-ZwCb7LqKCVLJhru3DXvKXpZ7Pbu1TDZ7N0PdQ0Zj1oyVLJyrpef1u9HR5u0amOpqcH++Ugt0f5JSmirjNlctjA==}
    peerDependencies:
      '@chakra-ui/system': '>=2.0.0'
      react: '>=18'

  '@chakra-ui/shared-utils@2.0.5':
    resolution: {integrity: sha512-4/Wur0FqDov7Y0nCXl7HbHzCg4aq86h+SXdoUeuCMD3dSj7dpsVnStLYhng1vxvlbUnLpdF4oz5Myt3i/a7N3Q==}

  '@chakra-ui/skeleton@2.1.0':
    resolution: {integrity: sha512-JNRuMPpdZGd6zFVKjVQ0iusu3tXAdI29n4ZENYwAJEMf/fN0l12sVeirOxkJ7oEL0yOx2AgEYFSKdbcAgfUsAQ==}
    peerDependencies:
      '@chakra-ui/system': '>=2.0.0'
      react: '>=18'

  '@chakra-ui/skip-nav@2.1.0':
    resolution: {integrity: sha512-Hk+FG+vadBSH0/7hwp9LJnLjkO0RPGnx7gBJWI4/SpoJf3e4tZlWYtwGj0toYY4aGKl93jVghuwGbDBEMoHDug==}
    peerDependencies:
      '@chakra-ui/system': '>=2.0.0'
      react: '>=18'

  '@chakra-ui/slider@2.1.0':
    resolution: {integrity: sha512-lUOBcLMCnFZiA/s2NONXhELJh6sY5WtbRykPtclGfynqqOo47lwWJx+VP7xaeuhDOPcWSSecWc9Y1BfPOCz9cQ==}
    peerDependencies:
      '@chakra-ui/system': '>=2.0.0'
      react: '>=18'

  '@chakra-ui/spinner@2.1.0':
    resolution: {integrity: sha512-hczbnoXt+MMv/d3gE+hjQhmkzLiKuoTo42YhUG7Bs9OSv2lg1fZHW1fGNRFP3wTi6OIbD044U1P9HK+AOgFH3g==}
    peerDependencies:
      '@chakra-ui/system': '>=2.0.0'
      react: '>=18'

  '@chakra-ui/stat@2.1.1':
    resolution: {integrity: sha512-LDn0d/LXQNbAn2KaR3F1zivsZCewY4Jsy1qShmfBMKwn6rI8yVlbvu6SiA3OpHS0FhxbsZxQI6HefEoIgtqY6Q==}
    peerDependencies:
      '@chakra-ui/system': '>=2.0.0'
      react: '>=18'

  '@chakra-ui/stepper@2.3.1':
    resolution: {integrity: sha512-ky77lZbW60zYkSXhYz7kbItUpAQfEdycT0Q4bkHLxfqbuiGMf8OmgZOQkOB9uM4v0zPwy2HXhe0vq4Dd0xa55Q==}
    peerDependencies:
      '@chakra-ui/system': '>=2.0.0'
      react: '>=18'

  '@chakra-ui/storybook-addon@5.2.5':
    resolution: {integrity: sha512-Iv1LmrzSLHb0DYeDXwJnwBPgfwOl9wsapv5Rc3eWM8rZvFFRoDE/f73s3pEaz3A5dleH6y2shASoXeV7JoQNFg==}
    peerDependencies:
      '@chakra-ui/react': '>=2.0.0'
      '@storybook/components': '>=7.0.12'
      '@storybook/manager-api': '>=7.0.12'
      '@storybook/preview-api': '>=7.0.12'
      '@storybook/types': '>=7.0.24'
      react: '>=16.8.x'
      react-dom: '*'
    peerDependenciesMeta:
      react:
        optional: true
      react-dom:
        optional: true

  '@chakra-ui/styled-system@2.9.2':
    resolution: {integrity: sha512-To/Z92oHpIE+4nk11uVMWqo2GGRS86coeMmjxtpnErmWRdLcp1WVCVRAvn+ZwpLiNR+reWFr2FFqJRsREuZdAg==}

  '@chakra-ui/switch@2.1.2':
    resolution: {integrity: sha512-pgmi/CC+E1v31FcnQhsSGjJnOE2OcND4cKPyTE+0F+bmGm48Q/b5UmKD9Y+CmZsrt/7V3h8KNczowupfuBfIHA==}
    peerDependencies:
      '@chakra-ui/system': '>=2.0.0'
      framer-motion: '>=4.0.0'
      react: '>=18'

  '@chakra-ui/system@2.6.2':
    resolution: {integrity: sha512-EGtpoEjLrUu4W1fHD+a62XR+hzC5YfsWm+6lO0Kybcga3yYEij9beegO0jZgug27V+Rf7vns95VPVP6mFd/DEQ==}
    peerDependencies:
      '@emotion/react': ^11.0.0
      '@emotion/styled': ^11.0.0
      react: '>=18'

  '@chakra-ui/table@2.1.0':
    resolution: {integrity: sha512-o5OrjoHCh5uCLdiUb0Oc0vq9rIAeHSIRScc2ExTC9Qg/uVZl2ygLrjToCaKfaaKl1oQexIeAcZDKvPG8tVkHyQ==}
    peerDependencies:
      '@chakra-ui/system': '>=2.0.0'
      react: '>=18'

  '@chakra-ui/tabs@3.0.0':
    resolution: {integrity: sha512-6Mlclp8L9lqXmsGWF5q5gmemZXOiOYuh0SGT/7PgJVNPz3LXREXlXg2an4MBUD8W5oTkduCX+3KTMCwRrVrDYw==}
    peerDependencies:
      '@chakra-ui/system': '>=2.0.0'
      react: '>=18'

  '@chakra-ui/tag@3.1.1':
    resolution: {integrity: sha512-Bdel79Dv86Hnge2PKOU+t8H28nm/7Y3cKd4Kfk9k3lOpUh4+nkSGe58dhRzht59lEqa4N9waCgQiBdkydjvBXQ==}
    peerDependencies:
      '@chakra-ui/system': '>=2.0.0'
      react: '>=18'

  '@chakra-ui/textarea@2.1.2':
    resolution: {integrity: sha512-ip7tvklVCZUb2fOHDb23qPy/Fr2mzDOGdkrpbNi50hDCiV4hFX02jdQJdi3ydHZUyVgZVBKPOJ+lT9i7sKA2wA==}
    peerDependencies:
      '@chakra-ui/system': '>=2.0.0'
      react: '>=18'

  '@chakra-ui/theme-tools@2.1.2':
    resolution: {integrity: sha512-Qdj8ajF9kxY4gLrq7gA+Azp8CtFHGO9tWMN2wfF9aQNgG9AuMhPrUzMq9AMQ0MXiYcgNq/FD3eegB43nHVmXVA==}
    peerDependencies:
      '@chakra-ui/styled-system': '>=2.0.0'

  '@chakra-ui/theme-utils@2.0.21':
    resolution: {integrity: sha512-FjH5LJbT794r0+VSCXB3lT4aubI24bLLRWB+CuRKHijRvsOg717bRdUN/N1fEmEpFnRVrbewttWh/OQs0EWpWw==}

  '@chakra-ui/theme@3.3.1':
    resolution: {integrity: sha512-Hft/VaT8GYnItGCBbgWd75ICrIrIFrR7lVOhV/dQnqtfGqsVDlrztbSErvMkoPKt0UgAkd9/o44jmZ6X4U2nZQ==}
    peerDependencies:
      '@chakra-ui/styled-system': '>=2.8.0'

  '@chakra-ui/toast@7.0.2':
    resolution: {integrity: sha512-yvRP8jFKRs/YnkuE41BVTq9nB2v/KDRmje9u6dgDmE5+1bFt3bwjdf9gVbif4u5Ve7F7BGk5E093ARRVtvLvXA==}
    peerDependencies:
      '@chakra-ui/system': 2.6.2
      framer-motion: '>=4.0.0'
      react: '>=18'
      react-dom: '>=18'

  '@chakra-ui/tooltip@2.3.1':
    resolution: {integrity: sha512-Rh39GBn/bL4kZpuEMPPRwYNnccRCL+w9OqamWHIB3Qboxs6h8cOyXfIdGxjo72lvhu1QI/a4KFqkM3St+WfC0A==}
    peerDependencies:
      '@chakra-ui/system': '>=2.0.0'
      framer-motion: '>=4.0.0'
      react: '>=18'
      react-dom: '>=18'

  '@chakra-ui/transition@2.1.0':
    resolution: {integrity: sha512-orkT6T/Dt+/+kVwJNy7zwJ+U2xAZ3EU7M3XCs45RBvUnZDr/u9vdmaM/3D/rOpmQJWgQBwKPJleUXrYWUagEDQ==}
    peerDependencies:
      framer-motion: '>=4.0.0'
      react: '>=18'

  '@chakra-ui/utils@2.0.15':
    resolution: {integrity: sha512-El4+jL0WSaYYs+rJbuYFDbjmfCcfGDmRY95GO4xwzit6YAPZBLcR65rOEwLps+XWluZTy1xdMrusg/hW0c1aAA==}

  '@chakra-ui/visually-hidden@2.2.0':
    resolution: {integrity: sha512-KmKDg01SrQ7VbTD3+cPWf/UfpF5MSwm3v7MWi0n5t8HnnadT13MF0MJCDSXbBWnzLv1ZKJ6zlyAOeARWX+DpjQ==}
    peerDependencies:
      '@chakra-ui/system': '>=2.0.0'
      react: '>=18'

  '@emotion/babel-plugin@11.13.5':
    resolution: {integrity: sha512-pxHCpT2ex+0q+HH91/zsdHkw/lXd468DIN2zvfvLtPKLLMo6gQj7oLObq8PhkrxOZb/gGCq03S3Z7PDhS8pduQ==}

  '@emotion/cache@11.13.1':
    resolution: {integrity: sha512-iqouYkuEblRcXmylXIwwOodiEK5Ifl7JcX7o6V4jI3iW4mLXX3dmt5xwBtIkJiQEXFAI+pC8X0i67yiPkH9Ucw==}

  '@emotion/cache@11.13.5':
    resolution: {integrity: sha512-Z3xbtJ+UcK76eWkagZ1onvn/wAVb1GOMuR15s30Fm2wrMgC7jzpnO2JZXr4eujTTqoQFUrZIw/rT0c6Zzjca1g==}

  '@emotion/hash@0.9.2':
    resolution: {integrity: sha512-MyqliTZGuOm3+5ZRSaaBGP3USLw6+EGykkwZns2EPC5g8jJ4z9OrdZY9apkl3+UP9+sdz76YYkwCKP5gh8iY3g==}

  '@emotion/is-prop-valid@1.3.0':
    resolution: {integrity: sha512-SHetuSLvJDzuNbOdtPVbq6yMMMlLoW5Q94uDqJZqy50gcmAjxFkVqmzqSGEFq9gT2iMuIeKV1PXVWmvUhuZLlQ==}

  '@emotion/memoize@0.9.0':
    resolution: {integrity: sha512-30FAj7/EoJ5mwVPOWhAyCX+FPfMDrVecJAM+Iw9NRoSl4BBAQeqj4cApHHUXOVvIPgLVDsCFoz/hGD+5QQD1GQ==}

  '@emotion/react@11.13.5':
    resolution: {integrity: sha512-6zeCUxUH+EPF1s+YF/2hPVODeV/7V07YU5x+2tfuRL8MdW6rv5vb2+CBEGTGwBdux0OIERcOS+RzxeK80k2DsQ==}
    peerDependencies:
      '@types/react': '*'
      react: '>=16.8.0'
    peerDependenciesMeta:
      '@types/react':
        optional: true

  '@emotion/serialize@1.3.3':
    resolution: {integrity: sha512-EISGqt7sSNWHGI76hC7x1CksiXPahbxEOrC5RjmFRJTqLyEK9/9hZvBbiYn70dw4wuwMKiEMCUlR6ZXTSWQqxA==}

  '@emotion/sheet@1.4.0':
    resolution: {integrity: sha512-fTBW9/8r2w3dXWYM4HCB1Rdp8NLibOw2+XELH5m5+AkWiL/KqYX6dc0kKYlaYyKjrQ6ds33MCdMPEwgs2z1rqg==}

  '@emotion/styled@11.13.5':
    resolution: {integrity: sha512-gnOQ+nGLPvDXgIx119JqGalys64lhMdnNQA9TMxhDA4K0Hq5+++OE20Zs5GxiCV9r814xQ2K5WmtofSpHVW6BQ==}
    peerDependencies:
      '@emotion/react': ^11.0.0-rc.0
      '@types/react': '*'
      react: '>=16.8.0'
    peerDependenciesMeta:
      '@types/react':
        optional: true

  '@emotion/unitless@0.10.0':
    resolution: {integrity: sha512-dFoMUuQA20zvtVTuxZww6OHoJYgrzfKM1t52mVySDJnMSEa08ruEvdYQbhvyu6soU+NeLVd3yKfTfT0NeV6qGg==}

  '@emotion/use-insertion-effect-with-fallbacks@1.1.0':
    resolution: {integrity: sha512-+wBOcIV5snwGgI2ya3u99D7/FJquOIniQT1IKyDsBmEgwvpxMNeS65Oib7OnE2d2aY+3BU4OiH+0Wchf8yk3Hw==}
    peerDependencies:
      react: '>=16.8.0'

  '@emotion/utils@1.4.0':
    resolution: {integrity: sha512-spEnrA1b6hDR/C68lC2M7m6ALPUHZC0lIY7jAS/B/9DuuO1ZP04eov8SMv/6fwRd8pzmsn2AuJEznRREWlQrlQ==}

  '@emotion/utils@1.4.2':
    resolution: {integrity: sha512-3vLclRofFziIa3J2wDh9jjbkUz9qk5Vi3IZ/FSTKViB0k+ef0fPV7dYrUIugbgupYDx7v9ud/SjrtEP8Y4xLoA==}

  '@emotion/weak-memoize@0.4.0':
    resolution: {integrity: sha512-snKqtPW01tN0ui7yu9rGv69aJXr/a/Ywvl11sUjNtEcRc+ng/mQriFL0wLXMef74iHa/EkftbDzU9F8iFbH+zg==}

  '@esbuild/aix-ppc64@0.21.5':
    resolution: {integrity: sha512-1SDgH6ZSPTlggy1yI6+Dbkiz8xzpHJEVAlF/AM1tHPLsf5STom9rwtjE4hKAF20FfXXNTFqEYXyJNWh1GiZedQ==}
    engines: {node: '>=12'}
    cpu: [ppc64]
    os: [aix]

  '@esbuild/aix-ppc64@0.23.1':
    resolution: {integrity: sha512-6VhYk1diRqrhBAqpJEdjASR/+WVRtfjpqKuNw11cLiaWpAT/Uu+nokB+UJnevzy/P9C/ty6AOe0dwueMrGh/iQ==}
    engines: {node: '>=18'}
    cpu: [ppc64]
    os: [aix]

  '@esbuild/android-arm64@0.21.5':
    resolution: {integrity: sha512-c0uX9VAUBQ7dTDCjq+wdyGLowMdtR/GoC2U5IYk/7D1H1JYC0qseD7+11iMP2mRLN9RcCMRcjC4YMclCzGwS/A==}
    engines: {node: '>=12'}
    cpu: [arm64]
    os: [android]

  '@esbuild/android-arm64@0.23.1':
    resolution: {integrity: sha512-xw50ipykXcLstLeWH7WRdQuysJqejuAGPd30vd1i5zSyKK3WE+ijzHmLKxdiCMtH1pHz78rOg0BKSYOSB/2Khw==}
    engines: {node: '>=18'}
    cpu: [arm64]
    os: [android]

  '@esbuild/android-arm@0.21.5':
    resolution: {integrity: sha512-vCPvzSjpPHEi1siZdlvAlsPxXl7WbOVUBBAowWug4rJHb68Ox8KualB+1ocNvT5fjv6wpkX6o/iEpbDrf68zcg==}
    engines: {node: '>=12'}
    cpu: [arm]
    os: [android]

  '@esbuild/android-arm@0.23.1':
    resolution: {integrity: sha512-uz6/tEy2IFm9RYOyvKl88zdzZfwEfKZmnX9Cj1BHjeSGNuGLuMD1kR8y5bteYmwqKm1tj8m4cb/aKEorr6fHWQ==}
    engines: {node: '>=18'}
    cpu: [arm]
    os: [android]

  '@esbuild/android-x64@0.21.5':
    resolution: {integrity: sha512-D7aPRUUNHRBwHxzxRvp856rjUHRFW1SdQATKXH2hqA0kAZb1hKmi02OpYRacl0TxIGz/ZmXWlbZgjwWYaCakTA==}
    engines: {node: '>=12'}
    cpu: [x64]
    os: [android]

  '@esbuild/android-x64@0.23.1':
    resolution: {integrity: sha512-nlN9B69St9BwUoB+jkyU090bru8L0NA3yFvAd7k8dNsVH8bi9a8cUAUSEcEEgTp2z3dbEDGJGfP6VUnkQnlReg==}
    engines: {node: '>=18'}
    cpu: [x64]
    os: [android]

  '@esbuild/darwin-arm64@0.21.5':
    resolution: {integrity: sha512-DwqXqZyuk5AiWWf3UfLiRDJ5EDd49zg6O9wclZ7kUMv2WRFr4HKjXp/5t8JZ11QbQfUS6/cRCKGwYhtNAY88kQ==}
    engines: {node: '>=12'}
    cpu: [arm64]
    os: [darwin]

  '@esbuild/darwin-arm64@0.23.1':
    resolution: {integrity: sha512-YsS2e3Wtgnw7Wq53XXBLcV6JhRsEq8hkfg91ESVadIrzr9wO6jJDMZnCQbHm1Guc5t/CdDiFSSfWP58FNuvT3Q==}
    engines: {node: '>=18'}
    cpu: [arm64]
    os: [darwin]

  '@esbuild/darwin-x64@0.21.5':
    resolution: {integrity: sha512-se/JjF8NlmKVG4kNIuyWMV/22ZaerB+qaSi5MdrXtd6R08kvs2qCN4C09miupktDitvh8jRFflwGFBQcxZRjbw==}
    engines: {node: '>=12'}
    cpu: [x64]
    os: [darwin]

  '@esbuild/darwin-x64@0.23.1':
    resolution: {integrity: sha512-aClqdgTDVPSEGgoCS8QDG37Gu8yc9lTHNAQlsztQ6ENetKEO//b8y31MMu2ZaPbn4kVsIABzVLXYLhCGekGDqw==}
    engines: {node: '>=18'}
    cpu: [x64]
    os: [darwin]

  '@esbuild/freebsd-arm64@0.21.5':
    resolution: {integrity: sha512-5JcRxxRDUJLX8JXp/wcBCy3pENnCgBR9bN6JsY4OmhfUtIHe3ZW0mawA7+RDAcMLrMIZaf03NlQiX9DGyB8h4g==}
    engines: {node: '>=12'}
    cpu: [arm64]
    os: [freebsd]

  '@esbuild/freebsd-arm64@0.23.1':
    resolution: {integrity: sha512-h1k6yS8/pN/NHlMl5+v4XPfikhJulk4G+tKGFIOwURBSFzE8bixw1ebjluLOjfwtLqY0kewfjLSrO6tN2MgIhA==}
    engines: {node: '>=18'}
    cpu: [arm64]
    os: [freebsd]

  '@esbuild/freebsd-x64@0.21.5':
    resolution: {integrity: sha512-J95kNBj1zkbMXtHVH29bBriQygMXqoVQOQYA+ISs0/2l3T9/kj42ow2mpqerRBxDJnmkUDCaQT/dfNXWX/ZZCQ==}
    engines: {node: '>=12'}
    cpu: [x64]
    os: [freebsd]

  '@esbuild/freebsd-x64@0.23.1':
    resolution: {integrity: sha512-lK1eJeyk1ZX8UklqFd/3A60UuZ/6UVfGT2LuGo3Wp4/z7eRTRYY+0xOu2kpClP+vMTi9wKOfXi2vjUpO1Ro76g==}
    engines: {node: '>=18'}
    cpu: [x64]
    os: [freebsd]

  '@esbuild/linux-arm64@0.21.5':
    resolution: {integrity: sha512-ibKvmyYzKsBeX8d8I7MH/TMfWDXBF3db4qM6sy+7re0YXya+K1cem3on9XgdT2EQGMu4hQyZhan7TeQ8XkGp4Q==}
    engines: {node: '>=12'}
    cpu: [arm64]
    os: [linux]

  '@esbuild/linux-arm64@0.23.1':
    resolution: {integrity: sha512-/93bf2yxencYDnItMYV/v116zff6UyTjo4EtEQjUBeGiVpMmffDNUyD9UN2zV+V3LRV3/on4xdZ26NKzn6754g==}
    engines: {node: '>=18'}
    cpu: [arm64]
    os: [linux]

  '@esbuild/linux-arm@0.21.5':
    resolution: {integrity: sha512-bPb5AHZtbeNGjCKVZ9UGqGwo8EUu4cLq68E95A53KlxAPRmUyYv2D6F0uUI65XisGOL1hBP5mTronbgo+0bFcA==}
    engines: {node: '>=12'}
    cpu: [arm]
    os: [linux]

  '@esbuild/linux-arm@0.23.1':
    resolution: {integrity: sha512-CXXkzgn+dXAPs3WBwE+Kvnrf4WECwBdfjfeYHpMeVxWE0EceB6vhWGShs6wi0IYEqMSIzdOF1XjQ/Mkm5d7ZdQ==}
    engines: {node: '>=18'}
    cpu: [arm]
    os: [linux]

  '@esbuild/linux-ia32@0.21.5':
    resolution: {integrity: sha512-YvjXDqLRqPDl2dvRODYmmhz4rPeVKYvppfGYKSNGdyZkA01046pLWyRKKI3ax8fbJoK5QbxblURkwK/MWY18Tg==}
    engines: {node: '>=12'}
    cpu: [ia32]
    os: [linux]

  '@esbuild/linux-ia32@0.23.1':
    resolution: {integrity: sha512-VTN4EuOHwXEkXzX5nTvVY4s7E/Krz7COC8xkftbbKRYAl96vPiUssGkeMELQMOnLOJ8k3BY1+ZY52tttZnHcXQ==}
    engines: {node: '>=18'}
    cpu: [ia32]
    os: [linux]

  '@esbuild/linux-loong64@0.21.5':
    resolution: {integrity: sha512-uHf1BmMG8qEvzdrzAqg2SIG/02+4/DHB6a9Kbya0XDvwDEKCoC8ZRWI5JJvNdUjtciBGFQ5PuBlpEOXQj+JQSg==}
    engines: {node: '>=12'}
    cpu: [loong64]
    os: [linux]

  '@esbuild/linux-loong64@0.23.1':
    resolution: {integrity: sha512-Vx09LzEoBa5zDnieH8LSMRToj7ir/Jeq0Gu6qJ/1GcBq9GkfoEAoXvLiW1U9J1qE/Y/Oyaq33w5p2ZWrNNHNEw==}
    engines: {node: '>=18'}
    cpu: [loong64]
    os: [linux]

  '@esbuild/linux-mips64el@0.21.5':
    resolution: {integrity: sha512-IajOmO+KJK23bj52dFSNCMsz1QP1DqM6cwLUv3W1QwyxkyIWecfafnI555fvSGqEKwjMXVLokcV5ygHW5b3Jbg==}
    engines: {node: '>=12'}
    cpu: [mips64el]
    os: [linux]

  '@esbuild/linux-mips64el@0.23.1':
    resolution: {integrity: sha512-nrFzzMQ7W4WRLNUOU5dlWAqa6yVeI0P78WKGUo7lg2HShq/yx+UYkeNSE0SSfSure0SqgnsxPvmAUu/vu0E+3Q==}
    engines: {node: '>=18'}
    cpu: [mips64el]
    os: [linux]

  '@esbuild/linux-ppc64@0.21.5':
    resolution: {integrity: sha512-1hHV/Z4OEfMwpLO8rp7CvlhBDnjsC3CttJXIhBi+5Aj5r+MBvy4egg7wCbe//hSsT+RvDAG7s81tAvpL2XAE4w==}
    engines: {node: '>=12'}
    cpu: [ppc64]
    os: [linux]

  '@esbuild/linux-ppc64@0.23.1':
    resolution: {integrity: sha512-dKN8fgVqd0vUIjxuJI6P/9SSSe/mB9rvA98CSH2sJnlZ/OCZWO1DJvxj8jvKTfYUdGfcq2dDxoKaC6bHuTlgcw==}
    engines: {node: '>=18'}
    cpu: [ppc64]
    os: [linux]

  '@esbuild/linux-riscv64@0.21.5':
    resolution: {integrity: sha512-2HdXDMd9GMgTGrPWnJzP2ALSokE/0O5HhTUvWIbD3YdjME8JwvSCnNGBnTThKGEB91OZhzrJ4qIIxk/SBmyDDA==}
    engines: {node: '>=12'}
    cpu: [riscv64]
    os: [linux]

  '@esbuild/linux-riscv64@0.23.1':
    resolution: {integrity: sha512-5AV4Pzp80fhHL83JM6LoA6pTQVWgB1HovMBsLQ9OZWLDqVY8MVobBXNSmAJi//Csh6tcY7e7Lny2Hg1tElMjIA==}
    engines: {node: '>=18'}
    cpu: [riscv64]
    os: [linux]

  '@esbuild/linux-s390x@0.21.5':
    resolution: {integrity: sha512-zus5sxzqBJD3eXxwvjN1yQkRepANgxE9lgOW2qLnmr8ikMTphkjgXu1HR01K4FJg8h1kEEDAqDcZQtbrRnB41A==}
    engines: {node: '>=12'}
    cpu: [s390x]
    os: [linux]

  '@esbuild/linux-s390x@0.23.1':
    resolution: {integrity: sha512-9ygs73tuFCe6f6m/Tb+9LtYxWR4c9yg7zjt2cYkjDbDpV/xVn+68cQxMXCjUpYwEkze2RcU/rMnfIXNRFmSoDw==}
    engines: {node: '>=18'}
    cpu: [s390x]
    os: [linux]

  '@esbuild/linux-x64@0.21.5':
    resolution: {integrity: sha512-1rYdTpyv03iycF1+BhzrzQJCdOuAOtaqHTWJZCWvijKD2N5Xu0TtVC8/+1faWqcP9iBCWOmjmhoH94dH82BxPQ==}
    engines: {node: '>=12'}
    cpu: [x64]
    os: [linux]

  '@esbuild/linux-x64@0.23.1':
    resolution: {integrity: sha512-EV6+ovTsEXCPAp58g2dD68LxoP/wK5pRvgy0J/HxPGB009omFPv3Yet0HiaqvrIrgPTBuC6wCH1LTOY91EO5hQ==}
    engines: {node: '>=18'}
    cpu: [x64]
    os: [linux]

  '@esbuild/netbsd-x64@0.21.5':
    resolution: {integrity: sha512-Woi2MXzXjMULccIwMnLciyZH4nCIMpWQAs049KEeMvOcNADVxo0UBIQPfSmxB3CWKedngg7sWZdLvLczpe0tLg==}
    engines: {node: '>=12'}
    cpu: [x64]
    os: [netbsd]

  '@esbuild/netbsd-x64@0.23.1':
    resolution: {integrity: sha512-aevEkCNu7KlPRpYLjwmdcuNz6bDFiE7Z8XC4CPqExjTvrHugh28QzUXVOZtiYghciKUacNktqxdpymplil1beA==}
    engines: {node: '>=18'}
    cpu: [x64]
    os: [netbsd]

  '@esbuild/openbsd-arm64@0.23.1':
    resolution: {integrity: sha512-3x37szhLexNA4bXhLrCC/LImN/YtWis6WXr1VESlfVtVeoFJBRINPJ3f0a/6LV8zpikqoUg4hyXw0sFBt5Cr+Q==}
    engines: {node: '>=18'}
    cpu: [arm64]
    os: [openbsd]

  '@esbuild/openbsd-x64@0.21.5':
    resolution: {integrity: sha512-HLNNw99xsvx12lFBUwoT8EVCsSvRNDVxNpjZ7bPn947b8gJPzeHWyNVhFsaerc0n3TsbOINvRP2byTZ5LKezow==}
    engines: {node: '>=12'}
    cpu: [x64]
    os: [openbsd]

  '@esbuild/openbsd-x64@0.23.1':
    resolution: {integrity: sha512-aY2gMmKmPhxfU+0EdnN+XNtGbjfQgwZj43k8G3fyrDM/UdZww6xrWxmDkuz2eCZchqVeABjV5BpildOrUbBTqA==}
    engines: {node: '>=18'}
    cpu: [x64]
    os: [openbsd]

  '@esbuild/sunos-x64@0.21.5':
    resolution: {integrity: sha512-6+gjmFpfy0BHU5Tpptkuh8+uw3mnrvgs+dSPQXQOv3ekbordwnzTVEb4qnIvQcYXq6gzkyTnoZ9dZG+D4garKg==}
    engines: {node: '>=12'}
    cpu: [x64]
    os: [sunos]

  '@esbuild/sunos-x64@0.23.1':
    resolution: {integrity: sha512-RBRT2gqEl0IKQABT4XTj78tpk9v7ehp+mazn2HbUeZl1YMdaGAQqhapjGTCe7uw7y0frDi4gS0uHzhvpFuI1sA==}
    engines: {node: '>=18'}
    cpu: [x64]
    os: [sunos]

  '@esbuild/win32-arm64@0.21.5':
    resolution: {integrity: sha512-Z0gOTd75VvXqyq7nsl93zwahcTROgqvuAcYDUr+vOv8uHhNSKROyU961kgtCD1e95IqPKSQKH7tBTslnS3tA8A==}
    engines: {node: '>=12'}
    cpu: [arm64]
    os: [win32]

  '@esbuild/win32-arm64@0.23.1':
    resolution: {integrity: sha512-4O+gPR5rEBe2FpKOVyiJ7wNDPA8nGzDuJ6gN4okSA1gEOYZ67N8JPk58tkWtdtPeLz7lBnY6I5L3jdsr3S+A6A==}
    engines: {node: '>=18'}
    cpu: [arm64]
    os: [win32]

  '@esbuild/win32-ia32@0.21.5':
    resolution: {integrity: sha512-SWXFF1CL2RVNMaVs+BBClwtfZSvDgtL//G/smwAc5oVK/UPu2Gu9tIaRgFmYFFKrmg3SyAjSrElf0TiJ1v8fYA==}
    engines: {node: '>=12'}
    cpu: [ia32]
    os: [win32]

  '@esbuild/win32-ia32@0.23.1':
    resolution: {integrity: sha512-BcaL0Vn6QwCwre3Y717nVHZbAa4UBEigzFm6VdsVdT/MbZ38xoj1X9HPkZhbmaBGUD1W8vxAfffbDe8bA6AKnQ==}
    engines: {node: '>=18'}
    cpu: [ia32]
    os: [win32]

  '@esbuild/win32-x64@0.21.5':
    resolution: {integrity: sha512-tQd/1efJuzPC6rCFwEvLtci/xNFcTZknmXs98FYDfGE4wP9ClFV98nyKrzJKVPMhdDnjzLhdUyMX4PsQAPjwIw==}
    engines: {node: '>=12'}
    cpu: [x64]
    os: [win32]

  '@esbuild/win32-x64@0.23.1':
    resolution: {integrity: sha512-BHpFFeslkWrXWyUPnbKm+xYYVYruCinGcftSBaa8zoF9hZO4BcSCFUvHVTtzpIY6YzUnYtuEhZ+C9iEXjxnasg==}
    engines: {node: '>=18'}
    cpu: [x64]
    os: [win32]

  '@eslint-community/eslint-utils@4.4.0':
    resolution: {integrity: sha512-1/sA4dwrzBAyeUoQ6oxahHKmrZvsnLCg4RfxW3ZFGGmQkSNQPFNLV9CUEFQP1x9EYXHTo5p6xdhZM1Ne9p/AfA==}
    engines: {node: ^12.22.0 || ^14.17.0 || >=16.0.0}
    peerDependencies:
      eslint: ^6.0.0 || ^7.0.0 || >=8.0.0

  '@eslint-community/eslint-utils@4.4.1':
    resolution: {integrity: sha512-s3O3waFUrMV8P/XaF/+ZTp1X9XBZW1a4B97ZnjQF2KYWaFD2A8KyFBsrsfSjEmjn3RGWAIuvlneuZm3CUK3jbA==}
    engines: {node: ^12.22.0 || ^14.17.0 || >=16.0.0}
    peerDependencies:
      eslint: ^6.0.0 || ^7.0.0 || >=8.0.0

  '@eslint-community/regexpp@4.11.0':
    resolution: {integrity: sha512-G/M/tIiMrTAxEWRfLfQJMmGNX28IxBg4PBz8XqQhqUHLFI6TL2htpIB1iQCj144V5ee/JaKyT9/WZ0MGZWfA7A==}
    engines: {node: ^12.0.0 || ^14.0.0 || >=16.0.0}

  '@eslint-community/regexpp@4.12.1':
    resolution: {integrity: sha512-CCZCDJuduB9OUkFkY2IgppNZMi2lBQgD2qzwXkEia16cge2pijY/aXi96CJMquDMn3nJdlPV1A5KrJEXwfLNzQ==}
    engines: {node: ^12.0.0 || ^14.0.0 || >=16.0.0}

  '@eslint/eslintrc@2.1.4':
    resolution: {integrity: sha512-269Z39MS6wVJtsoUl10L60WdkhJVdPG24Q4eZTH3nnF6lpvSShEK3wQjDX9JRWAUPvPh7COouPpU9IrqaZFvtQ==}
    engines: {node: ^12.22.0 || ^14.17.0 || >=16.0.0}

  '@eslint/js@8.57.0':
    resolution: {integrity: sha512-Ys+3g2TaW7gADOJzPt83SJtCDhMjndcDMFVQ/Tj9iA1BfJzFKD9mAUXT3OenpuPHbI6P/myECxRJrofUsDx/5g==}
    engines: {node: ^12.22.0 || ^14.17.0 || >=16.0.0}

  '@floating-ui/core@1.6.7':
    resolution: {integrity: sha512-yDzVT/Lm101nQ5TCVeK65LtdN7Tj4Qpr9RTXJ2vPFLqtLxwOrpoxAHAJI8J3yYWUc40J0BDBheaitK5SJmno2g==}

  '@floating-ui/dom@1.6.10':
    resolution: {integrity: sha512-fskgCFv8J8OamCmyun8MfjB1Olfn+uZKjOKZ0vhYF3gRmEUXcGOjxWL8bBr7i4kIuPZ2KD2S3EUIOxnjC8kl2A==}

  '@floating-ui/utils@0.2.7':
    resolution: {integrity: sha512-X8R8Oj771YRl/w+c1HqAC1szL8zWQRwFvgDwT129k9ACdBoud/+/rX9V0qiMl6LWUdP9voC2nDVZYPMQQsb6eA==}

  '@fontsource/open-sans@5.1.0':
    resolution: {integrity: sha512-g+mjF8gWUDwck9DrRCkhmFeEj7fskjtKZJKAQguVzSg93lc6ThakTHMRgs0dZfe5qBbktrV839tDrb4bIDyZSA==}

  '@fortawesome/fontawesome-common-types@6.7.1':
    resolution: {integrity: sha512-gbDz3TwRrIPT3i0cDfujhshnXO9z03IT1UKRIVi/VEjpNHtSBIP2o5XSm+e816FzzCFEzAxPw09Z13n20PaQJQ==}
    engines: {node: '>=6'}

  '@fortawesome/fontawesome-svg-core@6.7.1':
    resolution: {integrity: sha512-8dBIHbfsKlCk2jHQ9PoRBg2Z+4TwyE3vZICSnoDlnsHA6SiMlTwfmW6yX0lHsRmWJugkeb92sA0hZdkXJhuz+g==}
    engines: {node: '>=6'}

  '@fortawesome/free-solid-svg-icons@6.7.1':
    resolution: {integrity: sha512-BTKc0b0mgjWZ2UDKVgmwaE0qt0cZs6ITcDgjrti5f/ki7aF5zs+N91V6hitGo3TItCFtnKg6cUVGdTmBFICFRg==}
    engines: {node: '>=6'}

  '@fortawesome/react-fontawesome@0.2.2':
    resolution: {integrity: sha512-EnkrprPNqI6SXJl//m29hpaNzOp1bruISWaOiRtkMi/xSvHJlzc2j2JAYS7egxt/EbjSNV/k6Xy0AQI6vB2+1g==}
    peerDependencies:
      '@fortawesome/fontawesome-svg-core': ~1 || ~6
      react: '>=16.3'

  '@gql.tada/cli-utils@1.6.3':
    resolution: {integrity: sha512-jFFSY8OxYeBxdKi58UzeMXG1tdm4FVjXa8WHIi66Gzu9JWtCE6mqom3a8xkmSw+mVaybFW5EN2WXf1WztJVNyQ==}
    peerDependencies:
      '@0no-co/graphqlsp': ^1.12.13
      '@gql.tada/svelte-support': 1.0.1
      '@gql.tada/vue-support': 1.0.1
      graphql: ^15.5.0 || ^16.0.0 || ^17.0.0
      typescript: ^5.0.0
    peerDependenciesMeta:
      '@gql.tada/svelte-support':
        optional: true
      '@gql.tada/vue-support':
        optional: true

  '@gql.tada/internal@1.0.8':
    resolution: {integrity: sha512-XYdxJhtHC5WtZfdDqtKjcQ4d7R1s0d1rnlSs3OcBEUbYiPoJJfZU7tWsVXuv047Z6msvmr4ompJ7eLSK5Km57g==}
    peerDependencies:
      graphql: ^15.5.0 || ^16.0.0 || ^17.0.0
      typescript: ^5.0.0

  '@graphql-typed-document-node/core@3.2.0':
    resolution: {integrity: sha512-mB9oAsNCm9aM3/SOv4YtBMqZbYj10R7dkq8byBqxGY/ncFwhf2oQzMV+LCRlWoDSEBJ3COiR1yeDvMtsoOsuFQ==}
    peerDependencies:
      graphql: ^0.8.0 || ^0.9.0 || ^0.10.0 || ^0.11.0 || ^0.12.0 || ^0.13.0 || ^14.0.0 || ^15.0.0 || ^16.0.0 || ^17.0.0

  '@hookform/resolvers@3.9.1':
    resolution: {integrity: sha512-ud2HqmGBM0P0IABqoskKWI6PEf6ZDDBZkFqe2Vnl+mTHCEHzr3ISjjZyCwTjC/qpL25JC9aIDkloQejvMeq0ug==}
    peerDependencies:
      react-hook-form: ^7.0.0

  '@humanwhocodes/config-array@0.11.14':
    resolution: {integrity: sha512-3T8LkOmg45BV5FICb15QQMsyUSWrQ8AygVfC7ZG32zOalnqrilm018ZVCw0eapXux8FtA33q8PSRSstjee3jSg==}
    engines: {node: '>=10.10.0'}
    deprecated: Use @eslint/config-array instead

  '@humanwhocodes/module-importer@1.0.1':
    resolution: {integrity: sha512-bxveV4V8v5Yb4ncFTT3rPSgZBOpCkjfK0y4oVVVJwIuDVBRMDXrPyXRL988i5ap9m9bnyEEjWfm5WkBmtffLfA==}
    engines: {node: '>=12.22'}

  '@humanwhocodes/object-schema@2.0.3':
    resolution: {integrity: sha512-93zYdMES/c1D69yZiKDBj0V24vqNzB/koF26KPaagAfd3P/4gUlh3Dys5ogAK+Exi9QyzlD8x/08Zt7wIKcDcA==}
    deprecated: Use @eslint/object-schema instead

  '@inquirer/confirm@5.0.1':
    resolution: {integrity: sha512-6ycMm7k7NUApiMGfVc32yIPp28iPKxhGRMqoNDiUjq2RyTAkbs5Fx0TdzBqhabcKvniDdAAvHCmsRjnNfTsogw==}
    engines: {node: '>=18'}
    peerDependencies:
      '@types/node': '>=18'

  '@inquirer/core@10.0.1':
    resolution: {integrity: sha512-KKTgjViBQUi3AAssqjUFMnMO3CM3qwCHvePV9EW+zTKGKafFGFF01sc1yOIYjLJ7QU52G/FbzKc+c01WLzXmVQ==}
    engines: {node: '>=18'}

  '@inquirer/figures@1.0.7':
    resolution: {integrity: sha512-m+Trk77mp54Zma6xLkLuY+mvanPxlE4A7yNKs2HBiyZ4UkVs28Mv5c/pgWrHeInx+USHeX/WEPzjrWrcJiQgjw==}
    engines: {node: '>=18'}

  '@inquirer/type@3.0.0':
    resolution: {integrity: sha512-YYykfbw/lefC7yKj7nanzQXILM7r3suIvyFlCcMskc99axmsSewXWkAfXKwMbgxL76iAFVmRwmYdwNZNc8gjog==}
    engines: {node: '>=18'}
    peerDependencies:
      '@types/node': '>=18'

  '@isaacs/cliui@8.0.2':
    resolution: {integrity: sha512-O8jcjabXaleOG9DQ0+ARXWZBTfnP4WNAqzuiJK7ll44AmxGKv/J2M4TPjxjY3znBCfvBXFzucm1twdyFybFqEA==}
    engines: {node: '>=12'}

  '@istanbuljs/schema@0.1.3':
    resolution: {integrity: sha512-ZXRY4jNvVgSVQ8DL3LTcakaAtXwTVUxE81hslsyD2AtoXW/wVob10HkOJ1X/pAlcI7D+2YoZKg5do8G/w6RYgA==}
    engines: {node: '>=8'}

  '@joshwooding/vite-plugin-react-docgen-typescript@0.3.0':
    resolution: {integrity: sha512-2D6y7fNvFmsLmRt6UCOFJPvFoPMJGT0Uh1Wg0RaigUp7kdQPs6yYn8Dmx6GZkOH/NW0yMTwRz/p0SRMMRo50vA==}
    peerDependencies:
      typescript: '>= 4.3.x'
      vite: ^3.0.0 || ^4.0.0 || ^5.0.0
    peerDependenciesMeta:
      typescript:
        optional: true

  '@jridgewell/gen-mapping@0.3.5':
    resolution: {integrity: sha512-IzL8ZoEDIBRWEzlCcRhOaCupYyN5gdIK+Q6fbFdPDg6HqX6jpkItn7DFIpW9LQzXG6Df9sA7+OKnq0qlz/GaQg==}
    engines: {node: '>=6.0.0'}

  '@jridgewell/resolve-uri@3.1.2':
    resolution: {integrity: sha512-bRISgCIjP20/tbWSPWMEi54QVPRZExkuD9lJL+UIxUKtwVJA8wW1Trb1jMs1RFXo1CBTNZ/5hpC9QvmKWdopKw==}
    engines: {node: '>=6.0.0'}

  '@jridgewell/set-array@1.2.1':
    resolution: {integrity: sha512-R8gLRTZeyp03ymzP/6Lil/28tGeGEzhx1q2k703KGWRAI1VdvPIXdG70VJc2pAMw3NA6JKL5hhFu1sJX0Mnn/A==}
    engines: {node: '>=6.0.0'}

  '@jridgewell/sourcemap-codec@1.5.0':
    resolution: {integrity: sha512-gv3ZRaISU3fjPAgNsriBRqGWQL6quFx04YMPW/zD8XMLsU32mhCCbfbO6KZFLjvYpCZ8zyDEgqsgf+PwPaM7GQ==}

  '@jridgewell/trace-mapping@0.3.25':
    resolution: {integrity: sha512-vNk6aEwybGtawWmy/PzwnGDOjCkLWSD2wqvjGGAgOAwCGWySYXfYoxt00IJkTF+8Lb57DwOb3Aa0o9CApepiYQ==}

  '@mdx-js/react@3.0.1':
    resolution: {integrity: sha512-9ZrPIU4MGf6et1m1ov3zKf+q9+deetI51zprKB1D/z3NOb+rUxxtEl3mCjW5wTGh6VhRdwPueh1oRzi6ezkA8A==}
    peerDependencies:
      '@types/react': '>=16'
      react: '>=16'

  '@mswjs/interceptors@0.37.1':
    resolution: {integrity: sha512-SvE+tSpcX884RJrPCskXxoS965Ky/pYABDEhWW6oeSRhpUDLrS5nTvT5n1LLSDVDYvty4imVmXsy+3/ROVuknA==}
    engines: {node: '>=18'}

  '@nivo/annotations@0.88.0':
    resolution: {integrity: sha512-NXE+1oIUn+EGWMQpnpeRMLgi2wyuzhGDoJQY4OUHissCUiNotid2oNQ/PXJwN0toiu+/j9SyhzI32xr70OPi7Q==}
    peerDependencies:
      react: '>= 16.14.0 < 19.0.0'

  '@nivo/arcs@0.88.0':
    resolution: {integrity: sha512-q7MHxT71s/KKlDDtSJS4L9+/JIa5HPZZrDr3ZFECLnvp0TC1qzyFMtVevN2CsXopSTj8poN4uFXPWxYVXOq8vg==}
    peerDependencies:
      react: '>= 16.14.0 < 19.0.0'

  '@nivo/axes@0.88.0':
    resolution: {integrity: sha512-jF7aIxzTNayV5cI1J/b9Q1FfpMBxTXGk3OwSigXMSfYWlliskDn2u0qGRLiYhuXFdQAWIp4oXsO1GcAQ0eRVdg==}
    peerDependencies:
      react: '>= 16.14.0 < 19.0.0'

  '@nivo/bar@0.88.0':
    resolution: {integrity: sha512-wckwuHWeCikxGvvdRfGL+dVFsUD9uHk1r9s7bWUfOD+p8BWhxtYqfXpHolEfgGg3UyPaHtpGA7P4zgE5vgo7gQ==}
    peerDependencies:
      react: '>= 16.14.0 < 19.0.0'

  '@nivo/colors@0.88.0':
    resolution: {integrity: sha512-IZ+leYIqAlo7dyLHmsQwujanfRgXyoQ5H7PU3RWLEn1PP0zxDKLgEjFEDADpDauuslh2Tx0L81GNkWR6QSP0Mw==}
    peerDependencies:
      react: '>= 16.14.0 < 19.0.0'

  '@nivo/core@0.88.0':
    resolution: {integrity: sha512-XjUkA5MmwjLP38bdrJwn36Gj7T5SYMKD55LYQp/1nIJPdxqJ38dUfE4XyBDfIEgfP6yrHOihw3C63cUdnUBoiw==}
    peerDependencies:
      react: '>= 16.14.0 < 19.0.0'

  '@nivo/legends@0.88.0':
    resolution: {integrity: sha512-d4DF9pHbD8LmGJlp/Gp1cF4e8y2wfQTcw3jVhbZj9zkb7ZWB7JfeF60VHRfbXNux9bjQ9U78/SssQqueVDPEmg==}
    peerDependencies:
      react: '>= 16.14.0 < 19.0.0'

  '@nivo/pie@0.88.0':
    resolution: {integrity: sha512-BE6dFWlGne1SnaEkFHNbg0sZBiwtcIqBFwmMRJ0F11SiKOzVeJyq3KiyY1I2ySSCx5VR1V8/MNBXzXFu3vJMAQ==}
    peerDependencies:
      react: '>= 16.14.0 < 19.0.0'

  '@nivo/sankey@0.88.0':
    resolution: {integrity: sha512-/cZimY5d2c8Ag0trKA9yp6uflI0RWW6SFQ+eTRB/T4TN2anrtUb//OfL7TD7Y9YsTrEEW5dfEs614Vh6WlccYQ==}
    peerDependencies:
      react: '>= 16.14.0 < 19.0.0'

  '@nivo/scales@0.88.0':
    resolution: {integrity: sha512-HbpxkQp6tHCltZ1yDGeqdLcaJl5ze54NPjurfGtx/Uq+H5IQoBd4Tln49bUar5CsFAMsXw8yF1HQvASr7I1SIA==}

  '@nivo/sunburst@0.88.0':
    resolution: {integrity: sha512-O8PvxcOn2IAw23A0zl8m8bhN7D7I3LOvKlsrPavsHxTdsxVuc3Rbeq7A9yZ+G2YRlJeiumA+0ub0DAaOZAHH9A==}
    peerDependencies:
      react: '>= 16.14.0 < 19.0.0'

  '@nivo/tooltip@0.88.0':
    resolution: {integrity: sha512-iEjVfQA8gumAzg/yUinjTwswygCkE5Iwuo8opwnrbpNIqMrleBV+EAKIgB0PrzepIoW8CFG/SJhoiRfbU8jhOw==}
    peerDependencies:
      react: '>= 16.14.0 < 19.0.0'

  '@nodelib/fs.scandir@2.1.5':
    resolution: {integrity: sha512-vq24Bq3ym5HEQm2NKCr3yXDwjc7vTsEThRDnkp2DK9p1uqLR+DHurm/NOTo0KG7HYHU7eppKZj3MyqYuMBf62g==}
    engines: {node: '>= 8'}

  '@nodelib/fs.stat@2.0.5':
    resolution: {integrity: sha512-RkhPPp2zrqDAQA/2jNhnztcPAlv64XdhIp7a7454A5ovI7Bukxgt7MX7udwAu3zg1DcpPU0rz3VV1SeaqvY4+A==}
    engines: {node: '>= 8'}

  '@nodelib/fs.walk@1.2.8':
    resolution: {integrity: sha512-oGB+UxlgWcgQkgwo8GcEGwemoTFt3FIO9ababBmaGwXIoBKZ+GTy0pP185beGg7Llih/NSHSV2XAs1lnznocSg==}
    engines: {node: '>= 8'}

  '@nolyfill/is-core-module@1.0.39':
    resolution: {integrity: sha512-nn5ozdjYQpUCZlWGuxcJY/KpxkWQs4DcbMCmKojjyrYDEAGy4Ce19NN4v5MduafTwJlbKc99UA8YhSVqq9yPZA==}
    engines: {node: '>=12.4.0'}

  '@open-draft/deferred-promise@2.2.0':
    resolution: {integrity: sha512-CecwLWx3rhxVQF6V4bAgPS5t+So2sTbPgAzafKkVizyi7tlwpcFpdFqq+wqF2OwNBmqFuu6tOyouTuxgpMfzmA==}

  '@open-draft/logger@0.3.0':
    resolution: {integrity: sha512-X2g45fzhxH238HKO4xbSr7+wBS8Fvw6ixhTDuvLd5mqh6bJJCFAPwU9mPDxbcrRtfxv4u5IHCEH77BmxvXmmxQ==}

  '@open-draft/until@2.1.0':
    resolution: {integrity: sha512-U69T3ItWHvLwGg5eJ0n3I62nWuE6ilHlmz7zM0npLBRvPRd7e6NYmg54vvRtP5mZG7kZqZCFVdsTWo7BPtBujg==}

  '@pkgjs/parseargs@0.11.0':
    resolution: {integrity: sha512-+1VkjdD0QBLPodGrJUeqarH8VAIvQODIbwh9XpP5Syisf7YoQgsJKPNFoqqLQlu+VQ/tVSshMR6loPMn8U+dPg==}
    engines: {node: '>=14'}

  '@polka/url@1.0.0-next.28':
    resolution: {integrity: sha512-8LduaNlMZGwdZ6qWrKlfa+2M4gahzFkprZiAt2TF8uS0qQgBizKXpXURqvTJ4WtmupWxaLqjRb2UCTe72mu+Aw==}

  '@popperjs/core@2.11.8':
    resolution: {integrity: sha512-P1st0aksCrn9sGZhp8GMYwBnQsbvAWsZAX44oXNNvLHGqAOcoVxmjZiohstwQ7SqKnbR47akdNi+uleWD8+g6A==}

  '@react-spring/animated@9.7.4':
    resolution: {integrity: sha512-7As+8Pty2QlemJ9O5ecsuPKjmO0NKvmVkRR1n6mEotFgWar8FKuQt2xgxz3RTgxcccghpx1YdS1FCdElQNexmQ==}
    peerDependencies:
      react: ^16.8.0 || ^17.0.0 || ^18.0.0

  '@react-spring/core@9.7.4':
    resolution: {integrity: sha512-GzjA44niEJBFUe9jN3zubRDDDP2E4tBlhNlSIkTChiNf9p4ZQlgXBg50qbXfSXHQPHak/ExYxwhipKVsQ/sUTw==}
    peerDependencies:
      react: ^16.8.0 || ^17.0.0 || ^18.0.0

  '@react-spring/rafz@9.7.4':
    resolution: {integrity: sha512-mqDI6rW0Ca8IdryOMiXRhMtVGiEGLIO89vIOyFQXRIwwIMX30HLya24g9z4olDvFyeDW3+kibiKwtZnA4xhldA==}

  '@react-spring/shared@9.7.4':
    resolution: {integrity: sha512-bEPI7cQp94dOtCFSEYpxvLxj0+xQfB5r9Ru1h8OMycsIq7zFZon1G0sHrBLaLQIWeMCllc4tVDYRTLIRv70C8w==}
    peerDependencies:
      react: ^16.8.0 || ^17.0.0 || ^18.0.0

  '@react-spring/types@9.7.4':
    resolution: {integrity: sha512-iQVztO09ZVfsletMiY+DpT/JRiBntdsdJ4uqk3UJFhrhS8mIC9ZOZbmfGSRs/kdbNPQkVyzucceDicQ/3Mlj9g==}

  '@react-spring/web@9.7.4':
    resolution: {integrity: sha512-UMvCZp7I5HCVIleSa4BwbNxynqvj+mJjG2m20VO2yPoi2pnCYANy58flvz9v/YcXTAvsmL655FV3pm5fbr6akA==}
    peerDependencies:
      react: ^16.8.0 || ^17.0.0 || ^18.0.0
      react-dom: ^16.8.0 || ^17.0.0 || ^18.0.0

  '@remix-run/router@1.21.0':
    resolution: {integrity: sha512-xfSkCAchbdG5PnbrKqFWwia4Bi61nH+wm8wLEqfHDyp7Y3dZzgqS2itV8i4gAq9pC2HsTpwyBC6Ds8VHZ96JlA==}
    engines: {node: '>=14.0.0'}

  '@restart/hooks@0.4.16':
    resolution: {integrity: sha512-f7aCv7c+nU/3mF7NWLtVVr0Ra80RqsO89hO72r+Y/nvQr5+q0UFGkocElTH6MJApvReVh6JHUFYn2cw1WdHF3w==}
    peerDependencies:
      react: '>=16.8.0'

  '@rollup/pluginutils@5.1.2':
    resolution: {integrity: sha512-/FIdS3PyZ39bjZlwqFnWqCOVnW7o963LtKMwQOD0NhQqw22gSr2YY1afu3FxRip4ZCZNsD5jq6Aaz6QV3D/Njw==}
    engines: {node: '>=14.0.0'}
    peerDependencies:
      rollup: ^1.20.0||^2.0.0||^3.0.0||^4.0.0
    peerDependenciesMeta:
      rollup:
        optional: true

  '@rollup/rollup-android-arm-eabi@4.25.0':
    resolution: {integrity: sha512-CC/ZqFZwlAIbU1wUPisHyV/XRc5RydFrNLtgl3dGYskdwPZdt4HERtKm50a/+DtTlKeCq9IXFEWR+P6blwjqBA==}
    cpu: [arm]
    os: [android]

  '@rollup/rollup-android-arm64@4.25.0':
    resolution: {integrity: sha512-/Y76tmLGUJqVBXXCfVS8Q8FJqYGhgH4wl4qTA24E9v/IJM0XvJCGQVSW1QZ4J+VURO9h8YCa28sTFacZXwK7Rg==}
    cpu: [arm64]
    os: [android]

  '@rollup/rollup-darwin-arm64@4.25.0':
    resolution: {integrity: sha512-YVT6L3UrKTlC0FpCZd0MGA7NVdp7YNaEqkENbWQ7AOVOqd/7VzyHpgIpc1mIaxRAo1ZsJRH45fq8j4N63I/vvg==}
    cpu: [arm64]
    os: [darwin]

  '@rollup/rollup-darwin-x64@4.25.0':
    resolution: {integrity: sha512-ZRL+gexs3+ZmmWmGKEU43Bdn67kWnMeWXLFhcVv5Un8FQcx38yulHBA7XR2+KQdYIOtD0yZDWBCudmfj6lQJoA==}
    cpu: [x64]
    os: [darwin]

  '@rollup/rollup-freebsd-arm64@4.25.0':
    resolution: {integrity: sha512-xpEIXhiP27EAylEpreCozozsxWQ2TJbOLSivGfXhU4G1TBVEYtUPi2pOZBnvGXHyOdLAUUhPnJzH3ah5cqF01g==}
    cpu: [arm64]
    os: [freebsd]

  '@rollup/rollup-freebsd-x64@4.25.0':
    resolution: {integrity: sha512-sC5FsmZGlJv5dOcURrsnIK7ngc3Kirnx3as2XU9uER+zjfyqIjdcMVgzy4cOawhsssqzoAX19qmxgJ8a14Qrqw==}
    cpu: [x64]
    os: [freebsd]

  '@rollup/rollup-linux-arm-gnueabihf@4.25.0':
    resolution: {integrity: sha512-uD/dbLSs1BEPzg564TpRAQ/YvTnCds2XxyOndAO8nJhaQcqQGFgv/DAVko/ZHap3boCvxnzYMa3mTkV/B/3SWA==}
    cpu: [arm]
    os: [linux]

  '@rollup/rollup-linux-arm-musleabihf@4.25.0':
    resolution: {integrity: sha512-ZVt/XkrDlQWegDWrwyC3l0OfAF7yeJUF4fq5RMS07YM72BlSfn2fQQ6lPyBNjt+YbczMguPiJoCfaQC2dnflpQ==}
    cpu: [arm]
    os: [linux]

  '@rollup/rollup-linux-arm64-gnu@4.25.0':
    resolution: {integrity: sha512-qboZ+T0gHAW2kkSDPHxu7quaFaaBlynODXpBVnPxUgvWYaE84xgCKAPEYE+fSMd3Zv5PyFZR+L0tCdYCMAtG0A==}
    cpu: [arm64]
    os: [linux]

  '@rollup/rollup-linux-arm64-musl@4.25.0':
    resolution: {integrity: sha512-ndWTSEmAaKr88dBuogGH2NZaxe7u2rDoArsejNslugHZ+r44NfWiwjzizVS1nUOHo+n1Z6qV3X60rqE/HlISgw==}
    cpu: [arm64]
    os: [linux]

  '@rollup/rollup-linux-powerpc64le-gnu@4.25.0':
    resolution: {integrity: sha512-BVSQvVa2v5hKwJSy6X7W1fjDex6yZnNKy3Kx1JGimccHft6HV0THTwNtC2zawtNXKUu+S5CjXslilYdKBAadzA==}
    cpu: [ppc64]
    os: [linux]

  '@rollup/rollup-linux-riscv64-gnu@4.25.0':
    resolution: {integrity: sha512-G4hTREQrIdeV0PE2JruzI+vXdRnaK1pg64hemHq2v5fhv8C7WjVaeXc9P5i4Q5UC06d/L+zA0mszYIKl+wY8oA==}
    cpu: [riscv64]
    os: [linux]

  '@rollup/rollup-linux-s390x-gnu@4.25.0':
    resolution: {integrity: sha512-9T/w0kQ+upxdkFL9zPVB6zy9vWW1deA3g8IauJxojN4bnz5FwSsUAD034KpXIVX5j5p/rn6XqumBMxfRkcHapQ==}
    cpu: [s390x]
    os: [linux]

  '@rollup/rollup-linux-x64-gnu@4.25.0':
    resolution: {integrity: sha512-ThcnU0EcMDn+J4B9LD++OgBYxZusuA7iemIIiz5yzEcFg04VZFzdFjuwPdlURmYPZw+fgVrFzj4CA64jSTG4Ig==}
    cpu: [x64]
    os: [linux]

  '@rollup/rollup-linux-x64-musl@4.25.0':
    resolution: {integrity: sha512-zx71aY2oQxGxAT1JShfhNG79PnjYhMC6voAjzpu/xmMjDnKNf6Nl/xv7YaB/9SIa9jDYf8RBPWEnjcdlhlv1rQ==}
    cpu: [x64]
    os: [linux]

  '@rollup/rollup-win32-arm64-msvc@4.25.0':
    resolution: {integrity: sha512-JT8tcjNocMs4CylWY/CxVLnv8e1lE7ff1fi6kbGocWwxDq9pj30IJ28Peb+Y8yiPNSF28oad42ApJB8oUkwGww==}
    cpu: [arm64]
    os: [win32]

  '@rollup/rollup-win32-ia32-msvc@4.25.0':
    resolution: {integrity: sha512-dRLjLsO3dNOfSN6tjyVlG+Msm4IiZnGkuZ7G5NmpzwF9oOc582FZG05+UdfTbz5Jd4buK/wMb6UeHFhG18+OEg==}
    cpu: [ia32]
    os: [win32]

  '@rollup/rollup-win32-x64-msvc@4.25.0':
    resolution: {integrity: sha512-/RqrIFtLB926frMhZD0a5oDa4eFIbyNEwLLloMTEjmqfwZWXywwVVOVmwTsuyhC9HKkVEZcOOi+KV4U9wmOdlg==}
    cpu: [x64]
    os: [win32]

  '@rtsao/scc@1.1.0':
    resolution: {integrity: sha512-zt6OdqaDoOnJ1ZYsCYGt9YmWzDXl4vQdKTyJev62gFhRGKdx7mcT54V9KIjg+d2wi9EXsPvAPKe7i7WjfVWB8g==}

  '@sentry-internal/browser-utils@8.40.0':
    resolution: {integrity: sha512-tx7gb/PWMbTEyil/XPETVeRUeS3nKHIvQY2omyebw30TbhyLnibPZsUmXJiaIysL5PcY3k9maub3W/o0Y37T7Q==}
    engines: {node: '>=14.18'}

  '@sentry-internal/feedback@8.40.0':
    resolution: {integrity: sha512-1O9F3z80HNE0VfepKS+v+dixdatNqWlrlwgvvWl4BGzzoA+XhqvZo+HWxiOt7yx7+k1TuZNrB6Gy3u/QvpozXA==}
    engines: {node: '>=14.18'}

  '@sentry-internal/replay-canvas@8.40.0':
    resolution: {integrity: sha512-Zr+m/le0SH4RowZB7rBCM0aRnvH3wZTaOFhwUk03/oGf2BRcgKuDCUMjnXKC9MyOpmey7UYXkzb8ro+81R6Q8w==}
    engines: {node: '>=14.18'}

  '@sentry-internal/replay@8.40.0':
    resolution: {integrity: sha512-0SaDsBCSWxNVgNmPKu23frrHEXzN/MKl0hIkfuO55vL5TgjLTwpgkf0Ne4rNvaZQ5omIKk9Qd63HuQP3PHAMaw==}
    engines: {node: '>=14.18'}

  '@sentry/browser@8.40.0':
    resolution: {integrity: sha512-m/Yor6IDBeDHtQochu8n6z4HXrXkrPhu6+o5Ouve0Zi3ptthSoK1FOGvJxVBat3nRq0ydQyuuPuTB6WfdWbwHQ==}
    engines: {node: '>=14.18'}

  '@sentry/core@8.40.0':
    resolution: {integrity: sha512-u/U2CJpG/+SmTR2bPM4ZZoPYTJAOUuxzj/0IURnvI0v9+rNu939J/fzrO9huA5IJVxS5TiYykhQm7o6I3Zuo3Q==}
    engines: {node: '>=14.18'}

  '@sentry/react@8.40.0':
    resolution: {integrity: sha512-Ohq/po83r9sh/DCO6VAxx4xU+1ztvFzmXTl3fUnAEc+2bFJK1MsRt6BWfG37XxjQN//mfmyS9KEBgsOpOyd4LQ==}
    engines: {node: '>=14.18'}
    peerDependencies:
      react: ^16.14.0 || 17.x || 18.x || 19.x

  '@sentry/types@8.40.0':
    resolution: {integrity: sha512-nuCf3U3deolPM9BjNnwCc33UtFl9ec15/r74ngAkNccn+A2JXdIAsDkGJMO/9mgSFykLe1QyeJ0pQFRisCGOiA==}
    engines: {node: '>=14.18'}

  '@storybook/addon-actions@8.4.5':
    resolution: {integrity: sha512-rbB19uiGJ61XHbKIbS1a9bUS6re5L8rT5NMNeEJhCxXRpFUPrlTXMSoD/Pgcn3ENeEMVZsm8/eCzxAVgAP3Mgg==}
    peerDependencies:
      storybook: ^8.4.5

  '@storybook/addon-backgrounds@8.4.5':
    resolution: {integrity: sha512-FeMt4qHCMYDQiLGGDKiRuSPXFup2WXOaZSdL137v1W36wEL/vGkK1A5iQt1qJ8MZzL5WZQuedox8rSybFy7eow==}
    peerDependencies:
      storybook: ^8.4.5

  '@storybook/addon-controls@8.4.5':
    resolution: {integrity: sha512-RVTtDDuESLYc1+SJQv2kI7wzBddzAS9uoEe8P75quN6S4pC0GxAB6xirWZ2+WOcba4eHosY+PxMwuBXQfH78Ew==}
    peerDependencies:
      storybook: ^8.4.5

  '@storybook/addon-docs@8.4.5':
    resolution: {integrity: sha512-zPELIl7wXormOylVaaSpkUIuuCCxrO+OFPMKZnlENt6zSReyy0dJu4V0tzfV8FCw+V4D6Y4wrLRk/TIG951Ojw==}
    peerDependencies:
      storybook: ^8.4.5

  '@storybook/addon-essentials@8.4.5':
    resolution: {integrity: sha512-AxetQo/zSPIu3RZqWG2opwAz22Bb+jpf1nWbHp0kEpCrBemcWd8X2gonVmXNOC1PDKNl3jcWyc3lmg/+3mxjYg==}
    peerDependencies:
      storybook: ^8.4.5

  '@storybook/addon-highlight@8.4.5':
    resolution: {integrity: sha512-sMA7v+4unaKY+5RDhow6lLncJqNX9ZLUnBIt3vzY1ntUsOYVwykAY1Hq4Ysj0luCBXjJJdJ6223ylrycnb7Ilw==}
    peerDependencies:
      storybook: ^8.4.5

  '@storybook/addon-interactions@8.4.5':
    resolution: {integrity: sha512-s6R8XVD8LTp+LQTDbhtDjDLE6S44I7FtMLxPdMNwN9VEJjBk01NONLDuGDpNq5o/0bnybA3rMHk9+3afsgzidQ==}
    peerDependencies:
      storybook: ^8.4.5

  '@storybook/addon-links@8.4.5':
    resolution: {integrity: sha512-ac3OtplFdrPw/2jtLnteuVllwu2yCe3sgKJS9AbdYMT/65OW47M7oDnzcpRPsDGufrKlDMBJXXEv4SfTtlT+rg==}
    peerDependencies:
      react: ^16.8.0 || ^17.0.0 || ^18.0.0 || ^19.0.0-beta
      storybook: ^8.4.5
    peerDependenciesMeta:
      react:
        optional: true

  '@storybook/addon-measure@8.4.5':
    resolution: {integrity: sha512-+sNjew991YaoXQyWWloFybjEGrDO40Jk6w8BgZs2X7oc3D5t/6oFzvyC862U++LGqKFA3quXDeBjEb92CI9cRA==}
    peerDependencies:
      storybook: ^8.4.5

  '@storybook/addon-outline@8.4.5':
    resolution: {integrity: sha512-XlpN98AUDnWQWNFSFVm+HkRUzm3xIUMjBGTkv6HsL6zt6XoJ+LsQMca+PPtYqlBJA+5CU41xMDaG8HC/p+sd3A==}
    peerDependencies:
      storybook: ^8.4.5

  '@storybook/addon-toolbars@8.4.5':
    resolution: {integrity: sha512-hOq5560ONOU/qrslrwosWzxnC4nrF8HZWD43ciKwtethm8HuptU2M+Jrui1CRsMScEZLopWWVE9o0vJMdKpIFQ==}
    peerDependencies:
      storybook: ^8.4.5

  '@storybook/addon-viewport@8.4.5':
    resolution: {integrity: sha512-l7Y41gIbJAsIN/QCg1QJ9sr61FLz1C/imUotcDej41tOHxUTSQOlXpNtVnfhUM1vGQc0yNpP3pVxj8BpXi0cAw==}
    peerDependencies:
      storybook: ^8.4.5

  '@storybook/blocks@8.4.5':
    resolution: {integrity: sha512-Z+LHauSqm3A4HBR9pUEf9KQhD3/3xYMt0FXgA+GHCAyDa6lFeD1C6r9Y2nlT+9dt8gv9B9oygTZvV6GqFVyRSQ==}
    peerDependencies:
      react: ^16.8.0 || ^17.0.0 || ^18.0.0 || ^19.0.0-beta
      react-dom: ^16.8.0 || ^17.0.0 || ^18.0.0 || ^19.0.0-beta
      storybook: ^8.4.5
    peerDependenciesMeta:
      react:
        optional: true
      react-dom:
        optional: true

  '@storybook/builder-vite@8.4.5':
    resolution: {integrity: sha512-fZXWQcG5ccHCAS8NbyUwu8/5aVlZr4zmWbvKxoyvcVeuxJIsWa9RUS8Mtu7hdi+r/Wk8AlpckqhHo6go0iaDcA==}
    peerDependencies:
      storybook: ^8.4.5
      vite: ^4.0.0 || ^5.0.0

  '@storybook/components@8.4.5':
    resolution: {integrity: sha512-2PdnKfqNNv3sO7qILgWXiNvmLOi503oN9OMemNCQjTIvdvySc5JpS9/eClwcl/JfmE4qHdSHZr8dLLkBM9S7+Q==}
    peerDependencies:
      storybook: ^8.2.0 || ^8.3.0-0 || ^8.4.0-0 || ^8.5.0-0 || ^8.6.0-0

  '@storybook/core@8.4.5':
    resolution: {integrity: sha512-aB1sQNX5nRoUAqg5u1py0MuR/VPd6c6PhECa4rW6pmr7kZcfyP4PP6UFpXuN71ypTQlkRE3Vc5PQZ3gLhE9o3g==}
    peerDependencies:
      prettier: ^2 || ^3
    peerDependenciesMeta:
      prettier:
        optional: true

  '@storybook/csf-plugin@8.4.5':
    resolution: {integrity: sha512-qd2rQTglOTS+phQmTbNTXNjNyxdGvolaqHqDNMw3Vf6h9o3U+mLkwnDWNVnQ9oqvOoUEAqpBthgwzU9FhkIk+A==}
    peerDependencies:
      storybook: ^8.4.5

  '@storybook/csf@0.1.11':
    resolution: {integrity: sha512-dHYFQH3mA+EtnCkHXzicbLgsvzYjcDJ1JWsogbItZogkPHgSJM/Wr71uMkcvw8v9mmCyP4NpXJuu6bPoVsOnzg==}

  '@storybook/global@5.0.0':
    resolution: {integrity: sha512-FcOqPAXACP0I3oJ/ws6/rrPT9WGhu915Cg8D02a9YxLo0DE9zI+a9A5gRGvmQ09fiWPukqI8ZAEoQEdWUKMQdQ==}

  '@storybook/icons@1.2.12':
    resolution: {integrity: sha512-UxgyK5W3/UV4VrI3dl6ajGfHM4aOqMAkFLWe2KibeQudLf6NJpDrDMSHwZj+3iKC4jFU7dkKbbtH2h/al4sW3Q==}
    engines: {node: '>=14.0.0'}
    peerDependencies:
      react: ^16.8.0 || ^17.0.0 || ^18.0.0
      react-dom: ^16.8.0 || ^17.0.0 || ^18.0.0

  '@storybook/instrumenter@8.4.5':
    resolution: {integrity: sha512-8qM35FkueuRpJr0zA6ENvhQICbo+iKL1ln450DwV1kKJtc41KdbA3CuCvtZ/FnoPsFnwdtPjhhICFtRt8LRTSg==}
    peerDependencies:
      storybook: ^8.4.5

  '@storybook/manager-api@8.4.5':
    resolution: {integrity: sha512-t39JaMy3UX4StbUH/tIDcaflBDxTcyIq853wQtBMhVL3e1+Dw3MIiiG/5bw79HU4R7kSmPVLXIIbV3FmXkq7KQ==}
    peerDependencies:
      storybook: ^8.2.0 || ^8.3.0-0 || ^8.4.0-0 || ^8.5.0-0 || ^8.6.0-0

  '@storybook/node-logger@8.4.5':
    resolution: {integrity: sha512-AVK/w17vrjTnmdfkHQaIjSFJDP9lJ/fXCT2d9/POUz6KXH0sTWFDb6dPMnjX+Fcu5Ef28kT91RQ+lnWUmLql8Q==}
    peerDependencies:
      storybook: ^8.2.0 || ^8.3.0-0 || ^8.4.0-0 || ^8.5.0-0 || ^8.6.0-0

  '@storybook/preview-api@8.4.5':
    resolution: {integrity: sha512-MKIZ2jQO/3cUdsT57eq8jRgB6inALo9BxrQ88f7mqzltOkMvADvTAY6y8JZqTUoDzWTH/ny/8SGGdtpqlxRuiQ==}
    peerDependencies:
      storybook: ^8.2.0 || ^8.3.0-0 || ^8.4.0-0 || ^8.5.0-0 || ^8.6.0-0

  '@storybook/react-dom-shim@8.4.5':
    resolution: {integrity: sha512-YTWTfPagptEYXJsnxAl3zP97Ev0zebtaEV0WgjGaEeumr+zsfgKKwzzHxgrtumBmDzwkuKlzFwlQB5A8keOIGA==}
    peerDependencies:
      react: ^16.8.0 || ^17.0.0 || ^18.0.0 || ^19.0.0-beta
      react-dom: ^16.8.0 || ^17.0.0 || ^18.0.0 || ^19.0.0-beta
      storybook: ^8.4.5

  '@storybook/react-vite@8.4.5':
    resolution: {integrity: sha512-b62gapvUmyfR8W4g/eDkqJUtgRDz28LdLyJMeAN+MpPiqZ6ethfJc8/GseVXapVtIaRmqcEQ+Ix99hYfVK4ksw==}
    engines: {node: '>=18.0.0'}
    peerDependencies:
      react: ^16.8.0 || ^17.0.0 || ^18.0.0 || ^19.0.0-beta
      react-dom: ^16.8.0 || ^17.0.0 || ^18.0.0 || ^19.0.0-beta
      storybook: ^8.4.5
      vite: ^4.0.0 || ^5.0.0

  '@storybook/react@8.4.5':
    resolution: {integrity: sha512-2+p4aGEdGOnu2XNhnMi1B8GPeszm34P905HgqGD1cuz9gMt7x/bgZQaVxs6kpHZ3Hb6V9qp62La2dbAYatHdSw==}
    engines: {node: '>=18.0.0'}
    peerDependencies:
      '@storybook/test': 8.4.5
      react: ^16.8.0 || ^17.0.0 || ^18.0.0 || ^19.0.0-beta
      react-dom: ^16.8.0 || ^17.0.0 || ^18.0.0 || ^19.0.0-beta
      storybook: ^8.4.5
      typescript: '>= 4.2.x'
    peerDependenciesMeta:
      '@storybook/test':
        optional: true
      typescript:
        optional: true

  '@storybook/test@8.4.5':
    resolution: {integrity: sha512-mHsRc6m60nfcEBsjvUkKz+Jnz0or4WH5jmJ1VL2pGKO4VzESCPqAwDnwDqP2YyeSQ0b/MAKUT5kdoLE2RE2eVw==}
    peerDependencies:
      storybook: ^8.4.5

  '@storybook/theming@8.4.5':
    resolution: {integrity: sha512-45e/jeG4iuqdZcHg3PbB6dwXQTwlnnEB7r/QcVExyC7ibrkTnjUfvxzyUw4mmU3CXETFGD5EcUobFkgK+/aPxQ==}
    peerDependencies:
      storybook: ^8.2.0 || ^8.3.0-0 || ^8.4.0-0 || ^8.5.0-0 || ^8.6.0-0

  '@storybook/types@8.4.5':
    resolution: {integrity: sha512-1hlSq7sPYyU9QT++7qytxtY53ARtKGq2cYEr92pOPt6uinCbStmtQ5BoKOFB6vyHoXWgIbhZJKAXZq+tGTz7Qw==}
    peerDependencies:
      storybook: ^8.2.0 || ^8.3.0-0 || ^8.4.0-0 || ^8.5.0-0 || ^8.6.0-0

  '@swc/core-darwin-arm64@1.9.3':
    resolution: {integrity: sha512-hGfl/KTic/QY4tB9DkTbNuxy5cV4IeejpPD4zo+Lzt4iLlDWIeANL4Fkg67FiVceNJboqg48CUX+APhDHO5G1w==}
    engines: {node: '>=10'}
    cpu: [arm64]
    os: [darwin]

  '@swc/core-darwin-x64@1.9.3':
    resolution: {integrity: sha512-IaRq05ZLdtgF5h9CzlcgaNHyg4VXuiStnOFpfNEMuI5fm5afP2S0FHq8WdakUz5WppsbddTdplL+vpeApt/WCQ==}
    engines: {node: '>=10'}
    cpu: [x64]
    os: [darwin]

  '@swc/core-linux-arm-gnueabihf@1.9.3':
    resolution: {integrity: sha512-Pbwe7xYprj/nEnZrNBvZfjnTxlBIcfApAGdz2EROhjpPj+FBqBa3wOogqbsuGGBdCphf8S+KPprL1z+oDWkmSQ==}
    engines: {node: '>=10'}
    cpu: [arm]
    os: [linux]

  '@swc/core-linux-arm64-gnu@1.9.3':
    resolution: {integrity: sha512-AQ5JZiwNGVV/2K2TVulg0mw/3LYfqpjZO6jDPtR2evNbk9Yt57YsVzS+3vHSlUBQDRV9/jqMuZYVU3P13xrk+g==}
    engines: {node: '>=10'}
    cpu: [arm64]
    os: [linux]

  '@swc/core-linux-arm64-musl@1.9.3':
    resolution: {integrity: sha512-tzVH480RY6RbMl/QRgh5HK3zn1ZTFsThuxDGo6Iuk1MdwIbdFYUY034heWUTI4u3Db97ArKh0hNL0xhO3+PZdg==}
    engines: {node: '>=10'}
    cpu: [arm64]
    os: [linux]

  '@swc/core-linux-x64-gnu@1.9.3':
    resolution: {integrity: sha512-ivXXBRDXDc9k4cdv10R21ccBmGebVOwKXT/UdH1PhxUn9m/h8erAWjz5pcELwjiMf27WokqPgaWVfaclDbgE+w==}
    engines: {node: '>=10'}
    cpu: [x64]
    os: [linux]

  '@swc/core-linux-x64-musl@1.9.3':
    resolution: {integrity: sha512-ILsGMgfnOz1HwdDz+ZgEuomIwkP1PHT6maigZxaCIuC6OPEhKE8uYna22uU63XvYcLQvZYDzpR3ms47WQPuNEg==}
    engines: {node: '>=10'}
    cpu: [x64]
    os: [linux]

  '@swc/core-win32-arm64-msvc@1.9.3':
    resolution: {integrity: sha512-e+XmltDVIHieUnNJHtspn6B+PCcFOMYXNJB1GqoCcyinkEIQNwC8KtWgMqUucUbEWJkPc35NHy9k8aCXRmw9Kg==}
    engines: {node: '>=10'}
    cpu: [arm64]
    os: [win32]

  '@swc/core-win32-ia32-msvc@1.9.3':
    resolution: {integrity: sha512-rqpzNfpAooSL4UfQnHhkW8aL+oyjqJniDP0qwZfGnjDoJSbtPysHg2LpcOBEdSnEH+uIZq6J96qf0ZFD8AGfXA==}
    engines: {node: '>=10'}
    cpu: [ia32]
    os: [win32]

  '@swc/core-win32-x64-msvc@1.9.3':
    resolution: {integrity: sha512-3YJJLQ5suIEHEKc1GHtqVq475guiyqisKSoUnoaRtxkDaW5g1yvPt9IoSLOe2mRs7+FFhGGU693RsBUSwOXSdQ==}
    engines: {node: '>=10'}
    cpu: [x64]
    os: [win32]

  '@swc/core@1.9.3':
    resolution: {integrity: sha512-oRj0AFePUhtatX+BscVhnzaAmWjpfAeySpM1TCbxA1rtBDeH/JDhi5yYzAKneDYtVtBvA7ApfeuzhMC9ye4xSg==}
    engines: {node: '>=10'}
    peerDependencies:
      '@swc/helpers': '*'
    peerDependenciesMeta:
      '@swc/helpers':
        optional: true

  '@swc/counter@0.1.3':
    resolution: {integrity: sha512-e2BR4lsJkkRlKZ/qCHPw9ZaSxc0MVUd7gtbtaB7aMvHeJVYe8sOB8DBZkP2DtISHGSku9sCK6T6cnY0CtXrOCQ==}

  '@swc/types@0.1.17':
    resolution: {integrity: sha512-V5gRru+aD8YVyCOMAjMpWR1Ui577DD5KSJsHP8RAxopAH22jFz6GZd/qxqjO6MJHQhcsjvjOFXyDhyLQUnMveQ==}

  '@testing-library/dom@10.4.0':
    resolution: {integrity: sha512-pemlzrSESWbdAloYml3bAJMEfNh1Z7EduzqPKprCH5S341frlpYnUEW0H72dLxa6IsYr+mPno20GiSm+h9dEdQ==}
    engines: {node: '>=18'}

  '@testing-library/jest-dom@6.5.0':
    resolution: {integrity: sha512-xGGHpBXYSHUUr6XsKBfs85TWlYKpTc37cSBBVrXcib2MkHLboWlkClhWF37JKlDb9KEq3dHs+f2xR7XJEWGBxA==}
    engines: {node: '>=14', npm: '>=6', yarn: '>=1'}

  '@testing-library/jest-dom@6.6.3':
    resolution: {integrity: sha512-IteBhl4XqYNkM54f4ejhLRJiZNqcSCoXUOG2CPK7qbD322KjQozM4kHQOfkG2oln9b9HTYqs+Sae8vBATubxxA==}
    engines: {node: '>=14', npm: '>=6', yarn: '>=1'}

  '@testing-library/react@16.0.1':
    resolution: {integrity: sha512-dSmwJVtJXmku+iocRhWOUFbrERC76TX2Mnf0ATODz8brzAZrMBbzLwQixlBSanZxR6LddK3eiwpSFZgDET1URg==}
    engines: {node: '>=18'}
    peerDependencies:
      '@testing-library/dom': ^10.0.0
      '@types/react': ^18.0.0
      '@types/react-dom': ^18.0.0
      react: ^18.0.0
      react-dom: ^18.0.0
    peerDependenciesMeta:
      '@types/react':
        optional: true
      '@types/react-dom':
        optional: true

  '@testing-library/user-event@14.5.2':
    resolution: {integrity: sha512-YAh82Wh4TIrxYLmfGcixwD18oIjyC1pFQC2Y01F2lzV2HTMiYrI0nze0FD0ocB//CKS/7jIUgae+adPqxK5yCQ==}
    engines: {node: '>=12', npm: '>=6'}
    peerDependencies:
      '@testing-library/dom': '>=7.21.4'

  '@tidyjs/tidy@2.5.2':
    resolution: {integrity: sha512-jIpF2tM3gUFbo+kRxcfi/mLYg6sFvj7S9cI9hCt6EsalMXT0vTWo4lybv9OLRfSAE77iXvAyXPKpnJ/h4rotDQ==}

  '@types/aria-query@5.0.4':
    resolution: {integrity: sha512-rfT93uj5s0PRL7EzccGMs3brplhcrghnDoV26NqKhCAS1hVo+WdNsPvE/yb6ilfr5hi2MEk6d5EWJTKdxg8jVw==}

  '@types/babel__core@7.20.5':
    resolution: {integrity: sha512-qoQprZvz5wQFJwMDqeseRXWv3rqMvhgpbXFfVyWhbx9X47POIA6i/+dXefEmZKoAgOaTdaIgNSMqMIU61yRyzA==}

  '@types/babel__generator@7.6.8':
    resolution: {integrity: sha512-ASsj+tpEDsEiFr1arWrlN6V3mdfjRMZt6LtK/Vp/kreFLnr5QH5+DhvD5nINYZXzwJvXeGq+05iUXcAzVrqWtw==}

  '@types/babel__template@7.4.4':
    resolution: {integrity: sha512-h/NUaSyG5EyxBIp8YRxo4RMe2/qQgvyowRwVMzhYhBCONbW8PUsg4lkFMrhgZhUe5z3L3MiLDuvyJ/CaPa2A8A==}

  '@types/babel__traverse@7.20.6':
    resolution: {integrity: sha512-r1bzfrm0tomOI8g1SzvCaQHo6Lcv6zu0EA+W2kHrt8dyrHQxGzBBL4kdkzIS+jBMV+EYcMAEAqXqYaLJq5rOZg==}

  '@types/cookie@0.6.0':
    resolution: {integrity: sha512-4Kh9a6B2bQciAhf7FSuMRRkUWecJgJu9nPnx3yzpsfXX/c50REIqpHY4C82bXP90qrLtXtkDxTZosYO3UpOwlA==}

  '@types/d3-array@3.0.3':
    resolution: {integrity: sha512-Reoy+pKnvsksN0lQUlcH6dOGjRZ/3WRwXR//m+/8lt1BXeI4xyaUZoqULNjyXXRuh0Mj4LNpkCvhUpQlY3X5xQ==}

  '@types/d3-array@3.2.1':
    resolution: {integrity: sha512-Y2Jn2idRrLzUfAKV2LyRImR+y4oa2AntrgID95SHJxuMUrkNXmanDSed71sRNZysveJVt1hLLemQZIady0FpEg==}

  '@types/d3-color@3.1.0':
    resolution: {integrity: sha512-HKuicPHJuvPgCD+np6Se9MQvS6OCbJmOjGvylzMJRlDwUXjKTTXs6Pwgk79O09Vj/ho3u1ofXnhFOaEWWPrlwA==}

  '@types/d3-color@3.1.3':
    resolution: {integrity: sha512-iO90scth9WAbmgv7ogoq57O9YpKmFBbmoEoCHDB2xMBY0+/KVrqAaCDyCE16dUspeOvIxFFRI+0sEtqDqy2b4A==}

  '@types/d3-delaunay@6.0.1':
    resolution: {integrity: sha512-tLxQ2sfT0p6sxdG75c6f/ekqxjyYR0+LwPrsO1mbC9YDBzPJhs2HbJJRrn8Ez1DBoHRo2yx7YEATI+8V1nGMnQ==}

  '@types/d3-ease@3.0.2':
    resolution: {integrity: sha512-NcV1JjO5oDzoK26oMzbILE6HW7uVXOHLQvHshBUW4UMdZGfiY6v5BeQwh9a9tCzv+CeefZQHJt5SRgK154RtiA==}

  '@types/d3-format@1.4.5':
    resolution: {integrity: sha512-mLxrC1MSWupOSncXN/HOlWUAAIffAEBaI4+PKy2uMPsKe4FNZlk7qrbTjmzJXITQQqBHivaks4Td18azgqnotA==}

  '@types/d3-format@3.0.1':
    resolution: {integrity: sha512-5KY70ifCCzorkLuIkDe0Z9YTf9RR2CjBX1iaJG+rgM/cPP+sO+q9YdQ9WdhQcgPj1EQiJ2/0+yUkkziTG6Lubg==}

  '@types/d3-geo@3.1.0':
    resolution: {integrity: sha512-856sckF0oP/diXtS4jNsiQw/UuK5fQG8l/a9VVLeSouf1/PPbBE1i1W852zVwKwYCBkFJJB7nCFTbk6UMEXBOQ==}

  '@types/d3-hierarchy@1.1.11':
    resolution: {integrity: sha512-lnQiU7jV+Gyk9oQYk0GGYccuexmQPTp08E0+4BidgFdiJivjEvf+esPSdZqCZ2C7UwTWejWpqetVaU8A+eX3FA==}

  '@types/d3-interpolate@3.0.1':
    resolution: {integrity: sha512-jx5leotSeac3jr0RePOH1KdR9rISG91QIE4Q2PYTu4OymLTZfA3SrnURSLzKH48HmXVUru50b8nje4E79oQSQw==}

  '@types/d3-interpolate@3.0.4':
    resolution: {integrity: sha512-mgLPETlrpVV1YRJIglr4Ez47g7Yxjl1lj7YKsiMCb27VJH9W8NVM6Bb9d8kkpG/uAQS5AmbA48q2IAolKKo1MA==}

  '@types/d3-path@1.0.11':
    resolution: {integrity: sha512-4pQMp8ldf7UaB/gR8Fvvy69psNHkTpD/pVw3vmEi8iZAB9EPMBruB1JvHO4BIq9QkUUd2lV1F5YXpMNj7JPBpw==}

  '@types/d3-path@3.1.0':
    resolution: {integrity: sha512-P2dlU/q51fkOc/Gfl3Ul9kicV7l+ra934qBFXCFhrZMOL6du1TM0pm1ThYvENukyOn5h9v+yMJ9Fn5JK4QozrQ==}

  '@types/d3-random@2.2.3':
    resolution: {integrity: sha512-Ghs4R3CcgJ3o6svszRzIH4b8PPYex/COo+rhhZjDAs+bVducXwjmVSi27WcDOaLLCBV2t3tfVH9bYXAL76IvQA==}

  '@types/d3-sankey@0.11.2':
    resolution: {integrity: sha512-U6SrTWUERSlOhnpSrgvMX64WblX1AxX6nEjI2t3mLK2USpQrnbwYYK+AS9SwiE7wgYmOsSSKoSdr8aoKBH0HgQ==}

  '@types/d3-scale-chromatic@3.0.3':
    resolution: {integrity: sha512-laXM4+1o5ImZv3RpFAsTRn3TEkzqkytiOY0Dz0sq5cnd1dtNlk6sHLon4OvqaiJb28T0S/TdsBI3Sjsy+keJrw==}

  '@types/d3-scale@4.0.2':
    resolution: {integrity: sha512-Yk4htunhPAwN0XGlIwArRomOjdoBFXC3+kCxK2Ubg7I9shQlVSJy/pG/Ht5ASN+gdMIalpk8TJ5xV74jFsetLA==}

  '@types/d3-scale@4.0.8':
    resolution: {integrity: sha512-gkK1VVTr5iNiYJ7vWDI+yUFFlszhNMtVeneJ6lUTKPjprsvLLI9/tgEGiXJOnlINJA8FyA88gfnQsHbybVZrYQ==}

  '@types/d3-shape@1.3.12':
    resolution: {integrity: sha512-8oMzcd4+poSLGgV0R1Q1rOlx/xdmozS4Xab7np0eamFFUYq71AU9pOCJEFnkXW2aI/oXdVYJzw6pssbSut7Z9Q==}

  '@types/d3-shape@3.1.6':
    resolution: {integrity: sha512-5KKk5aKGu2I+O6SONMYSNflgiP0WfZIQvVUMan50wHsLG1G94JlxEVnCpQARfTtzytuY0p/9PXXZb3I7giofIA==}

  '@types/d3-time-format@2.1.0':
    resolution: {integrity: sha512-/myT3I7EwlukNOX2xVdMzb8FRgNzRMpsZddwst9Ld/VFe6LyJyRp0s32l/V9XoUzk+Gqu56F/oGk6507+8BxrA==}

  '@types/d3-time-format@2.3.4':
    resolution: {integrity: sha512-xdDXbpVO74EvadI3UDxjxTdR6QIxm1FKzEA/+F8tL4GWWUg/hgvBqf6chql64U5A9ZUGWo7pEu4eNlyLwbKdhg==}

  '@types/d3-time-format@3.0.4':
    resolution: {integrity: sha512-or9DiDnYI1h38J9hxKEsw513+KVuFbEVhl7qdxcaudoiqWWepapUen+2vAriFGexr6W5+P4l9+HJrB39GG+oRg==}

  '@types/d3-time@1.1.4':
    resolution: {integrity: sha512-JIvy2HjRInE+TXOmIGN5LCmeO0hkFZx5f9FZ7kiN+D+YTcc8pptsiLiuHsvwxwC7VVKmJ2ExHUgNlAiV7vQM9g==}

  '@types/d3-time@3.0.0':
    resolution: {integrity: sha512-sZLCdHvBUcNby1cB6Fd3ZBrABbjz3v1Vm90nysCQ6Vt7vd6e/h9Lt7SiJUoEX0l4Dzc7P5llKyhqSi1ycSf1Hg==}

  '@types/d3-time@3.0.3':
    resolution: {integrity: sha512-2p6olUZ4w3s+07q3Tm2dbiMZy5pCDfYwtLXXHUnVzXgQlZ/OyPtUz6OL382BkOuGlLXqfT+wqv8Fw2v8/0geBw==}

  '@types/d3-timer@3.0.2':
    resolution: {integrity: sha512-Ps3T8E8dZDam6fUyNiMkekK3XUsaUEik+idO9/YjPtfj2qruF8tFBXS7XhtE4iIXBLxhmLjP3SXpLhVf21I9Lw==}

  '@types/date-arithmetic@4.1.4':
    resolution: {integrity: sha512-p9eZ2X9B80iKiTW4ukVj8B4K6q9/+xFtQ5MGYA5HWToY9nL4EkhV9+6ftT2VHpVMEZb5Tv00Iel516bVdO+yRw==}

  '@types/doctrine@0.0.9':
    resolution: {integrity: sha512-eOIHzCUSH7SMfonMG1LsC2f8vxBFtho6NGBznK41R84YzPuvSBzrhEps33IsQiOW9+VL6NQ9DbjQJznk/S4uRA==}

  '@types/estree@1.0.6':
    resolution: {integrity: sha512-AYnb1nQyY49te+VRAVgmzfcgjYS91mY5P0TKUDCLEM+gNnA+3T6rWITXRLYCpahpqSQbN5cE+gHpnPyXjHWxcw==}

  '@types/geojson@7946.0.14':
    resolution: {integrity: sha512-WCfD5Ht3ZesJUsONdhvm84dmzWOiOzOAqOncN0++w0lBw1o8OuDNJF2McvvCef/yBqb/HYRahp1BYtODFQ8bRg==}

  '@types/glob@7.2.0':
    resolution: {integrity: sha512-ZUxbzKl0IfJILTS6t7ip5fQQM/J3TJYubDm3nMbgubNNYS62eXeUpoLUC8/7fJNiFYHTrGPQn7hspDUzIHX3UA==}

  '@types/json5@0.0.29':
    resolution: {integrity: sha512-dRLjCWHYg4oaA77cxO64oO+7JwCwnIzkZPdrrC71jQmQtlhM556pwKo5bUzqvZndkVbeFLIIi+9TC40JNF5hNQ==}

  '@types/lodash.mergewith@4.6.7':
    resolution: {integrity: sha512-3m+lkO5CLRRYU0fhGRp7zbsGi6+BZj0uTVSwvcKU+nSlhjA9/QRNfuSGnD2mX6hQA7ZbmcCkzk5h4ZYGOtk14A==}

  '@types/lodash@4.17.7':
    resolution: {integrity: sha512-8wTvZawATi/lsmNu10/j2hk1KEP0IvjubqPE3cu1Xz7xfXXt5oCq3SNUz4fMIP4XGF9Ky+Ue2tBA3hcS7LSBlA==}

  '@types/mdx@2.0.13':
    resolution: {integrity: sha512-+OWZQfAYyio6YkJb3HLxDrvnx6SWWDbC0zVPfBRzUk0/nqoDyf6dNxQi3eArPe8rJ473nobTMQ/8Zk+LxJ+Yuw==}

  '@types/minimatch@5.1.2':
    resolution: {integrity: sha512-K0VQKziLUWkVKiRVrx4a40iPaxTUefQmjtkQofBkYRcoaaL/8rhwDWww9qWbrgicNOgnpIsMxyNIUM4+n6dUIA==}

  '@types/node@22.7.5':
    resolution: {integrity: sha512-jML7s2NAzMWc//QSJ1a3prpk78cOPchGvXJsC3C6R6PSMoooztvRVQEz89gmBTBY1SPMaqo5teB4uNHPdetShQ==}

  '@types/parse-json@4.0.2':
    resolution: {integrity: sha512-dISoDXWWQwUquiKsyZ4Ng+HX2KsPL7LyHKHQwgGFEA3IaKac4Obd+h2a/a6waisAoepJlBcx9paWqjA8/HVjCw==}

  '@types/prop-types@15.7.13':
    resolution: {integrity: sha512-hCZTSvwbzWGvhqxp/RqVqwU999pBf2vp7hzIjiYOsl8wqOmUxkQ6ddw1cV3l8811+kdUFus/q4d1Y3E3SyEifA==}

  '@types/react-big-calendar@1.16.0':
    resolution: {integrity: sha512-1w2GXAJWlGmaPZOd9J9cyWA/XBNOGRZ4MmRNypEQhwEMIIL9cfd1UdcvzSrQsnBm0qYF/scqmsISNbUzPBE1vg==}

  '@types/react-dom@18.3.1':
    resolution: {integrity: sha512-qW1Mfv8taImTthu4KoXgDfLuk4bydU6Q/TkADnDWWHwi4NX4BR+LWfTp2sVmTqRrsHvyDDTelgelxJ+SsejKKQ==}

  '@types/react-table@7.7.20':
    resolution: {integrity: sha512-ahMp4pmjVlnExxNwxyaDrFgmKxSbPwU23sGQw2gJK4EhCvnvmib2s/O/+y1dfV57dXOwpr2plfyBol+vEHbi2w==}

  '@types/react-transition-group@4.4.11':
    resolution: {integrity: sha512-RM05tAniPZ5DZPzzNFP+DmrcOdD0efDUxMy3145oljWSl3x9ZV5vhme98gTxFrj2lhXvmGNnUiuDyJgY9IKkNA==}

  '@types/react@18.3.12':
    resolution: {integrity: sha512-D2wOSq/d6Agt28q7rSI3jhU7G6aiuzljDGZ2hTZHIkrTLUI+AF3WMeKkEZ9nN2fkBAlcktT6vcZjDFiIhMYEQw==}

  '@types/resolve@1.20.6':
    resolution: {integrity: sha512-A4STmOXPhMUtHH+S6ymgE2GiBSMqf4oTvcQZMcHzokuTLVYzXTB8ttjcgxOVaAp2lGwEdzZ0J+cRbbeevQj1UQ==}

  '@types/statuses@2.0.5':
    resolution: {integrity: sha512-jmIUGWrAiwu3dZpxntxieC+1n/5c3mjrImkmOSQ2NC5uP6cYO4aAZDdSmRcI5C1oiTmqlZGHC+/NmJrKogbP5A==}

  '@types/tough-cookie@4.0.5':
    resolution: {integrity: sha512-/Ad8+nIOV7Rl++6f1BdKxFSMgmoqEoYbHRpPcx3JEfv8VRsQe9Z4mCXeJBzxs7mbHY/XOZZuXlRNfhpVPbs6ZA==}

  '@types/uuid@9.0.8':
    resolution: {integrity: sha512-jg+97EGIcY9AGHJJRaaPVgetKDsrTgbRjQ5Msgjh/DQKEFl0DtyRr/VCOyD1T2R1MNeWPK/u7JoGhlDZnKBAfA==}

  '@types/warning@3.0.3':
    resolution: {integrity: sha512-D1XC7WK8K+zZEveUPY+cf4+kgauk8N4eHr/XIHXGlGYkHLud6hK9lYfZk1ry1TNh798cZUCgb6MqGEG8DkJt6Q==}

  '@typescript-eslint/eslint-plugin@8.16.0':
    resolution: {integrity: sha512-5YTHKV8MYlyMI6BaEG7crQ9BhSc8RxzshOReKwZwRWN0+XvvTOm+L/UYLCYxFpfwYuAAqhxiq4yae0CMFwbL7Q==}
    engines: {node: ^18.18.0 || ^20.9.0 || >=21.1.0}
    peerDependencies:
      '@typescript-eslint/parser': ^8.0.0 || ^8.0.0-alpha.0
      eslint: ^8.57.0 || ^9.0.0
      typescript: '*'
    peerDependenciesMeta:
      typescript:
        optional: true

  '@typescript-eslint/parser@8.16.0':
    resolution: {integrity: sha512-D7DbgGFtsqIPIFMPJwCad9Gfi/hC0PWErRRHFnaCWoEDYi5tQUDiJCTmGUbBiLzjqAck4KcXt9Ayj0CNlIrF+w==}
    engines: {node: ^18.18.0 || ^20.9.0 || >=21.1.0}
    peerDependencies:
      eslint: ^8.57.0 || ^9.0.0
      typescript: '*'
    peerDependenciesMeta:
      typescript:
        optional: true

  '@typescript-eslint/scope-manager@8.15.0':
    resolution: {integrity: sha512-QRGy8ADi4J7ii95xz4UoiymmmMd/zuy9azCaamnZ3FM8T5fZcex8UfJcjkiEZjJSztKfEBe3dZ5T/5RHAmw2mA==}
    engines: {node: ^18.18.0 || ^20.9.0 || >=21.1.0}

  '@typescript-eslint/scope-manager@8.16.0':
    resolution: {integrity: sha512-mwsZWubQvBki2t5565uxF0EYvG+FwdFb8bMtDuGQLdCCnGPrDEDvm1gtfynuKlnpzeBRqdFCkMf9jg1fnAK8sg==}
    engines: {node: ^18.18.0 || ^20.9.0 || >=21.1.0}

  '@typescript-eslint/type-utils@8.16.0':
    resolution: {integrity: sha512-IqZHGG+g1XCWX9NyqnI/0CX5LL8/18awQqmkZSl2ynn8F76j579dByc0jhfVSnSnhf7zv76mKBQv9HQFKvDCgg==}
    engines: {node: ^18.18.0 || ^20.9.0 || >=21.1.0}
    peerDependencies:
      eslint: ^8.57.0 || ^9.0.0
      typescript: '*'
    peerDependenciesMeta:
      typescript:
        optional: true

  '@typescript-eslint/types@8.15.0':
    resolution: {integrity: sha512-n3Gt8Y/KyJNe0S3yDCD2RVKrHBC4gTUcLTebVBXacPy091E6tNspFLKRXlk3hwT4G55nfr1n2AdFqi/XMxzmPQ==}
    engines: {node: ^18.18.0 || ^20.9.0 || >=21.1.0}

  '@typescript-eslint/types@8.16.0':
    resolution: {integrity: sha512-NzrHj6thBAOSE4d9bsuRNMvk+BvaQvmY4dDglgkgGC0EW/tB3Kelnp3tAKH87GEwzoxgeQn9fNGRyFJM/xd+GQ==}
    engines: {node: ^18.18.0 || ^20.9.0 || >=21.1.0}

  '@typescript-eslint/typescript-estree@8.15.0':
    resolution: {integrity: sha512-1eMp2JgNec/niZsR7ioFBlsh/Fk0oJbhaqO0jRyQBMgkz7RrFfkqF9lYYmBoGBaSiLnu8TAPQTwoTUiSTUW9dg==}
    engines: {node: ^18.18.0 || ^20.9.0 || >=21.1.0}
    peerDependencies:
      typescript: '*'
    peerDependenciesMeta:
      typescript:
        optional: true

  '@typescript-eslint/typescript-estree@8.16.0':
    resolution: {integrity: sha512-E2+9IzzXMc1iaBy9zmo+UYvluE3TW7bCGWSF41hVWUE01o8nzr1rvOQYSxelxr6StUvRcTMe633eY8mXASMaNw==}
    engines: {node: ^18.18.0 || ^20.9.0 || >=21.1.0}
    peerDependencies:
      typescript: '*'
    peerDependenciesMeta:
      typescript:
        optional: true

  '@typescript-eslint/utils@8.15.0':
    resolution: {integrity: sha512-k82RI9yGhr0QM3Dnq+egEpz9qB6Un+WLYhmoNcvl8ltMEededhh7otBVVIDDsEEttauwdY/hQoSsOv13lxrFzQ==}
    engines: {node: ^18.18.0 || ^20.9.0 || >=21.1.0}
    peerDependencies:
      eslint: ^8.57.0 || ^9.0.0
      typescript: '*'
    peerDependenciesMeta:
      typescript:
        optional: true

  '@typescript-eslint/utils@8.16.0':
    resolution: {integrity: sha512-C1zRy/mOL8Pj157GiX4kaw7iyRLKfJXBR3L82hk5kS/GyHcOFmy4YUq/zfZti72I9wnuQtA/+xzft4wCC8PJdA==}
    engines: {node: ^18.18.0 || ^20.9.0 || >=21.1.0}
    peerDependencies:
      eslint: ^8.57.0 || ^9.0.0
      typescript: '*'
    peerDependenciesMeta:
      typescript:
        optional: true

  '@typescript-eslint/visitor-keys@8.15.0':
    resolution: {integrity: sha512-h8vYOulWec9LhpwfAdZf2bjr8xIp0KNKnpgqSz0qqYYKAW/QZKw3ktRndbiAtUz4acH4QLQavwZBYCc0wulA/Q==}
    engines: {node: ^18.18.0 || ^20.9.0 || >=21.1.0}

  '@typescript-eslint/visitor-keys@8.16.0':
    resolution: {integrity: sha512-pq19gbaMOmFE3CbL0ZB8J8BFCo2ckfHBfaIsaOZgBIF4EoISJIdLX5xRhd0FGB0LlHReNRuzoJoMGpTjq8F2CQ==}
    engines: {node: ^18.18.0 || ^20.9.0 || >=21.1.0}

  '@ungap/structured-clone@1.2.0':
    resolution: {integrity: sha512-zuVdFrMJiuCDQUMCzQaD6KL28MjnqqN8XnAqiEq9PNm/hCPTSGfrXCOfwj1ow4LFb/tNymJPwsNbVePc1xFqrQ==}

  '@visx/axis@3.12.0':
    resolution: {integrity: sha512-8MoWpfuaJkhm2Yg+HwyytK8nk+zDugCqTT/tRmQX7gW4LYrHYLXFUXOzbDyyBakCVaUbUaAhVFxpMASJiQKf7A==}
    peerDependencies:
      react: ^16.3.0-0 || ^17.0.0-0 || ^18.0.0-0

  '@visx/bounds@3.12.0':
    resolution: {integrity: sha512-peAlNCUbYaaZ0IO6c1lDdEAnZv2iGPDiLIM8a6gu7CaMhtXZJkqrTh+AjidNcIqITktrICpGxJE/Qo9D099dvQ==}
    peerDependencies:
      react: ^16.0.0-0 || ^17.0.0-0 || ^18.0.0-0
      react-dom: ^16.0.0-0 || ^17.0.0-0 || ^18.0.0-0

  '@visx/curve@3.12.0':
    resolution: {integrity: sha512-Ng1mefXIzoIoAivw7dJ+ZZYYUbfuwXgZCgQynShr6ZIVw7P4q4HeQfJP3W24ON+1uCSrzoycHSXRelhR9SBPcw==}

  '@visx/event@3.12.0':
    resolution: {integrity: sha512-9Lvw6qJ0Fi+y1vsC1WspfdIKCxHTb7oy59Uql1uBdPGT8zChP0vuxW0jQNQRDbKgoefj4pCXAFi8+MF1mEtVTw==}

  '@visx/grid@3.12.0':
    resolution: {integrity: sha512-L4ex2ooSYhwNIxJ3XFIKRhoSvEGjPc2Y3YCrtNB4TV5Ofdj4q0UMOsxfrH23Pr8HSHuQhb6VGMgYoK0LuWqDmQ==}
    peerDependencies:
      react: ^16.0.0-0 || ^17.0.0-0 || ^18.0.0-0

  '@visx/group@3.12.0':
    resolution: {integrity: sha512-Dye8iS1alVXPv7nj/7M37gJe6sSKqJLH7x6sEWAsRQ9clI0kFvjbKcKgF+U3aAVQr0NCohheFV+DtR8trfK/Ag==}
    peerDependencies:
      react: ^16.0.0-0 || ^17.0.0-0 || ^18.0.0-0

  '@visx/mock-data@3.12.0':
    resolution: {integrity: sha512-HI8LKdO3sU2tIBv16ZYRTc2JYsu0Ai/hQc7YUOBqbjhXUW993iCBe98pAgEdHDrSWqK2yvXY4En5ceBTAP34Jw==}

  '@visx/point@3.12.0':
    resolution: {integrity: sha512-I6UrHoJAEVbx3RORQNupgTiX5EzjuZpiwLPxn8L2mI5nfERotPKi1Yus12Cq2WtXqEBR/WgqTnoImlqOXBykcA==}

  '@visx/responsive@3.12.0':
    resolution: {integrity: sha512-GV1BTYwAGlk/K5c9vH8lS2syPnTuIqEacI7L6LRPbsuaLscXMNi+i9fZyzo0BWvAdtRV8v6Urzglo++lvAXT1Q==}
    peerDependencies:
      react: ^16.0.0-0 || ^17.0.0-0 || ^18.0.0-0

  '@visx/scale@3.12.0':
    resolution: {integrity: sha512-+ubijrZ2AwWCsNey0HGLJ0YKNeC/XImEFsr9rM+Uef1CM3PNM43NDdNTrdBejSlzRq0lcfQPWYMYQFSlkLcPOg==}

  '@visx/shape@3.12.0':
    resolution: {integrity: sha512-/1l0lrpX9tPic6SJEalryBKWjP/ilDRnQA+BGJTI1tj7i23mJ/J0t4nJHyA1GrL4QA/bM/qTJ35eyz5dEhJc4g==}
    peerDependencies:
      react: ^16.3.0-0 || ^17.0.0-0 || ^18.0.0-0

  '@visx/text@3.12.0':
    resolution: {integrity: sha512-0rbDYQlbuKPhBqXkkGYKFec1gQo05YxV45DORzr6hCyaizdJk1G+n9VkuKSHKBy1vVQhBA0W3u/WXd7tiODQPA==}
    peerDependencies:
      react: ^16.3.0-0 || ^17.0.0-0 || ^18.0.0-0

  '@visx/tooltip@3.12.0':
    resolution: {integrity: sha512-pWhsYhgl0Shbeqf80qy4QCB6zpq6tQtMQQxKlh3UiKxzkkfl+Metaf9p0/S0HexNi4vewOPOo89xWx93hBeh3A==}
    peerDependencies:
      react: ^16.8.0-0 || ^17.0.0-0 || ^18.0.0-0
      react-dom: ^16.8.0-0 || ^17.0.0-0 || ^18.0.0-0

  '@visx/vendor@3.12.0':
    resolution: {integrity: sha512-SVO+G0xtnL9dsNpGDcjCgoiCnlB3iLSM9KLz1sLbSrV7RaVXwY3/BTm2X9OWN1jH2a9M+eHt6DJ6sE6CXm4cUg==}

  '@vitejs/plugin-react-swc@3.7.2':
    resolution: {integrity: sha512-y0byko2b2tSVVf5Gpng1eEhX1OvPC7x8yns1Fx8jDzlJp4LS6CMkCPfLw47cjyoMrshQDoQw4qcgjsU9VvlCew==}
    peerDependencies:
      vite: ^4 || ^5 || ^6

  '@vitest/coverage-v8@2.1.6':
    resolution: {integrity: sha512-qItJVYDbG3MUFO68dOZUz+rWlqe9LMzotERXFXKg25s2A/kSVsyS9O0yNGrITfBd943GsnBeQZkBUu7Pc+zVeA==}
    peerDependencies:
      '@vitest/browser': 2.1.6
      vitest: 2.1.6
    peerDependenciesMeta:
      '@vitest/browser':
        optional: true

  '@vitest/expect@2.0.5':
    resolution: {integrity: sha512-yHZtwuP7JZivj65Gxoi8upUN2OzHTi3zVfjwdpu2WrvCZPLwsJ2Ey5ILIPccoW23dd/zQBlJ4/dhi7DWNyXCpA==}

  '@vitest/expect@2.1.6':
    resolution: {integrity: sha512-9M1UR9CAmrhJOMoSwVnPh2rELPKhYo0m/CSgqw9PyStpxtkwhmdM6XYlXGKeYyERY1N6EIuzkQ7e3Lm1WKCoUg==}

  '@vitest/mocker@2.1.6':
    resolution: {integrity: sha512-MHZp2Z+Q/A3am5oD4WSH04f9B0T7UvwEb+v5W0kCYMhtXGYbdyl2NUk1wdSMqGthmhpiThPDp/hEoVwu16+u1A==}
    peerDependencies:
      msw: ^2.4.9
      vite: ^5.0.0 || ^6.0.0
    peerDependenciesMeta:
      msw:
        optional: true
      vite:
        optional: true

  '@vitest/pretty-format@2.0.5':
    resolution: {integrity: sha512-h8k+1oWHfwTkyTkb9egzwNMfJAEx4veaPSnMeKbVSjp4euqGSbQlm5+6VHwTr7u4FJslVVsUG5nopCaAYdOmSQ==}

  '@vitest/pretty-format@2.1.6':
    resolution: {integrity: sha512-exZyLcEnHgDMKc54TtHca4McV4sKT+NKAe9ix/yhd/qkYb/TP8HTyXRFDijV19qKqTZM0hPL4753zU/U8L/gAA==}

  '@vitest/runner@2.1.6':
    resolution: {integrity: sha512-SjkRGSFyrA82m5nz7To4CkRSEVWn/rwQISHoia/DB8c6IHIhaE/UNAo+7UfeaeJRE979XceGl00LNkIz09RFsA==}

  '@vitest/snapshot@2.1.6':
    resolution: {integrity: sha512-5JTWHw8iS9l3v4/VSuthCndw1lN/hpPB+mlgn1BUhFbobeIUj1J1V/Bj2t2ovGEmkXLTckFjQddsxS5T6LuVWw==}

  '@vitest/spy@2.0.5':
    resolution: {integrity: sha512-c/jdthAhvJdpfVuaexSrnawxZz6pywlTPe84LUB2m/4t3rl2fTo9NFGBG4oWgaD+FTgDDV8hJ/nibT7IfH3JfA==}

  '@vitest/spy@2.1.6':
    resolution: {integrity: sha512-oTFObV8bd4SDdRka5O+mSh5w9irgx5IetrD5i+OsUUsk/shsBoHifwCzy45SAORzAhtNiprUVaK3hSCCzZh1jQ==}

  '@vitest/ui@2.1.6':
    resolution: {integrity: sha512-SrpLAM0/xpOjXBDv3mayFh5TDEYM59fmEmJXgp1AqtpUWHVw4Tonp6Z9dVBhChU/Q+BY57m74nrQZK8vxKDrMQ==}
    peerDependencies:
      vitest: 2.1.6

  '@vitest/utils@2.0.5':
    resolution: {integrity: sha512-d8HKbqIcya+GR67mkZbrzhS5kKhtp8dQLcmRZLGTscGVg7yImT82cIrhtn2L8+VujWcy6KZweApgNmPsTAO/UQ==}

  '@vitest/utils@2.1.6':
    resolution: {integrity: sha512-ixNkFy3k4vokOUTU2blIUvOgKq/N2PW8vKIjZZYsGJCMX69MRa9J2sKqX5hY/k5O5Gty3YJChepkqZ3KM9LyIQ==}

  '@wry/caches@1.0.1':
    resolution: {integrity: sha512-bXuaUNLVVkD20wcGBWRyo7j9N3TxePEWFZj2Y+r9OoUzfqmavM84+mFykRicNsBqatba5JLay1t48wxaXaWnlA==}
    engines: {node: '>=8'}

  '@wry/context@0.7.4':
    resolution: {integrity: sha512-jmT7Sb4ZQWI5iyu3lobQxICu2nC/vbUhP0vIdd6tHC9PTfenmRmuIFqktc6GH9cgi+ZHnsLWPvfSvc4DrYmKiQ==}
    engines: {node: '>=8'}

  '@wry/equality@0.5.7':
    resolution: {integrity: sha512-BRFORjsTuQv5gxcXsuDXx6oGRhuVsEGwZy6LOzRRfgu+eSfxbhUQ9L9YtSEIuIjY/o7g3iWFjrc5eSY1GXP2Dw==}
    engines: {node: '>=8'}

  '@wry/trie@0.4.3':
    resolution: {integrity: sha512-I6bHwH0fSf6RqQcnnXLJKhkSXG45MFral3GxPaY4uAl0LYDZM+YDVDAiU9bYwjTuysy1S0IeecWtmq1SZA3M1w==}
    engines: {node: '>=8'}

  '@wry/trie@0.5.0':
    resolution: {integrity: sha512-FNoYzHawTMk/6KMQoEG5O4PuioX19UbwdQKF44yw0nLfOypfQdjtfZzo/UIJWAJ23sNIFbD1Ug9lbaDGMwbqQA==}
    engines: {node: '>=8'}

  '@zag-js/dom-query@0.16.0':
    resolution: {integrity: sha512-Oqhd6+biWyKnhKwFFuZrrf6lxBz2tX2pRQe6grUnYwO6HJ8BcbqZomy2lpOdr+3itlaUqx+Ywj5E5ZZDr/LBfQ==}

  '@zag-js/element-size@0.10.5':
    resolution: {integrity: sha512-uQre5IidULANvVkNOBQ1tfgwTQcGl4hliPSe69Fct1VfYb2Fd0jdAcGzqQgPhfrXFpR62MxLPB7erxJ/ngtL8w==}

  '@zag-js/focus-visible@0.16.0':
    resolution: {integrity: sha512-a7U/HSopvQbrDU4GLerpqiMcHKEkQkNPeDZJWz38cw/6Upunh41GjHetq5TB84hxyCaDzJ6q2nEdNoBQfC0FKA==}

  '@zxing/browser@0.1.5':
    resolution: {integrity: sha512-4Lmrn/il4+UNb87Gk8h1iWnhj39TASEHpd91CwwSJtY5u+wa0iH9qS0wNLAWbNVYXR66WmT5uiMhZ7oVTrKfxw==}
    peerDependencies:
      '@zxing/library': ^0.21.0

  '@zxing/library@0.21.3':
    resolution: {integrity: sha512-hZHqFe2JyH/ZxviJZosZjV+2s6EDSY0O24R+FQmlWZBZXP9IqMo7S3nb3+2LBWxodJQkSurdQGnqE7KXqrYgow==}
    engines: {node: '>= 10.4.0'}

  '@zxing/text-encoding@0.9.0':
    resolution: {integrity: sha512-U/4aVJ2mxI0aDNI8Uq0wEhMgY+u4CNtEb0om3+y3+niDAsoTCOB33UF0sxpzqzdqXLqmvc+vZyAt4O8pPdfkwA==}

  acorn-jsx@5.3.2:
    resolution: {integrity: sha512-rq9s+JNhf0IChjtDXxllJ7g41oZk5SlXtp0LHwyA5cejwn7vKmKp4pPri6YEePv2PU65sAsegbXtIinmDFDXgQ==}
    peerDependencies:
      acorn: ^6.0.0 || ^7.0.0 || ^8.0.0

  acorn@8.12.1:
    resolution: {integrity: sha512-tcpGyI9zbizT9JbV6oYE477V6mTlXvvi0T0G3SNIYE2apm/G5huBa1+K89VGeovbg+jycCrfhl3ADxErOuO6Jg==}
    engines: {node: '>=0.4.0'}
    hasBin: true

  agent-base@7.1.1:
    resolution: {integrity: sha512-H0TSyFNDMomMNJQBn8wFV5YC/2eJ+VXECwOadZJT554xP6cODZHPX3H9QMQECxvrgiSOP1pHjy1sMWQVYJOUOA==}
    engines: {node: '>= 14'}

  ajv@6.12.6:
    resolution: {integrity: sha512-j3fVLgvTo527anyYyJOGTYJbG+vnnQYvE0m5mmkc1TK+nxAppkCLMIL0aZ4dblVCNoGShhm+kzE4ZUykBoMg4g==}

  ansi-escapes@4.3.2:
    resolution: {integrity: sha512-gKXj5ALrKWQLsYG9jlTRmR/xKluxHV+Z9QEwNIgCfM1/uwPMCuzVVnh5mwTd+OuBZcwSIMbqssNWRm1lE51QaQ==}
    engines: {node: '>=8'}

  ansi-escapes@7.0.0:
    resolution: {integrity: sha512-GdYO7a61mR0fOlAsvC9/rIHf7L96sBc6dEWzeOu+KAea5bZyQRPIpojrVoI4AXGJS/ycu/fBTdLrUkA4ODrvjw==}
    engines: {node: '>=18'}

  ansi-regex@5.0.1:
    resolution: {integrity: sha512-quJQXlTSUGL2LH9SUXo8VwsY4soanhgo6LNSm84E1LBcE8s3O0wpdiRzyR9z/ZZJMlMWv37qOOb9pdJlMUEKFQ==}
    engines: {node: '>=8'}

  ansi-regex@6.1.0:
    resolution: {integrity: sha512-7HSX4QQb4CspciLpVFwyRe79O3xsIZDDLER21kERQ71oaPodF8jL725AgJMFAYbooIqolJoRLuM81SpeUkpkvA==}
    engines: {node: '>=12'}

  ansi-styles@3.2.1:
    resolution: {integrity: sha512-VT0ZI6kZRdTh8YyJw3SMbYm/u+NqfsAxEpWO0Pf9sq8/e94WxxOpPKx9FR1FlyCtOVDNOQ+8ntlqFxiRc+r5qA==}
    engines: {node: '>=4'}

  ansi-styles@4.3.0:
    resolution: {integrity: sha512-zbB9rCJAT1rbjiVDb2hqKFHNYLxgtk8NURxZ3IZwD3F6NtxbXZQCnnSi1Lkx+IDohdPlFp222wVALIheZJQSEg==}
    engines: {node: '>=8'}

  ansi-styles@5.2.0:
    resolution: {integrity: sha512-Cxwpt2SfTzTtXcfOlzGEee8O+c+MmUgGrNiBcXnuWxuFJHe6a5Hz7qwhwe5OgaSYI0IJvkLqWX1ASG+cJOkEiA==}
    engines: {node: '>=10'}

  ansi-styles@6.2.1:
    resolution: {integrity: sha512-bN798gFfQX+viw3R7yrGWRqnrN2oRkEkUjjl4JNn4E8GxxbjtG3FbrEIIY3l8/hrwUwIeCZvi4QuOTP4MErVug==}
    engines: {node: '>=12'}

  argparse@2.0.1:
    resolution: {integrity: sha512-8+9WqebbFzpX9OR+Wa6O29asIogeRMzcGtAINdpMHHyAg10f05aSFVBbcEqGf/PXw1EjAZ+q2/bEBg3DvurK3Q==}

  aria-hidden@1.2.4:
    resolution: {integrity: sha512-y+CcFFwelSXpLZk/7fMB2mUbGtX9lKycf1MWJ7CaTIERyitVlyQx6C+sxcROU2BAJ24OiZyK+8wj2i8AlBoS3A==}
    engines: {node: '>=10'}

  aria-query@5.3.0:
    resolution: {integrity: sha512-b0P0sZPKtyu8HkeRAfCq0IfURZK+SuwMjY1UXGBU27wpAiTwQAIlq56IbIO+ytk/JjS1fMR14ee5WBBfKi5J6A==}

  aria-query@5.3.2:
    resolution: {integrity: sha512-COROpnaoap1E2F000S62r6A60uHZnmlvomhfyT2DlTcrY1OrBKn2UhH7qn5wTC9zMvD0AY7csdPSNwKP+7WiQw==}
    engines: {node: '>= 0.4'}

  array-buffer-byte-length@1.0.1:
    resolution: {integrity: sha512-ahC5W1xgou+KTXix4sAO8Ki12Q+jf4i0+tmk3sC+zgcynshkHxzpXdImBehiUYKKKDwvfFiJl1tZt6ewscS1Mg==}
    engines: {node: '>= 0.4'}

  array-includes@3.1.8:
    resolution: {integrity: sha512-itaWrbYbqpGXkGhZPGUulwnhVf5Hpy1xiCFsGqyIGglbBxmG5vSjxQen3/WGOjPpNEv1RtBLKxbmVXm8HpJStQ==}
    engines: {node: '>= 0.4'}

  array.prototype.findlast@1.2.5:
    resolution: {integrity: sha512-CVvd6FHg1Z3POpBLxO6E6zr+rSKEQ9L6rZHAaY7lLfhKsWYUBBOuMs0e9o24oopj6H+geRCX0YJ+TJLBK2eHyQ==}
    engines: {node: '>= 0.4'}

  array.prototype.findlastindex@1.2.5:
    resolution: {integrity: sha512-zfETvRFA8o7EiNn++N5f/kaCw221hrpGsDmcpndVupkPzEc1Wuf3VgC0qby1BbHs7f5DVYjgtEU2LLh5bqeGfQ==}
    engines: {node: '>= 0.4'}

  array.prototype.flat@1.3.2:
    resolution: {integrity: sha512-djYB+Zx2vLewY8RWlNCUdHjDXs2XOgm602S9E7P/UpHgfeHL00cRiIF+IN/G/aUJ7kGPb6yO/ErDI5V2s8iycA==}
    engines: {node: '>= 0.4'}

  array.prototype.flatmap@1.3.2:
    resolution: {integrity: sha512-Ewyx0c9PmpcsByhSW4r+9zDU7sGjFc86qf/kKtuSCRdhfbk0SNLLkaT5qvcHnRGgc5NP/ly/y+qkXkqONX54CQ==}
    engines: {node: '>= 0.4'}

  array.prototype.tosorted@1.1.4:
    resolution: {integrity: sha512-p6Fx8B7b7ZhL/gmUsAy0D15WhvDccw3mnGNbZpi3pmeJdxtWsj2jEaI4Y6oo3XiHfzuSgPwKc04MYt6KgvC/wA==}
    engines: {node: '>= 0.4'}

  arraybuffer.prototype.slice@1.0.3:
    resolution: {integrity: sha512-bMxMKAjg13EBSVscxTaYA4mRc5t1UAXa2kXiGTNfZ079HIWXEkKmkgFrh/nJqamaLSrXO5H4WFFkPEaLJWbs3A==}
    engines: {node: '>= 0.4'}

  assertion-error@2.0.1:
    resolution: {integrity: sha512-Izi8RQcffqCeNVgFigKli1ssklIbpHnCYc6AknXGYoB6grJqyeby7jv12JUQgmTAnIDnbck1uxksT4dzN3PWBA==}
    engines: {node: '>=12'}

  ast-types-flow@0.0.8:
    resolution: {integrity: sha512-OH/2E5Fg20h2aPrbe+QL8JZQFko0YZaF+j4mnQ7BGhfavO7OpSLa8a0y9sBwomHdSbkhTS8TQNayBfnW5DwbvQ==}

  ast-types@0.16.1:
    resolution: {integrity: sha512-6t10qk83GOG8p0vKmaCr8eiilZwO171AvbROMtvvNiwrTly62t+7XkA8RdIIVbpMhCASAsxgAzdRSwh6nw/5Dg==}
    engines: {node: '>=4'}

  asynckit@0.4.0:
    resolution: {integrity: sha512-Oei9OH4tRh0YqU3GxhX79dM/mwVgvbZJaSNaRk+bshkj0S5cfHcgYakreBjrHwatXKbz+IoIdYLxrKim2MjW0Q==}

  available-typed-arrays@1.0.7:
    resolution: {integrity: sha512-wvUjBtSGN7+7SjNpq/9M2Tg350UZD3q62IFZLbRAR1bSMlCo1ZaeW+BJ+D090e4hIIZLBcTDWe4Mh4jvUDajzQ==}
    engines: {node: '>= 0.4'}

  axe-core@4.10.2:
    resolution: {integrity: sha512-RE3mdQ7P3FRSe7eqCWoeQ/Z9QXrtniSjp1wUjt5nRC3WIpz5rSCve6o3fsZ2aCpJtrZjSZgjwXAoTO5k4tEI0w==}
    engines: {node: '>=4'}

  axobject-query@4.1.0:
    resolution: {integrity: sha512-qIj0G9wZbMGNLjLmg1PT6v2mE9AH2zlnADJD/2tC6E00hgmhUOfEB6greHPAfLRSufHqROIUTkw6E+M3lH0PTQ==}
    engines: {node: '>= 0.4'}

  babel-plugin-macros@3.1.0:
    resolution: {integrity: sha512-Cg7TFGpIr01vOQNODXOOaGz2NpCU5gl8x1qJFbb6hbZxR7XrcE2vtbAsTAbJ7/xwJtUuJEw8K8Zr/AE0LHlesg==}
    engines: {node: '>=10', npm: '>=6'}

  balanced-match@0.4.2:
    resolution: {integrity: sha512-STw03mQKnGUYtoNjmowo4F2cRmIIxYEGiMsjjwla/u5P1lxadj/05WkNaFjNiKTgJkj8KiXbgAiRTmcQRwQNtg==}

  balanced-match@1.0.2:
    resolution: {integrity: sha512-3oSeUO0TMV67hN1AmbXsK4yaqU7tjiHlbxRDZOpH0KW9+CeX4bRAaX0Anxt0tx2MrpRpWwQaPwIlISEJhYU5Pw==}

  better-opn@3.0.2:
    resolution: {integrity: sha512-aVNobHnJqLiUelTaHat9DZ1qM2w0C0Eym4LPI/3JxOnSokGVdsl1T1kN7TFvsEAD8G47A6VKQ0TVHqbBnYMJlQ==}
    engines: {node: '>=12.0.0'}

  brace-expansion@1.1.11:
    resolution: {integrity: sha512-iCuPHDFgrHX7H2vEI/5xpz07zSHB00TpugqhmYtVmMO6518mCuRMoOYFldEBl0g187ufozdaHgWKcYFb61qGiA==}

  brace-expansion@2.0.1:
    resolution: {integrity: sha512-XnAIvQ8eM+kC6aULx6wuQiwVsnzsi9d3WxzV3FpWTGA19F621kwdbsAcFKXgKUHZWsy+mY6iL1sHTxWEFCytDA==}

  braces@3.0.3:
    resolution: {integrity: sha512-yQbXgO/OSZVD2IsiLlro+7Hf6Q18EJrKSEsdoMzKePKXct3gvD8oLcOQdIzGupr5Fj+EDe8gO/lxc1BzfMpxvA==}
    engines: {node: '>=8'}

  browser-assert@1.2.1:
    resolution: {integrity: sha512-nfulgvOR6S4gt9UKCeGJOuSGBPGiFT6oQ/2UBnvTY/5aQ1PnksW72fhZkM30DzoRRv2WpwZf1vHHEr3mtuXIWQ==}

  browserslist@4.24.0:
    resolution: {integrity: sha512-Rmb62sR1Zpjql25eSanFGEhAxcFwfA1K0GuQcLoaJBAcENegrQut3hYdhXFF1obQfiDyqIW/cLM5HSJ/9k884A==}
    engines: {node: ^6 || ^7 || ^8 || ^9 || ^10 || ^11 || ^12 || >=13.7}
    hasBin: true

  cac@6.7.14:
    resolution: {integrity: sha512-b6Ilus+c3RrdDk+JhLKUAQfzzgLEPy6wcXqS7f/xe1EETvsDP6GORG7SFuOs6cID5YkqchW/LXZbX5bc8j7ZcQ==}
    engines: {node: '>=8'}

  call-bind@1.0.7:
    resolution: {integrity: sha512-GHTSNSYICQ7scH7sZ+M2rFopRoLh8t2bLSW6BbgrtLsahOIB5iyAVJf9GjWK3cYTDaMj4XdBpM1cA6pIS0Kv2w==}
    engines: {node: '>= 0.4'}

  callsites@3.1.0:
    resolution: {integrity: sha512-P8BjAsXvZS+VIDUI11hHCQEv74YT67YUi5JJFNWIqL235sBmjX4+qx9Muvls5ivyNENctx46xQLQ3aTuE7ssaQ==}
    engines: {node: '>=6'}

  caniuse-lite@1.0.30001667:
    resolution: {integrity: sha512-7LTwJjcRkzKFmtqGsibMeuXmvFDfZq/nzIjnmgCGzKKRVzjD72selLDK1oPF/Oxzmt4fNcPvTDvGqSDG4tCALw==}

  chai@5.1.2:
    resolution: {integrity: sha512-aGtmf24DW6MLHHG5gCx4zaI3uBq3KRtxeVs0DjFH6Z0rDNbsvTxFASFvdj79pxjxZ8/5u3PIiN3IwEIQkiiuPw==}
    engines: {node: '>=12'}

  chakra-react-select@4.9.2:
    resolution: {integrity: sha512-uhvKAJ1I2lbIwdn+wx0YvxX5rtQVI0gXL0apx0CXm3blIxk7qf6YuCh2TnGuGKst8gj8jUFZyhYZiGlcvgbBRQ==}
    peerDependencies:
      '@chakra-ui/form-control': ^2.0.0
      '@chakra-ui/icon': ^3.0.0
      '@chakra-ui/layout': ^2.0.0
      '@chakra-ui/media-query': ^3.0.0
      '@chakra-ui/menu': ^2.0.0
      '@chakra-ui/spinner': ^2.0.0
      '@chakra-ui/system': ^2.0.0
      '@emotion/react': ^11.8.1
      react: ^18.0.0
      react-dom: ^18.0.0

  chalk@2.4.2:
    resolution: {integrity: sha512-Mti+f9lpJNcwF4tWV8/OrTTtF1gZi+f8FqlyAdouralcFWFQWF2+NgCHShjkCb+IFBLq9buZwE1xckQU4peSuQ==}
    engines: {node: '>=4'}

  chalk@3.0.0:
    resolution: {integrity: sha512-4D3B6Wf41KOYRFdszmDqMCGq5VV/uMAB273JILmO+3jAlh8X4qDtdtgCR3fxtbLEMzSx22QdhnDcJvu2u1fVwg==}
    engines: {node: '>=8'}

  chalk@4.1.2:
    resolution: {integrity: sha512-oKnbhFyRIXpUuez8iBMmyEa4nbj4IOQyuhc/wy9kY7/WVPcwIO9VA668Pu8RkO7+0G76SLROeyw9CpQ061i4mA==}
    engines: {node: '>=10'}

  chalk@5.3.0:
    resolution: {integrity: sha512-dLitG79d+GV1Nb/VYcCDFivJeK1hiukt9QjRNVOsUtTy1rR1YJsmpGGTZ3qJos+uw7WmWF4wUwBd9jxjocFC2w==}
    engines: {node: ^12.17.0 || ^14.13 || >=16.0.0}

  check-error@2.1.1:
    resolution: {integrity: sha512-OAlb+T7V4Op9OwdkjmguYRqncdlx5JiofwOAUkmTF+jNdHwzTaTs4sRAGpzLF3oOz5xAyDGrPgeIDFQmDOTiJw==}
    engines: {node: '>= 16'}

  classnames@2.5.1:
    resolution: {integrity: sha512-saHYOzhIQs6wy2sVxTM6bUDsQO4F50V9RQ22qBpEdCW+I+/Wmke2HOl6lS6dTpdxVhb88/I6+Hs+438c3lfUow==}

  cli-cursor@5.0.0:
    resolution: {integrity: sha512-aCj4O5wKyszjMmDT4tZj93kxyydN/K5zPWSCe6/0AV/AA1pqe5ZBIw0a2ZfPQV7lL5/yb5HsUreJ6UFAF1tEQw==}
    engines: {node: '>=18'}

  cli-truncate@4.0.0:
    resolution: {integrity: sha512-nPdaFdQ0h/GEigbPClz11D0v/ZJEwxmeVZGeMo3Z5StPtUTkA9o1lD6QwoirYiSDzbcwn2XcjwmCp68W1IS4TA==}
    engines: {node: '>=18'}

  cli-width@4.1.0:
    resolution: {integrity: sha512-ouuZd4/dm2Sw5Gmqy6bGyNNNe1qt9RpmxveLSO7KcgsTnU7RXfsw+/bukWGo1abgBiMAic068rclZsO4IWmmxQ==}
    engines: {node: '>= 12'}

  cliui@8.0.1:
    resolution: {integrity: sha512-BSeNnyus75C4//NQ9gQt1/csTXyo/8Sb+afLAkzAptFuMsod9HFokGNudZpi/oQV73hnVK+sR+5PVRMd+Dr7YQ==}
    engines: {node: '>=12'}

  clsx@1.2.1:
    resolution: {integrity: sha512-EcR6r5a8bj6pu3ycsa/E/cKVGuTgZJZdsyUYHOksG/UHIiKfjxzRxYJpyVBwYaQeOvghal9fcc4PidlgzugAQg==}
    engines: {node: '>=6'}

  color-convert@1.9.3:
    resolution: {integrity: sha512-QfAUtd+vFdAtFQcC8CCyYt1fYWxSqAiK2cSD6zDB8N3cpsEBAvRxp9zOGg6G/SHHJYAT88/az/IuDGALsNVbGg==}

  color-convert@2.0.1:
    resolution: {integrity: sha512-RRECPsj7iu/xb5oKYcsFHSppFNnsj/52OVTRKb4zP5onXwVF3zVmmToNcOfGC+CRDpfK/U584fMg38ZHCaElKQ==}
    engines: {node: '>=7.0.0'}

  color-name@1.1.3:
    resolution: {integrity: sha512-72fSenhMw2HZMTVHeCA9KCmpEIbzWiQsjN+BHcBbS9vr1mtt+vJjPdksIBNUmKAW8TFUDPJK5SUU3QhE9NEXDw==}

  color-name@1.1.4:
    resolution: {integrity: sha512-dOy+3AuW3a2wNbZHIuMZpTcgjGuLU/uBL/ubcZF9OXbDo8ff4O8yVp5Bf0efS8uEoYo5q4Fx7dY9OgQGXgAsQA==}

  color2k@2.0.3:
    resolution: {integrity: sha512-zW190nQTIoXcGCaU08DvVNFTmQhUpnJfVuAKfWqUQkflXKpaDdpaYoM0iluLS9lgJNHyBF58KKA2FBEwkD7wog==}

  colorette@2.0.20:
    resolution: {integrity: sha512-IfEDxwoWIjkeXL1eXcDiow4UbKjhLdq6/EuSVR9GMN7KVH3r9gQ83e73hsz1Nd1T3ijd5xv1wcWRYO+D6kCI2w==}

  combined-stream@1.0.8:
    resolution: {integrity: sha512-FQN4MRfuJeHf7cBbBMJFXhKSDq+2kAArBlmRBvcvFE5BB1HZKXtSFASDhdlz9zOYwxh8lDdnvmMOe/+5cdoEdg==}
    engines: {node: '>= 0.8'}

  commander@12.1.0:
    resolution: {integrity: sha512-Vw8qHK3bZM9y/P10u3Vib8o/DdkvA2OtPtZvD871QKjy74Wj1WSKFILMPRPSdUSx5RFK1arlJzEtA4PkFgnbuA==}
    engines: {node: '>=18'}

  compute-scroll-into-view@3.0.3:
    resolution: {integrity: sha512-nadqwNxghAGTamwIqQSG433W6OADZx2vCo3UXHNrzTRHK/htu+7+L0zhjEoaeaQVNAi3YgqWDv8+tzf0hRfR+A==}

  concat-map@0.0.1:
    resolution: {integrity: sha512-/Srv4dswyQNBfohGpz9o6Yb3Gz3SrUDqBH5rTuhGR7ahtlbYKnVxw2bCFMRljaA7EXHaXZ8wsHdodFvbkhKmqg==}

  convert-source-map@1.9.0:
    resolution: {integrity: sha512-ASFBup0Mz1uyiIjANan1jzLQami9z1PoYSZCiiYW2FczPbenXc45FZdBZLzOT+r6+iciuEModtmCti+hjaAk0A==}

  convert-source-map@2.0.0:
    resolution: {integrity: sha512-Kvp459HrV2FEJ1CAsi1Ku+MY3kasH19TFykTz2xWmMeq6bk2NU3XXvfJ+Q61m0xktWwt+1HSYf3JZsTms3aRJg==}

  cookie@0.7.2:
    resolution: {integrity: sha512-yki5XnKuf750l50uGTllt6kKILY4nQ1eNIQatoXEByZ5dWgnKqbnqmTrBE5B4N7lrMJKQ2ytWMiTO2o0v6Ew/w==}
    engines: {node: '>= 0.6'}

  copy-to-clipboard@3.3.3:
    resolution: {integrity: sha512-2KV8NhB5JqC3ky0r9PMCAZKbUHSwtEo4CwCs0KXgruG43gX5PMqDEBbVU4OUzw2MuAWUfsuFmWvEKG5QRfSnJA==}

  cosmiconfig@7.1.0:
    resolution: {integrity: sha512-AdmX6xUzdNASswsFtmwSt7Vj8po9IuqXm0UXz7QKPuEUmPB4XyjGfaAr2PSuELMwkRMVH1EpIkX5bTZGRB3eCA==}
    engines: {node: '>=10'}

  cross-spawn@7.0.3:
    resolution: {integrity: sha512-iRDPJKUPVEND7dHPO8rkbOnPpyDygcDFtWjpeWNCgy8WP2rXcxXL8TskReQl6OrB2G7+UJrags1q15Fudc7G6w==}
    engines: {node: '>= 8'}

  cross-spawn@7.0.6:
    resolution: {integrity: sha512-uV2QOWP2nWzsy2aMp8aRibhi9dlzF5Hgh5SHaB9OiTGEyDTiJJyx0uy51QXdyWbtAHNua4XJzUKca3OzKUd3vA==}
    engines: {node: '>= 8'}

  css-box-model@1.2.1:
    resolution: {integrity: sha512-a7Vr4Q/kd/aw96bnJG332W9V9LkJO69JRcaCYDUqjp6/z0w6VcZjgAcTbgFxEPfBgdnAwlh3iwu+hLopa+flJw==}

  css.escape@1.5.1:
    resolution: {integrity: sha512-YUifsXXuknHlUsmlgyY0PKzgPOr7/FjCePfHNt0jxm83wHZi44VDMQ7/fGNkjY3/jV1MC+1CmZbaHzugyeRtpg==}

  cssstyle@4.1.0:
    resolution: {integrity: sha512-h66W1URKpBS5YMI/V8PyXvTMFT8SupJ1IzoIV8IeBC/ji8WVmrO8dGlTi+2dh6whmdk6BiKJLD/ZBkhWbcg6nA==}
    engines: {node: '>=18'}

  csstype@3.1.3:
    resolution: {integrity: sha512-M1uQkMl8rQK/szD0LNhtqxIPLpimGm8sOBwU7lLnCpSbTyY3yeU1Vc7l4KT5zT4s/yOxHH5O7tIuuLOCnLADRw==}

  d3-array@2.12.1:
    resolution: {integrity: sha512-B0ErZK/66mHtEsR1TkPEEkwdy+WDesimkM5gpZr5Dsg54BiTA5RXtYW5qTLIAcekaS9xfZrzBLF/OAkB3Qn1YQ==}

  d3-array@3.2.1:
    resolution: {integrity: sha512-gUY/qeHq/yNqqoCKNq4vtpFLdoCdvyNpWoC/KNjhGbhDuQpAM9sIQQKkXSNpXa9h5KySs/gzm7R88WkUutgwWQ==}
    engines: {node: '>=12'}

  d3-array@3.2.4:
    resolution: {integrity: sha512-tdQAmyA18i4J7wprpYq8ClcxZy3SC31QMeByyCFyRt7BVHdREQZ5lpzoe5mFEYZUWe+oq8HBvk9JjpibyEV4Jg==}
    engines: {node: '>=12'}

  d3-color@3.1.0:
    resolution: {integrity: sha512-zg/chbXyeBtMQ1LbD/WSoW2DpC3I0mpmPdW+ynRTj/x2DAWYrIY7qeZIHidozwV24m4iavr15lNwIwLxRmOxhA==}
    engines: {node: '>=12'}

  d3-delaunay@6.0.2:
    resolution: {integrity: sha512-IMLNldruDQScrcfT+MWnazhHbDJhcRJyOEBAJfwQnHle1RPh6WDuLvxNArUju2VSMSUuKlY5BGHRJ2cYyoFLQQ==}
    engines: {node: '>=12'}

  d3-ease@3.0.1:
    resolution: {integrity: sha512-wR/XK3D3XcLIZwpbvQwQ5fK+8Ykds1ip7A2Txe0yxncXSdq1L9skcG7blcedkOX+ZcgxGAmLX1FrRGbADwzi0w==}
    engines: {node: '>=12'}

  d3-format@1.4.5:
    resolution: {integrity: sha512-J0piedu6Z8iB6TbIGfZgDzfXxUFN3qQRMofy2oPdXzQibYGqPB/9iMcxr/TGalU+2RsyDO+U4f33id8tbnSRMQ==}

  d3-format@3.1.0:
    resolution: {integrity: sha512-YyUI6AEuY/Wpt8KWLgZHsIU86atmikuoOmCfommt0LYHiQSPjvX2AcFc38PX0CBpr2RCyZhjex+NS/LPOv6YqA==}
    engines: {node: '>=12'}

  d3-geo@3.1.0:
    resolution: {integrity: sha512-JEo5HxXDdDYXCaWdwLRt79y7giK8SbhZJbFWXqbRTolCHFI5jRqteLzCsq51NKbUoX0PjBVSohxrx+NoOUujYA==}
    engines: {node: '>=12'}

  d3-hierarchy@1.1.9:
    resolution: {integrity: sha512-j8tPxlqh1srJHAtxfvOUwKNYJkQuBFdM1+JAUfq6xqH5eAqf93L7oG1NVqDa4CpFZNvnNKtCYEUC8KY9yEn9lQ==}

  d3-interpolate@3.0.1:
    resolution: {integrity: sha512-3bYs1rOD33uo8aqJfKP3JWPAibgw8Zm2+L9vBKEHJ2Rg+viTR7o5Mmv5mZcieN+FRYaAOWX5SJATX6k1PWz72g==}
    engines: {node: '>=12'}

  d3-path@1.0.9:
    resolution: {integrity: sha512-VLaYcn81dtHVTjEHd8B+pbe9yHWpXKZUC87PzoFmsFrJqgFwDe/qxfp5MlfsfM1V5E/iVt0MmEbWQ7FVIXh/bg==}

  d3-path@3.1.0:
    resolution: {integrity: sha512-p3KP5HCf/bvjBSSKuXid6Zqijx7wIfNW+J/maPs+iwR35at5JCbLUT0LzF1cnjbCHWhqzQTIN2Jpe8pRebIEFQ==}
    engines: {node: '>=12'}

  d3-random@2.2.2:
    resolution: {integrity: sha512-0D9P8TRj6qDAtHhRQn6EfdOtHMfsUWanl3yb/84C4DqpZ+VsgfI5iTVRNRbELCfNvRfpMr8OrqqUTQ6ANGCijw==}

  d3-sankey@0.12.3:
    resolution: {integrity: sha512-nQhsBRmM19Ax5xEIPLMY9ZmJ/cDvd1BG3UVvt5h3WRxKg5zGRbvnteTyWAbzeSvlh3tW7ZEmq4VwR5mB3tutmQ==}

  d3-scale-chromatic@3.1.0:
    resolution: {integrity: sha512-A3s5PWiZ9YCXFye1o246KoscMWqf8BsD9eRiJ3He7C9OBaxKhAd5TFCdEx/7VbKtxxTsu//1mMJFrEt572cEyQ==}
    engines: {node: '>=12'}

  d3-scale@4.0.2:
    resolution: {integrity: sha512-GZW464g1SH7ag3Y7hXjf8RoUuAFIqklOAq3MRl4OaWabTFJY9PN/E1YklhXLh+OQ3fM9yS2nOkCoS+WLZ6kvxQ==}
    engines: {node: '>=12'}

  d3-shape@1.3.7:
    resolution: {integrity: sha512-EUkvKjqPFUAZyOlhY5gzCxCeI0Aep04LwIRpsZ/mLFelJiUfnK56jo5JMDSE7yyP2kLSb6LtF+S5chMk7uqPqw==}

  d3-shape@3.2.0:
    resolution: {integrity: sha512-SaLBuwGm3MOViRq2ABk3eLoxwZELpH6zhl3FbAoJ7Vm1gofKx6El1Ib5z23NUEhF9AsGl7y+dzLe5Cw2AArGTA==}
    engines: {node: '>=12'}

  d3-time-format@3.0.0:
    resolution: {integrity: sha512-UXJh6EKsHBTjopVqZBhFysQcoXSv/5yLONZvkQ5Kk3qbwiUYkdX17Xa1PT6U1ZWXGGfB1ey5L8dKMlFq2DO0Ag==}

  d3-time-format@4.1.0:
    resolution: {integrity: sha512-dJxPBlzC7NugB2PDLwo9Q8JiTR3M3e4/XANkreKSUxF8vvXKqm1Yfq4Q5dl8budlunRVlUUaDUgFt7eA8D6NLg==}
    engines: {node: '>=12'}

  d3-time@1.1.0:
    resolution: {integrity: sha512-Xh0isrZ5rPYYdqhAVk8VLnMEidhz5aP7htAADH6MfzgmmicPkTo8LhkLxci61/lCB7n7UmE3bN0leRt+qvkLxA==}

  d3-time@2.1.1:
    resolution: {integrity: sha512-/eIQe/eR4kCQwq7yxi7z4c6qEXf2IYGcjoWB5OOQy4Tq9Uv39/947qlDcN2TLkiTzQWzvnsuYPB9TrWaNfipKQ==}

  d3-time@3.1.0:
    resolution: {integrity: sha512-VqKjzBLejbSMT4IgbmVgDjpkYrNWUYJnbCGo874u7MMKIWsILRX+OpX/gTk8MqjpT1A/c6HY2dCA77ZN0lkQ2Q==}
    engines: {node: '>=12'}

  d3-timer@3.0.1:
    resolution: {integrity: sha512-ndfJ/JxxMd3nw31uyKoY2naivF+r29V+Lc0svZxe1JvvIRmi8hUsrMvdOwgS1o6uBHmiz91geQ0ylPP0aj1VUA==}
    engines: {node: '>=12'}

  d3-voronoi@1.1.4:
    resolution: {integrity: sha512-dArJ32hchFsrQ8uMiTBLq256MpnZjeuBtdHpaDlYuQyjU0CVzCJl/BVW+SkszaAeH95D/8gxqAhgx0ouAWAfRg==}

  damerau-levenshtein@1.0.8:
    resolution: {integrity: sha512-sdQSFB7+llfUcQHUQO3+B8ERRj0Oa4w9POWMI/puGtuf7gFywGmkaLCElnudfTiKZV+NvHqL0ifzdrI8Ro7ESA==}

  data-urls@5.0.0:
    resolution: {integrity: sha512-ZYP5VBHshaDAiVZxjbRVcFJpc+4xGgT0bK3vzy1HLN8jTO975HEbuYzZJcHoQEY5K1a0z8YayJkyVETa08eNTg==}
    engines: {node: '>=18'}

  data-view-buffer@1.0.1:
    resolution: {integrity: sha512-0lht7OugA5x3iJLOWFhWK/5ehONdprk0ISXqVFn/NFrDu+cuc8iADFrGQz5BnRK7LLU3JmkbXSxaqX+/mXYtUA==}
    engines: {node: '>= 0.4'}

  data-view-byte-length@1.0.1:
    resolution: {integrity: sha512-4J7wRJD3ABAzr8wP+OcIcqq2dlUKp4DVflx++hs5h5ZKydWMI6/D/fAot+yh6g2tHh8fLFTvNOaVN357NvSrOQ==}
    engines: {node: '>= 0.4'}

  data-view-byte-offset@1.0.0:
    resolution: {integrity: sha512-t/Ygsytq+R995EJ5PZlD4Cu56sWa8InXySaViRzw9apusqsOO2bQP+SbYzAhR0pFKoB+43lYy8rWban9JSuXnA==}
    engines: {node: '>= 0.4'}

  date-arithmetic@4.1.0:
    resolution: {integrity: sha512-QWxYLR5P/6GStZcdem+V1xoto6DMadYWpMXU82ES3/RfR3Wdwr3D0+be7mgOJ+Ov0G9D5Dmb9T17sNLQYj9XOg==}

  date-fns@4.1.0:
    resolution: {integrity: sha512-Ukq0owbQXxa/U3EGtsdVBkR1w7KOQ5gIBqdH2hkvknzZPYvBxb/aa6E8L7tmjFtkwZBu3UXBbjIgPo/Ez4xaNg==}

  dayjs@1.11.13:
    resolution: {integrity: sha512-oaMBel6gjolK862uaPQOVTA7q3TZhuSvuMQAAglQDOWYO9A91IrAOUJEyKVlqJlHE0vq5p5UXxzdPfMH/x6xNg==}

  debounce@1.2.1:
    resolution: {integrity: sha512-XRRe6Glud4rd/ZGQfiV1ruXSfbvfJedlV9Y6zOlP+2K04vBYiJEte6stfFkCP03aMnY5tsipamumUjL14fofug==}

  debug@3.2.7:
    resolution: {integrity: sha512-CFjzYYAi4ThfiQvizrFQevTTXHtnCqWfe7x1AhgEscTz6ZbLbfoLRLPugTQyBth6f8ZERVUSyWHFD/7Wu4t1XQ==}
    peerDependencies:
      supports-color: '*'
    peerDependenciesMeta:
      supports-color:
        optional: true

  debug@4.3.7:
    resolution: {integrity: sha512-Er2nc/H7RrMXZBFCEim6TCmMk02Z8vLC2Rbi1KEBggpo0fS6l0S1nnapwmIi3yW/+GOJap1Krg4w0Hg80oCqgQ==}
    engines: {node: '>=6.0'}
    peerDependencies:
      supports-color: '*'
    peerDependenciesMeta:
      supports-color:
        optional: true

  decimal.js@10.4.3:
    resolution: {integrity: sha512-VBBaLc1MgL5XpzgIP7ny5Z6Nx3UrRkIViUkPUdtl9aya5amy3De1gsUUSB1g3+3sExYNjCAsAznmukyxCb1GRA==}

  deep-eql@5.0.2:
    resolution: {integrity: sha512-h5k/5U50IJJFpzfL6nO9jaaumfjO/f2NjK/oYB2Djzm4p9L+3T9qWpZqZ2hAbLPuuYq9wrU08WQyBTL5GbPk5Q==}
    engines: {node: '>=6'}

  deep-is@0.1.4:
    resolution: {integrity: sha512-oIPzksmTg4/MriiaYGO+okXDT7ztn/w3Eptv/+gSIdMdKsJo0u4CfYNFJPy+4SKMuCqGw2wxnA+URMg3t8a/bQ==}

  define-data-property@1.1.4:
    resolution: {integrity: sha512-rBMvIzlpA8v6E+SJZoo++HAYqsLrkg7MSfIinMPFhmkorw7X+dOXVJQs+QT69zGkzMyfDnIMN2Wid1+NbL3T+A==}
    engines: {node: '>= 0.4'}

  define-lazy-prop@2.0.0:
    resolution: {integrity: sha512-Ds09qNh8yw3khSjiJjiUInaGX9xlqZDY7JVryGxdxV7NPeuqQfplOpQ66yJFZut3jLa5zOwkXw1g9EI2uKh4Og==}
    engines: {node: '>=8'}

  define-properties@1.2.1:
    resolution: {integrity: sha512-8QmQKqEASLd5nx0U1B1okLElbUuuttJ/AnYmRXbbbGDWh6uS208EjD4Xqq/I9wK7u0v6O08XhTWnt5XtEbR6Dg==}
    engines: {node: '>= 0.4'}

  delaunator@4.0.1:
    resolution: {integrity: sha512-WNPWi1IRKZfCt/qIDMfERkDp93+iZEmOxN2yy4Jg+Xhv8SLk2UTqqbe1sfiipn0and9QrE914/ihdx82Y/Giag==}

  delaunator@5.0.1:
    resolution: {integrity: sha512-8nvh+XBe96aCESrGOqMp/84b13H9cdKbG5P2ejQCh4d4sK9RL4371qou9drQjMhvnPmhWl5hnmqbEE0fXr9Xnw==}

  delaunay-find@0.0.6:
    resolution: {integrity: sha512-1+almjfrnR7ZamBk0q3Nhg6lqSe6Le4vL0WJDSMx4IDbQwTpUTXPjxC00lqLBT8MYsJpPCbI16sIkw9cPsbi7Q==}

  delayed-stream@1.0.0:
    resolution: {integrity: sha512-ZySD7Nf91aLB0RxL4KGrKHBXl7Eds1DAmEdcoVawXnLD7SDhpNgtuII2aAkg7a7QS41jxPSZ17p4VdGnMHk3MQ==}
    engines: {node: '>=0.4.0'}

  dequal@2.0.3:
    resolution: {integrity: sha512-0je+qPKHEMohvfRTCEo3CrPG6cAzAYgmzKyxRiYSSDkS6eGJdyVJm7WaYA5ECaAD9wLB2T4EEeymA5aFVcYXCA==}
    engines: {node: '>=6'}

  detect-node-es@1.1.0:
    resolution: {integrity: sha512-ypdmJU/TbBby2Dxibuv7ZLW3Bs1QEmM7nHjEANfohJLvE0XVujisn1qPJcZxg+qDucsr+bP6fLD1rPS3AhJ7EQ==}

  doctrine@2.1.0:
    resolution: {integrity: sha512-35mSku4ZXK0vfCuHEDAwt55dg2jNajHZ1odvF+8SSr82EsZY4QmXfuWso8oEd8zRhVObSN18aM0CjSdoBX7zIw==}
    engines: {node: '>=0.10.0'}

  doctrine@3.0.0:
    resolution: {integrity: sha512-yS+Q5i3hBf7GBkd4KG8a7eBNNWNGLTaEwwYWUijIYM7zrlYDM0BFXHjjPWlWZ1Rg7UaddZeIDmi9jF3HmqiQ2w==}
    engines: {node: '>=6.0.0'}

  dom-accessibility-api@0.5.16:
    resolution: {integrity: sha512-X7BJ2yElsnOJ30pZF4uIIDfBEVgF4XEBxL9Bxhy6dnrm5hkzqmsWHGTiHqRiITNhMyFLyAiWndIJP7Z1NTteDg==}

  dom-accessibility-api@0.6.3:
    resolution: {integrity: sha512-7ZgogeTnjuHbo+ct10G9Ffp0mif17idi0IyWNVA/wcwcm7NPOD/WEHVP3n7n3MhXqxoIYm8d6MuZohYWIZ4T3w==}

  dom-helpers@5.2.1:
    resolution: {integrity: sha512-nRCa7CK3VTrM2NmGkIy4cbK7IZlgBE/PYMn55rrXefr5xXDP0LdtfPnblFDoVdcAfslJ7or6iqAUnx0CCGIWQA==}

  dom-to-image-more@3.5.0:
    resolution: {integrity: sha512-VF/vwfHsPNMHJb5W/5sAmco3UIlEWSEFLppInQwqwN4joUvBULDwE3CqVcUDkUWleke/nZ5KwIVSrrFlGw7WPA==}

  eastasianwidth@0.2.0:
    resolution: {integrity: sha512-I88TYZWc9XiYHRQ4/3c5rjjfgkjhLyW2luGIheGERbNQ6OY7yTybanSpDXZa8y7VUP9YmDcYa+eyq4ca7iLqWA==}

  electron-to-chromium@1.5.33:
    resolution: {integrity: sha512-+cYTcFB1QqD4j4LegwLfpCNxifb6dDFUAwk6RsLusCwIaZI6or2f+q8rs5tTB2YC53HhOlIbEaqHMAAC8IOIwA==}

  emoji-regex@10.4.0:
    resolution: {integrity: sha512-EC+0oUMY1Rqm4O6LLrgjtYDvcVYTy7chDnM4Q7030tP4Kwj3u/pR6gP9ygnp2CJMK5Gq+9Q2oqmrFJAz01DXjw==}

  emoji-regex@8.0.0:
    resolution: {integrity: sha512-MSjYzcWNOA0ewAHpz0MxpYFvwg6yjy1NG3xteoqz644VCo/RPgnr1/GGt+ic3iJTzQ8Eu3TdM14SawnVUmGE6A==}

  emoji-regex@9.2.2:
    resolution: {integrity: sha512-L18DaJsXSUk2+42pv8mLs5jJT2hqFkFE4j21wOmgbUqsZ2hL72NsUU785g9RXgo3s0ZNgVl42TiHp3ZtOv/Vyg==}

  enhanced-resolve@5.17.1:
    resolution: {integrity: sha512-LMHl3dXhTcfv8gM4kEzIUeTQ+7fpdA0l2tUf34BddXPkz2A5xJ5L/Pchd5BL6rdccM9QGvu0sWZzK1Z1t4wwyg==}
    engines: {node: '>=10.13.0'}

  entities@4.5.0:
    resolution: {integrity: sha512-V0hjH4dGPh9Ao5p0MoRY6BVqtwCjhz6vI5LT8AJ55H+4g9/4vbHx1I54fS0XuclLhDHArPQCiMjDxjaL8fPxhw==}
    engines: {node: '>=0.12'}

  environment@1.1.0:
    resolution: {integrity: sha512-xUtoPkMggbz0MPyPiIWr1Kp4aeWJjDZ6SMvURhimjdZgsRuDplF5/s9hcgGhyXMhs+6vpnuoiZ2kFiu3FMnS8Q==}
    engines: {node: '>=18'}

  error-ex@1.3.2:
    resolution: {integrity: sha512-7dFHNmqeFSEt2ZBsCriorKnn3Z2pj+fd9kmI6QoWw4//DL+icEBfc0U7qJCisqrTsKTjw4fNFy2pW9OqStD84g==}

  es-abstract@1.23.3:
    resolution: {integrity: sha512-e+HfNH61Bj1X9/jLc5v1owaLYuHdeHHSQlkhCBiTK8rBvKaULl/beGMxwrMXjpYrv4pz22BlY570vVePA2ho4A==}
    engines: {node: '>= 0.4'}

  es-define-property@1.0.0:
    resolution: {integrity: sha512-jxayLKShrEqqzJ0eumQbVhTYQM27CfT1T35+gCgDFoL82JLsXqTJ76zv6A0YLOgEnLUMvLzsDsGIrl8NFpT2gQ==}
    engines: {node: '>= 0.4'}

  es-errors@1.3.0:
    resolution: {integrity: sha512-Zf5H2Kxt2xjTvbJvP2ZWLEICxA6j+hAmMzIlypy4xcBg1vKVnx89Wy0GbS+kf5cwCVFFzdCFh2XSCFNULS6csw==}
    engines: {node: '>= 0.4'}

  es-iterator-helpers@1.2.0:
    resolution: {integrity: sha512-tpxqxncxnpw3c93u8n3VOzACmRFoVmWJqbWXvX/JfKbkhBw1oslgPrUfeSt2psuqyEJFD6N/9lg5i7bsKpoq+Q==}
    engines: {node: '>= 0.4'}

  es-module-lexer@1.5.4:
    resolution: {integrity: sha512-MVNK56NiMrOwitFB7cqDwq0CQutbw+0BvLshJSse0MUNU+y1FC3bUS/AQg7oUng+/wKrrki7JfmwtVHkVfPLlw==}

  es-object-atoms@1.0.0:
    resolution: {integrity: sha512-MZ4iQ6JwHOBQjahnjwaC1ZtIBH+2ohjamzAO3oaHcXYup7qxjF2fixyH+Q71voWHeOkI2q/TnJao/KfXYIZWbw==}
    engines: {node: '>= 0.4'}

  es-set-tostringtag@2.0.3:
    resolution: {integrity: sha512-3T8uNMC3OQTHkFUsFq8r/BwAXLHvU/9O9mE0fBc/MY5iq/8H7ncvO947LmYA6ldWw9Uh8Yhf25zu6n7nML5QWQ==}
    engines: {node: '>= 0.4'}

  es-shim-unscopables@1.0.2:
    resolution: {integrity: sha512-J3yBRXCzDu4ULnQwxyToo/OjdMx6akgVC7K6few0a7F/0wLtmKKN7I73AH5T2836UuXRqN7Qg+IIUw/+YJksRw==}

  es-to-primitive@1.2.1:
    resolution: {integrity: sha512-QCOllgZJtaUo9miYBcLChTUaHNjJF3PYs1VidD7AwiEj1kYxKeQTctLAezAOH5ZKRH0g2IgPn6KwB4IT8iRpvA==}
    engines: {node: '>= 0.4'}

  esbuild-register@3.6.0:
    resolution: {integrity: sha512-H2/S7Pm8a9CL1uhp9OvjwrBh5Pvx0H8qVOxNu8Wed9Y7qv56MPtq+GGM8RJpq6glYJn9Wspr8uw7l55uyinNeg==}
    peerDependencies:
      esbuild: '>=0.12 <1'

  esbuild@0.21.5:
    resolution: {integrity: sha512-mg3OPMV4hXywwpoDxu3Qda5xCKQi+vCTZq8S9J/EpkhB2HzKXq4SNFZE3+NK93JYxc8VMSep+lOUSC/RVKaBqw==}
    engines: {node: '>=12'}
    hasBin: true

  esbuild@0.23.1:
    resolution: {integrity: sha512-VVNz/9Sa0bs5SELtn3f7qhJCDPCF5oMEl5cO9/SSinpE9hbPVvxbd572HH5AKiP7WD8INO53GgfDDhRjkylHEg==}
    engines: {node: '>=18'}
    hasBin: true

  escalade@3.2.0:
    resolution: {integrity: sha512-WUj2qlxaQtO4g6Pq5c29GTcWGDyd8itL8zTlipgECz3JesAiiOKotd8JU6otB3PACgG6xkJUyVhboMS+bje/jA==}
    engines: {node: '>=6'}

  escape-string-regexp@1.0.5:
    resolution: {integrity: sha512-vbRorB5FUQWvla16U8R/qgaFIya2qGzwDrNmCZuYKrbdSUMG6I1ZCGQRefkRVhuOkIGVne7BQ35DSfo1qvJqFg==}
    engines: {node: '>=0.8.0'}

  escape-string-regexp@4.0.0:
    resolution: {integrity: sha512-TtpcNJ3XAzx3Gq8sWRzJaVajRs0uVxA2YAkdb1jm2YkPz4G6egUFAyA3n5vtEIZefPk5Wa4UXbKuS5fKkJWdgA==}
    engines: {node: '>=10'}

  eslint-config-prettier@9.1.0:
    resolution: {integrity: sha512-NSWl5BFQWEPi1j4TjVNItzYV7dZXZ+wP6I6ZhrBGpChQhZRUaElihE9uRRkcbRnNb76UMKDF3r+WTmNcGPKsqw==}
    hasBin: true
    peerDependencies:
      eslint: '>=7.0.0'

  eslint-import-resolver-node@0.3.9:
    resolution: {integrity: sha512-WFj2isz22JahUv+B788TlO3N6zL3nNJGU8CcZbPZvVEkBPaJdCV4vy5wyghty5ROFbCRnm132v8BScu5/1BQ8g==}

  eslint-import-resolver-typescript@3.6.3:
    resolution: {integrity: sha512-ud9aw4szY9cCT1EWWdGv1L1XR6hh2PaRWif0j2QjQ0pgTY/69iw+W0Z4qZv5wHahOl8isEr+k/JnyAqNQkLkIA==}
    engines: {node: ^14.18.0 || >=16.0.0}
    peerDependencies:
      eslint: '*'
      eslint-plugin-import: '*'
      eslint-plugin-import-x: '*'
    peerDependenciesMeta:
      eslint-plugin-import:
        optional: true
      eslint-plugin-import-x:
        optional: true

  eslint-module-utils@2.11.0:
    resolution: {integrity: sha512-gbBE5Hitek/oG6MUVj6sFuzEjA/ClzNflVrLovHi/JgLdC7fiN5gLAY1WIPW1a0V5I999MnsrvVrCOGmmVqDBQ==}
    engines: {node: '>=4'}
    peerDependencies:
      '@typescript-eslint/parser': '*'
      eslint: '*'
      eslint-import-resolver-node: '*'
      eslint-import-resolver-typescript: '*'
      eslint-import-resolver-webpack: '*'
    peerDependenciesMeta:
      '@typescript-eslint/parser':
        optional: true
      eslint:
        optional: true
      eslint-import-resolver-node:
        optional: true
      eslint-import-resolver-typescript:
        optional: true
      eslint-import-resolver-webpack:
        optional: true

  eslint-module-utils@2.12.0:
    resolution: {integrity: sha512-wALZ0HFoytlyh/1+4wuZ9FJCD/leWHQzzrxJ8+rebyReSLk7LApMyd3WJaLVoN+D5+WIdJyDK1c6JnE65V4Zyg==}
    engines: {node: '>=4'}
    peerDependencies:
      '@typescript-eslint/parser': '*'
      eslint: '*'
      eslint-import-resolver-node: '*'
      eslint-import-resolver-typescript: '*'
      eslint-import-resolver-webpack: '*'
    peerDependenciesMeta:
      '@typescript-eslint/parser':
        optional: true
      eslint:
        optional: true
      eslint-import-resolver-node:
        optional: true
      eslint-import-resolver-typescript:
        optional: true
      eslint-import-resolver-webpack:
        optional: true

  eslint-plugin-import@2.31.0:
    resolution: {integrity: sha512-ixmkI62Rbc2/w8Vfxyh1jQRTdRTF52VxwRVHl/ykPAmqG+Nb7/kNn+byLP0LxPgI7zWA16Jt82SybJInmMia3A==}
    engines: {node: '>=4'}
    peerDependencies:
      '@typescript-eslint/parser': '*'
      eslint: ^2 || ^3 || ^4 || ^5 || ^6 || ^7.2.0 || ^8 || ^9
    peerDependenciesMeta:
      '@typescript-eslint/parser':
        optional: true

  eslint-plugin-jsx-a11y@6.10.2:
    resolution: {integrity: sha512-scB3nz4WmG75pV8+3eRUQOHZlNSUhFNq37xnpgRkCCELU3XMvXAxLk1eqWWyE22Ki4Q01Fnsw9BA3cJHDPgn2Q==}
    engines: {node: '>=4.0'}
    peerDependencies:
      eslint: ^3 || ^4 || ^5 || ^6 || ^7 || ^8 || ^9

  eslint-plugin-react-hooks@5.0.0:
    resolution: {integrity: sha512-hIOwI+5hYGpJEc4uPRmz2ulCjAGD/N13Lukkh8cLV0i2IRk/bdZDYjgLVHj+U9Z704kLIdIO6iueGvxNur0sgw==}
    engines: {node: '>=10'}
    peerDependencies:
      eslint: ^3.0.0 || ^4.0.0 || ^5.0.0 || ^6.0.0 || ^7.0.0 || ^8.0.0-0 || ^9.0.0

  eslint-plugin-react-refresh@0.4.14:
    resolution: {integrity: sha512-aXvzCTK7ZBv1e7fahFuR3Z/fyQQSIQ711yPgYRj+Oj64tyTgO4iQIDmYXDBqvSWQ/FA4OSCsXOStlF+noU0/NA==}
    peerDependencies:
      eslint: '>=7'

  eslint-plugin-react@7.37.2:
    resolution: {integrity: sha512-EsTAnj9fLVr/GZleBLFbj/sSuXeWmp1eXIN60ceYnZveqEaUCyW4X+Vh4WTdUhCkW4xutXYqTXCUSyqD4rB75w==}
    engines: {node: '>=4'}
    peerDependencies:
      eslint: ^3 || ^4 || ^5 || ^6 || ^7 || ^8 || ^9.7

  eslint-plugin-testing-library@7.0.0:
    resolution: {integrity: sha512-Bwrn5Qi08Lf5Huv4ZGDNYxwkFLAyGQIPB9lC0ALlojymP32aKsSxWnccP1NvIcI5vMhkENg4Y5Td/Q9/tLYmGQ==}
    engines: {node: ^18.18.0 || ^20.9.0 || >=21.1.0, npm: '>=9.8.1'}
    peerDependencies:
      eslint: ^8.57.0 || ^9.0.0

  eslint-scope@7.2.2:
    resolution: {integrity: sha512-dOt21O7lTMhDM+X9mB4GX+DZrZtCUJPL/wlcTqxyrx5IvO0IYtILdtrQGQp+8n5S0gwSVmOf9NQrjMOgfQZlIg==}
    engines: {node: ^12.22.0 || ^14.17.0 || >=16.0.0}

  eslint-visitor-keys@3.4.3:
    resolution: {integrity: sha512-wpc+LXeiyiisxPlEkUzU6svyS1frIO3Mgxj1fdy7Pm8Ygzguax2N3Fa/D/ag1WqbOprdI+uY6wMUl8/a2G+iag==}
    engines: {node: ^12.22.0 || ^14.17.0 || >=16.0.0}

  eslint-visitor-keys@4.2.0:
    resolution: {integrity: sha512-UyLnSehNt62FFhSwjZlHmeokpRK59rcz29j+F1/aDgbkbRTk7wIc9XzdoasMUbRNKDM0qQt/+BJ4BrpFeABemw==}
    engines: {node: ^18.18.0 || ^20.9.0 || >=21.1.0}

  eslint@8.57.0:
    resolution: {integrity: sha512-dZ6+mexnaTIbSBZWgou51U6OmzIhYM2VcNdtiTtI7qPNZm35Akpr0f6vtw3w1Kmn5PYo+tZVfh13WrhpS6oLqQ==}
    engines: {node: ^12.22.0 || ^14.17.0 || >=16.0.0}
    deprecated: This version is no longer supported. Please see https://eslint.org/version-support for other options.
    hasBin: true

  espree@9.6.1:
    resolution: {integrity: sha512-oruZaFkjorTpF32kDSI5/75ViwGeZginGGy2NoOSg3Q9bnwlnmDm4HLnkl0RE3n+njDXR037aY1+x58Z/zFdwQ==}
    engines: {node: ^12.22.0 || ^14.17.0 || >=16.0.0}

  esprima@4.0.1:
    resolution: {integrity: sha512-eGuFFw7Upda+g4p+QHvnW0RyTX/SVeJBDM/gCtMARO0cLuT2HcEKnTPvhjV6aGeqrCB/sbNop0Kszm0jsaWU4A==}
    engines: {node: '>=4'}
    hasBin: true

  esquery@1.6.0:
    resolution: {integrity: sha512-ca9pw9fomFcKPvFLXhBKUK90ZvGibiGOvRJNbjljY7s7uq/5YO4BOzcYtJqExdx99rF6aAcnRxHmcUHcz6sQsg==}
    engines: {node: '>=0.10'}

  esrecurse@4.3.0:
    resolution: {integrity: sha512-KmfKL3b6G+RXvP8N1vr3Tq1kL/oCFgn2NYXEtqP8/L3pKapUA4G8cFVaoF3SU323CD4XypR/ffioHmkti6/Tag==}
    engines: {node: '>=4.0'}

  estraverse@5.3.0:
    resolution: {integrity: sha512-MMdARuVEQziNTeJD8DgMqmhwR11BRQ/cBP+pLtYdSTnf3MIO8fFeiINEbX36ZdNlfU/7A9f3gUw49B3oQsvwBA==}
    engines: {node: '>=4.0'}

  estree-walker@2.0.2:
    resolution: {integrity: sha512-Rfkk/Mp/DL7JVje3u18FxFujQlTNR2q6QfMSMB7AvCBx91NGj/ba3kCfza0f6dVDbw7YlRf/nDrn7pQrCCyQ/w==}

  estree-walker@3.0.3:
    resolution: {integrity: sha512-7RUKfXgSMMkzt6ZuXmqapOurLGPPfgj6l9uRZ7lRGolvk0y2yocc35LdcxKC5PQZdn2DMqioAQ2NoWcrTKmm6g==}

  esutils@2.0.3:
    resolution: {integrity: sha512-kVscqXk4OCp68SZ0dkgEKVi6/8ij300KBWTJq32P/dYeWTSwK41WyTxalN1eRmA5Z9UU/LX9D7FWSmV9SAYx6g==}
    engines: {node: '>=0.10.0'}

  eventemitter3@5.0.1:
    resolution: {integrity: sha512-GWkBvjiSZK87ELrYOSESUYeVIc9mvLLf/nXalMOS5dYrgZq9o5OVkbZAVM06CVxYsCwH9BDZFPlQTlPA1j4ahA==}

  execa@8.0.1:
    resolution: {integrity: sha512-VyhnebXciFV2DESc+p6B+y0LjSm0krU4OgJN44qFAhBY0TJ+1V61tYD2+wHusZ6F9n5K+vl8k0sTy7PEfV4qpg==}
    engines: {node: '>=16.17'}

  expect-type@1.1.0:
    resolution: {integrity: sha512-bFi65yM+xZgk+u/KRIpekdSYkTB5W1pEf0Lt8Q8Msh7b+eQ7LXVtIB1Bkm4fvclDEL1b2CZkMhv2mOeF8tMdkA==}
    engines: {node: '>=12.0.0'}

  fast-deep-equal@3.1.3:
    resolution: {integrity: sha512-f3qQ9oQy9j2AhBe/H9VC91wLmKBCCU/gDOnKNAYG5hswO7BLKj09Hc5HYNz9cGI++xlpDCIgDaitVs03ATR84Q==}

  fast-glob@3.3.2:
    resolution: {integrity: sha512-oX2ruAFQwf/Orj8m737Y5adxDQO0LAB7/S5MnxCdTNDd4p6BsyIVsv9JQsATbTSq8KHRpLwIHbVlUNatxd+1Ow==}
    engines: {node: '>=8.6.0'}

  fast-json-stable-stringify@2.1.0:
    resolution: {integrity: sha512-lhd/wF+Lk98HZoTCtlVraHtfh5XYijIjalXck7saUtuanSDyLMxnHhSXEDJqHxD7msR8D0uCmqlkwjCV8xvwHw==}

  fast-levenshtein@2.0.6:
    resolution: {integrity: sha512-DCXu6Ifhqcks7TZKY3Hxp3y6qphY5SJZmrWMDrKcERSOXWQdMhU9Ig/PYrzyw/ul9jOIyh0N4M0tbC5hodg8dw==}

  fastq@1.17.1:
    resolution: {integrity: sha512-sRVD3lWVIXWg6By68ZN7vho9a1pQcN/WBFaAAsDDFzlJjvoGx0P8z7V1t72grFJfJhu3YPZBuu25f7Kaw2jN1w==}

  fdir@6.4.2:
    resolution: {integrity: sha512-KnhMXsKSPZlAhp7+IjUkRZKPb4fUyccpDrdFXbi4QL1qkmFh9kVY09Yox+n4MaOb3lHZ1Tv829C3oaaXoMYPDQ==}
    peerDependencies:
      picomatch: ^3 || ^4
    peerDependenciesMeta:
      picomatch:
        optional: true

  fflate@0.8.2:
    resolution: {integrity: sha512-cPJU47OaAoCbg0pBvzsgpTPhmhqI5eJjh/JIu8tPj5q+T7iLvW/JAYUqmE7KOB4R1ZyEhzBaIQpQpardBF5z8A==}

  file-entry-cache@6.0.1:
    resolution: {integrity: sha512-7Gps/XWymbLk2QLYK4NzpMOrYjMhdIxXuIvy2QBsLE6ljuodKvdkWs/cpyJJ3CVIVpH0Oi1Hvg1ovbMzLdFBBg==}
    engines: {node: ^10.12.0 || >=12.0.0}

  fill-range@7.1.1:
    resolution: {integrity: sha512-YsGpe3WHLK8ZYi4tWDg2Jy3ebRz2rXowDxnld4bkQB00cc/1Zw9AWnC0i9ztDJitivtQvaI9KaLyKrc+hBW0yg==}
    engines: {node: '>=8'}

  find-root@1.1.0:
    resolution: {integrity: sha512-NKfW6bec6GfKc0SGx1e07QZY9PE99u0Bft/0rzSD5k3sO/vwkVUpDUKVm5Gpp5Ue3YfShPFTX2070tDs5kB9Ng==}

  find-up@5.0.0:
    resolution: {integrity: sha512-78/PXT1wlLLDgTzDs7sjq9hzz0vXD+zn+7wypEe4fXQxCmdmqfGsEPQxmiCSQI3ajFV91bVSsvNtrJRiW6nGng==}
    engines: {node: '>=10'}

  flat-cache@3.2.0:
    resolution: {integrity: sha512-CYcENa+FtcUKLmhhqyctpclsq7QF38pKjZHsGNiSQF5r4FtoKDWabFDl3hzaEQMvT1LHEysw5twgLvpYYb4vbw==}
    engines: {node: ^10.12.0 || >=12.0.0}

  flatted@3.3.2:
    resolution: {integrity: sha512-AiwGJM8YcNOaobumgtng+6NHuOqC3A7MixFeDafM3X9cIUM+xUXoS5Vfgf+OihAYe20fxqNM9yPBXJzRtZ/4eA==}

  focus-lock@1.3.5:
    resolution: {integrity: sha512-QFaHbhv9WPUeLYBDe/PAuLKJ4Dd9OPvKs9xZBr3yLXnUrDNaVXKu2baDBXe3naPY30hgHYSsf2JW4jzas2mDEQ==}
    engines: {node: '>=10'}

  for-each@0.3.3:
    resolution: {integrity: sha512-jqYfLp7mo9vIyQf8ykW2v7A+2N4QjeCeI5+Dz9XraiO1ign81wjiH7Fb9vSOWvQfNtmSa4H2RoQTrrXivdUZmw==}

  foreground-child@3.3.0:
    resolution: {integrity: sha512-Ld2g8rrAyMYFXBhEqMz8ZAHBi4J4uS1i/CxGMDnjyFWddMXLVcDp051DZfu+t7+ab7Wv6SMqpWmyFIj5UbfFvg==}
    engines: {node: '>=14'}

  form-data@4.0.0:
    resolution: {integrity: sha512-ETEklSGi5t0QMZuiXoA/Q6vcnxcLQP5vdugSpuAyi6SVGi2clPPp+xgEhuMaHC+zGgn31Kd235W35f7Hykkaww==}
    engines: {node: '>= 6'}

  framer-motion@11.11.17:
    resolution: {integrity: sha512-O8QzvoKiuzI5HSAHbcYuL6xU+ZLXbrH7C8Akaato4JzQbX2ULNeniqC2Vo5eiCtFktX9XsJ+7nUhxcl2E2IjpA==}
    peerDependencies:
      '@emotion/is-prop-valid': '*'
      react: ^18.0.0
      react-dom: ^18.0.0
    peerDependenciesMeta:
      '@emotion/is-prop-valid':
        optional: true
      react:
        optional: true
      react-dom:
        optional: true

  framesync@6.1.2:
    resolution: {integrity: sha512-jBTqhX6KaQVDyus8muwZbBeGGP0XgujBRbQ7gM7BRdS3CadCZIHiawyzYLnafYcvZIh5j8WE7cxZKFn7dXhu9g==}

  fs.realpath@1.0.0:
    resolution: {integrity: sha512-OO0pH2lK6a0hZnAdau5ItzHPI6pUlvI7jMVnxUQRtw4owF2wk8lOSabtGDCTP4Ggrg2MbGnWO9X8K1t4+fGMDw==}

  fsevents@2.3.3:
    resolution: {integrity: sha512-5xoDfX+fL7faATnagmWPpbFtwh/R77WmMMqqHGS65C3vvB0YHrgF+B1YmZ3441tMj5n63k0212XNoJwzlhffQw==}
    engines: {node: ^8.16.0 || ^10.6.0 || >=11.0.0}
    os: [darwin]

  function-bind@1.1.2:
    resolution: {integrity: sha512-7XHNxH7qX9xG5mIwxkhumTox/MIRNcOgDrxWsMt2pAr23WHp6MrRlN7FBSFpCpr+oVO0F744iUgR82nJMfG2SA==}

  function.prototype.name@1.1.6:
    resolution: {integrity: sha512-Z5kx79swU5P27WEayXM1tBi5Ze/lbIyiNgU3qyXUOf9b2rgXYyF9Dy9Cx+IQv/Lc8WCG6L82zwUPpSS9hGehIg==}
    engines: {node: '>= 0.4'}

  functions-have-names@1.2.3:
    resolution: {integrity: sha512-xckBUXyTIqT97tq2x2AMb+g163b5JFysYk0x4qxNFwbfQkmNZoiRHb6sPzI9/QV33WeuvVYBUIiD4NzNIyqaRQ==}

  gensync@1.0.0-beta.2:
    resolution: {integrity: sha512-3hN7NaskYvMDLQY55gnW3NQ+mesEAepTqlg+VEbj7zzqEMBVNhzcGYYeqFo/TlYz6eQiFcp1HcsCZO+nGgS8zg==}
    engines: {node: '>=6.9.0'}

  get-caller-file@2.0.5:
    resolution: {integrity: sha512-DyFP3BM/3YHTQOCUL/w0OZHR0lpKeGrxotcHWcqNEdnltqFwXVfhEBQ94eIo34AfQpo0rGki4cyIiftY06h2Fg==}
    engines: {node: 6.* || 8.* || >= 10.*}

  get-east-asian-width@1.2.0:
    resolution: {integrity: sha512-2nk+7SIVb14QrgXFHcm84tD4bKQz0RxPuMT8Ag5KPOq7J5fEmAg0UbXdTOSHqNuHSU28k55qnceesxXRZGzKWA==}
    engines: {node: '>=18'}

  get-intrinsic@1.2.4:
    resolution: {integrity: sha512-5uYhsJH8VJBTv7oslg4BznJYhDoRI6waYCxMmCdnTrcCrHA/fCFKoTFz2JKKE0HdDFUF7/oQuhzumXJK7paBRQ==}
    engines: {node: '>= 0.4'}

  get-nonce@1.0.1:
    resolution: {integrity: sha512-FJhYRoDaiatfEkUK8HKlicmu/3SGFD51q3itKDGoSTysQJBnfOcxU5GxnhE1E6soB76MbT0MBtnKJuXyAx+96Q==}
    engines: {node: '>=6'}

  get-stream@8.0.1:
    resolution: {integrity: sha512-VaUJspBffn/LMCJVoMvSAdmscJyS1auj5Zulnn5UoYcY531UWmdwhRWkcGKnGU93m5HSXP9LP2usOryrBtQowA==}
    engines: {node: '>=16'}

  get-symbol-description@1.0.2:
    resolution: {integrity: sha512-g0QYk1dZBxGwk+Ngc+ltRH2IBp2f7zBkBMBJZCDerh6EhlhSR6+9irMCuT/09zD6qkarHUSn529sK/yL4S27mg==}
    engines: {node: '>= 0.4'}

  get-tsconfig@4.8.0:
    resolution: {integrity: sha512-Pgba6TExTZ0FJAn1qkJAjIeKoDJ3CsI2ChuLohJnZl/tTU8MVrq3b+2t5UOPfRa4RMsorClBjJALkJUMjG1PAw==}

  glob-parent@5.1.2:
    resolution: {integrity: sha512-AOIgSQCepiJYwP3ARnGx+5VnTu2HBYdzbGP45eLw1vr3zB3vZLeyed1sC9hnbcOc9/SrMyM5RPQrkGz4aS9Zow==}
    engines: {node: '>= 6'}

  glob-parent@6.0.2:
    resolution: {integrity: sha512-XxwI8EOhVQgWp6iDL+3b0r86f4d6AX6zSU55HfB4ydCEuXLXc5FcYeOu+nnGftS4TEju/11rt4KJPTMgbfmv4A==}
    engines: {node: '>=10.13.0'}

  glob-promise@4.2.2:
    resolution: {integrity: sha512-xcUzJ8NWN5bktoTIX7eOclO1Npxd/dyVqUJxlLIDasT4C7KZyqlPIwkdJ0Ypiy3p2ZKahTjK4M9uC3sNSfNMzw==}
    engines: {node: '>=12'}
    peerDependencies:
      glob: ^7.1.6

  glob@10.4.5:
    resolution: {integrity: sha512-7Bv8RF0k6xjo7d4A/PxYLbUCfb6c+Vpd2/mB2yRDlew7Jb5hEXiCD9ibfO7wpk8i4sevK6DFny9h7EYbM3/sHg==}
    hasBin: true

  glob@7.2.3:
    resolution: {integrity: sha512-nFR0zLpU2YCaRxwoCJvL6UvCH2JFyFVIvwTLsIf21AuHlMskA1hhTdk+LlYJtOlYt9v6dvszD2BGRqBL+iQK9Q==}
    deprecated: Glob versions prior to v9 are no longer supported

  globalize@0.1.1:
    resolution: {integrity: sha512-5e01v8eLGfuQSOvx2MsDMOWS0GFtCx1wPzQSmcHw4hkxFzrQDBO3Xwg/m8Hr/7qXMrHeOIE29qWVzyv06u1TZA==}

  globals@11.12.0:
    resolution: {integrity: sha512-WOBp/EEGUiIsJSp7wcv/y6MO+lV9UoncWqxuFfm8eBwzWNgyfBd6Gz+IeKQ9jCmyhoH99g15M3T+QaVHFjizVA==}
    engines: {node: '>=4'}

  globals@13.24.0:
    resolution: {integrity: sha512-AhO5QUcj8llrbG09iWhPU2B204J1xnPeL8kQmVorSsy+Sjj1sk8gIyh6cUocGmH4L0UuhAJy+hJMRA4mgA4mFQ==}
    engines: {node: '>=8'}

  globalthis@1.0.4:
    resolution: {integrity: sha512-DpLKbNU4WylpxJykQujfCcwYWiV/Jhm50Goo0wrVILAv5jOr9d+H+UR3PhSCD2rCCEIg0uc+G+muBTwD54JhDQ==}
    engines: {node: '>= 0.4'}

  globrex@0.1.2:
    resolution: {integrity: sha512-uHJgbwAMwNFf5mLst7IWLNg14x1CkeqglJb/K3doi4dw6q2IvAAmM/Y81kevy83wP+Sst+nutFTYOGg3d1lsxg==}

  gopd@1.0.1:
    resolution: {integrity: sha512-d65bNlIadxvpb/A2abVdlqKqV563juRnZ1Wtk6s1sIR8uNsXR70xqIzVqxVf1eTqDunwT2MkczEeaezCKTZhwA==}

  gql.tada@1.8.10:
    resolution: {integrity: sha512-FrvSxgz838FYVPgZHGOSgbpOjhR+yq44rCzww3oOPJYi0OvBJjAgCiP6LEokZIYND2fUTXzQAyLgcvgw1yNP5A==}
    hasBin: true
    peerDependencies:
      typescript: ^5.0.0

  graceful-fs@4.2.11:
    resolution: {integrity: sha512-RbJ5/jmFcNNCcDV5o9eTnBLJ/HszWV0P73bc+Ff4nS/rJj+YaS6IGyiOL0VoBYX+l1Wrl3k63h/KrH+nhJ0XvQ==}

  graphemer@1.4.0:
    resolution: {integrity: sha512-EtKwoO6kxCL9WO5xipiHTZlSzBm7WLT627TqC/uVRd0HKmq8NXyebnNYxDoBi7wt8eTWrUrKXCOVaFq9x1kgag==}

  graphql-tag@2.12.6:
    resolution: {integrity: sha512-FdSNcu2QQcWnM2VNvSCCDCVS5PpPqpzgFT8+GXzqJuoDd0CBncxCY278u4mhRO7tMgo2JjgJA5aZ+nWSQ/Z+xg==}
    engines: {node: '>=10'}
    peerDependencies:
      graphql: ^0.9.0 || ^0.10.0 || ^0.11.0 || ^0.12.0 || ^0.13.0 || ^14.0.0 || ^15.0.0 || ^16.0.0

  graphql-ws@5.16.0:
    resolution: {integrity: sha512-Ju2RCU2dQMgSKtArPbEtsK5gNLnsQyTNIo/T7cZNp96niC1x0KdJNZV0TIoilceBPQwfb5itrGl8pkFeOUMl4A==}
    engines: {node: '>=10'}
    peerDependencies:
      graphql: '>=0.11 <=16'

  graphql@16.9.0:
    resolution: {integrity: sha512-GGTKBX4SD7Wdb8mqeDLni2oaRGYQWjWHGKPQ24ZMnUtKfcsVoiv4uX8+LJr1K6U5VW2Lu1BwJnj7uiori0YtRw==}
    engines: {node: ^12.22.0 || ^14.16.0 || ^16.0.0 || >=17.0.0}

  has-bigints@1.0.2:
    resolution: {integrity: sha512-tSvCKtBr9lkF0Ex0aQiP9N+OpV4zi2r/Nee5VkRDbaqv35RLYMzbwQfFSZZH0kR+Rd6302UJZ2p/bJCEoR3VoQ==}

  has-flag@3.0.0:
    resolution: {integrity: sha512-sKJf1+ceQBr4SMkvQnBDNDtf4TXpVhVGateu0t918bl30FnbE2m4vNLX+VWe/dpjlb+HugGYzW7uQXH98HPEYw==}
    engines: {node: '>=4'}

  has-flag@4.0.0:
    resolution: {integrity: sha512-EykJT/Q1KjTWctppgIAgfSO0tKVuZUjhgMr17kqTumMl6Afv3EISleU7qZUzoXDFTAHTDC4NOoG/ZxU3EvlMPQ==}
    engines: {node: '>=8'}

  has-property-descriptors@1.0.2:
    resolution: {integrity: sha512-55JNKuIW+vq4Ke1BjOTjM2YctQIvCT7GFzHwmfZPGo5wnrgkid0YQtnAleFSqumZm4az3n2BS+erby5ipJdgrg==}

  has-proto@1.0.3:
    resolution: {integrity: sha512-SJ1amZAJUiZS+PhsVLf5tGydlaVB8EdFpaSO4gmiUKUOxk8qzn5AIy4ZeJUmh22znIdk/uMAUT2pl3FxzVUH+Q==}
    engines: {node: '>= 0.4'}

  has-symbols@1.0.3:
    resolution: {integrity: sha512-l3LCuF6MgDNwTDKkdYGEihYjt5pRPbEg46rtlmnSPlUbgmB8LOIrKJbYYFBSbnPaJexMKtiPO8hmeRjRz2Td+A==}
    engines: {node: '>= 0.4'}

  has-tostringtag@1.0.2:
    resolution: {integrity: sha512-NqADB8VjPFLM2V0VvHUewwwsw0ZWBaIdgo+ieHtK3hasLz4qeCRjYcqfB6AQrBggRKppKF8L52/VqdVsO47Dlw==}
    engines: {node: '>= 0.4'}

  hasown@2.0.2:
    resolution: {integrity: sha512-0hJU9SCPvmMzIBdZFqNPXWa6dqh7WdH0cII9y+CyS8rG3nL48Bclra9HmKhVVUHyPWNH5Y7xDwAB7bfgSjkUMQ==}
    engines: {node: '>= 0.4'}

  headers-polyfill@4.0.3:
    resolution: {integrity: sha512-IScLbePpkvO846sIwOtOTDjutRMWdXdJmXdMvk6gCBHxFO8d+QKOQedyZSxFTTFYRSmlgSTDtXqqq4pcenBXLQ==}

  hoist-non-react-statics@3.3.2:
    resolution: {integrity: sha512-/gGivxi8JPKWNm/W0jSmzcMPpfpPLc3dY/6GxhX2hQ9iGj3aDfklV4ET7NjKpSinLpJ5vafa9iiGIEZg10SfBw==}

  html-encoding-sniffer@4.0.0:
    resolution: {integrity: sha512-Y22oTqIU4uuPgEemfz7NDJz6OeKf12Lsu+QC+s3BVpda64lTiMYCyGwg5ki4vFxkMwQdeZDl2adZoqUgdFuTgQ==}
    engines: {node: '>=18'}

  html-escaper@2.0.2:
    resolution: {integrity: sha512-H2iMtd0I4Mt5eYiapRdIDjp+XzelXQ0tFE4JS7YFwFevXXMmOp9myNrUvCg0D6ws8iqkRPBfKHgbwig1SmlLfg==}

  http-proxy-agent@7.0.2:
    resolution: {integrity: sha512-T1gkAiYYDWYx3V5Bmyu7HcfcvL7mUrTWiM6yOfa3PIphViJ/gFPbvidQ+veqSOHci/PxBcDabeUNCzpOODJZig==}
    engines: {node: '>= 14'}

  https-proxy-agent@7.0.5:
    resolution: {integrity: sha512-1e4Wqeblerz+tMKPIq2EMGiiWW1dIjZOksyHWSUm1rmuvw/how9hBHZ38lAGj5ID4Ik6EdkOw7NmWPy6LAwalw==}
    engines: {node: '>= 14'}

  human-signals@5.0.0:
    resolution: {integrity: sha512-AXcZb6vzzrFAUE61HnN4mpLqd/cSIwNQjtNWR0euPm6y0iqx3G4gOXaIDdtdDwZmhwe82LA6+zinmW4UBWVePQ==}
    engines: {node: '>=16.17.0'}

  iconv-lite@0.6.3:
    resolution: {integrity: sha512-4fCk79wshMdzMp2rH06qWrJE4iolqLhCUH+OiuIgU++RB0+94NlDL81atO7GX55uUKueo0txHNtvEyI6D7WdMw==}
    engines: {node: '>=0.10.0'}

  ignore@5.3.2:
    resolution: {integrity: sha512-hsBTNUqQTDwkWtcdYI2i06Y/nUBEsNEDJKjWdigLvegy8kDuJAS8uRlpkkcQpyEXL0Z/pjDy5HBmMjRCJ2gq+g==}
    engines: {node: '>= 4'}

  import-fresh@3.3.0:
    resolution: {integrity: sha512-veYYhQa+D1QBKznvhUHxb8faxlrwUnxseDAbAp457E0wLNio2bOSKnjYDhMj+YiAq61xrMGhQk9iXVk5FzgQMw==}
    engines: {node: '>=6'}

  imurmurhash@0.1.4:
    resolution: {integrity: sha512-JmXMZ6wuvDmLiHEml9ykzqO6lwFbof0GG4IkcGaENdCRDDmMVnny7s5HsIgHCbaq0w2MyPhDqkhTUgS2LU2PHA==}
    engines: {node: '>=0.8.19'}

  indent-string@4.0.0:
    resolution: {integrity: sha512-EdDDZu4A2OyIK7Lr/2zG+w5jmbuk1DVBnEwREQvBzspBJkCEbRa8GxU1lghYcaGJCnRWibjDXlq779X1/y5xwg==}
    engines: {node: '>=8'}

  inflight@1.0.6:
    resolution: {integrity: sha512-k92I/b08q4wvFscXCLvqfsHCrjrF7yiXsQuIVvVE7N82W3+aqpzuUdBbfhWcy/FZR3/4IgflMgKLOsvPDrGCJA==}
    deprecated: This module is not supported, and leaks memory. Do not use it. Check out lru-cache if you want a good and tested way to coalesce async requests by a key value, which is much more comprehensive and powerful.

  inherits@2.0.4:
    resolution: {integrity: sha512-k/vGaX4/Yla3WzyMCvTQOXYeIHvqOKtnqBduzTHpzpQZzAskKMhZ2K+EnBiSM9zGSoIFeMpXKxa4dYeZIQqewQ==}

  internal-slot@1.0.7:
    resolution: {integrity: sha512-NGnrKwXzSms2qUUih/ILZ5JBqNTSa1+ZmP6flaIp6KmSElgE9qdndzS3cqjrDovwFdmwsGsLdeFgB6suw+1e9g==}
    engines: {node: '>= 0.4'}

  internmap@1.0.1:
    resolution: {integrity: sha512-lDB5YccMydFBtasVtxnZ3MRBHuaoE8GKsppq+EchKL2U4nK/DmEpPHNH8MZe5HkMtpSiTSOZwfN0tzYjO/lJEw==}

  internmap@2.0.3:
    resolution: {integrity: sha512-5Hh7Y1wQbvY5ooGgPbDaL5iYLAPzMTUrjMulskHLH6wnv/A+1q5rgEaiuqEjB+oxGXIVZs1FF+R/KPN3ZSQYYg==}
    engines: {node: '>=12'}

  invariant@2.2.4:
    resolution: {integrity: sha512-phJfQVBuaJM5raOpJjSfkiD6BpbCE4Ns//LaXl6wGYtUBY83nWS6Rf9tXm2e8VaK60JEjYldbPif/A2B1C2gNA==}

  is-arguments@1.1.1:
    resolution: {integrity: sha512-8Q7EARjzEnKpt/PCD7e1cgUS0a6X8u5tdSiMqXhojOdoV9TsMsiO+9VLC5vAmO8N7/GmXn7yjR8qnA6bVAEzfA==}
    engines: {node: '>= 0.4'}

  is-array-buffer@3.0.4:
    resolution: {integrity: sha512-wcjaerHw0ydZwfhiKbXJWLDY8A7yV7KhjQOpb83hGgGfId/aQa4TOvwyzn2PuswW2gPCYEL/nEAiSVpdOj1lXw==}
    engines: {node: '>= 0.4'}

  is-arrayish@0.2.1:
    resolution: {integrity: sha512-zz06S8t0ozoDXMG+ube26zeCTNXcKIPJZJi8hBrF4idCLms4CG9QtK7qBl1boi5ODzFpjswb5JPmHCbMpjaYzg==}

  is-async-function@2.0.0:
    resolution: {integrity: sha512-Y1JXKrfykRJGdlDwdKlLpLyMIiWqWvuSd17TvZk68PLAOGOoF4Xyav1z0Xhoi+gCYjZVeC5SI+hYFOfvXmGRCA==}
    engines: {node: '>= 0.4'}

  is-bigint@1.0.4:
    resolution: {integrity: sha512-zB9CruMamjym81i2JZ3UMn54PKGsQzsJeo6xvN3HJJ4CAsQNB6iRutp2To77OfCNuoxspsIhzaPoO1zyCEhFOg==}

  is-boolean-object@1.1.2:
    resolution: {integrity: sha512-gDYaKHJmnj4aWxyj6YHyXVpdQawtVLHU5cb+eztPGczf6cjuTdwve5ZIEfgXqH4e57An1D1AKf8CZ3kYrQRqYA==}
    engines: {node: '>= 0.4'}

  is-bun-module@1.2.1:
    resolution: {integrity: sha512-AmidtEM6D6NmUiLOvvU7+IePxjEjOzra2h0pSrsfSAcXwl/83zLLXDByafUJy9k/rKK0pvXMLdwKwGHlX2Ke6Q==}

  is-callable@1.2.7:
    resolution: {integrity: sha512-1BC0BVFhS/p0qtw6enp8e+8OD0UrK0oFLztSjNzhcKA3WDuJxxAPXzPuPtKkjEY9UUoEWlX/8fgKeu2S8i9JTA==}
    engines: {node: '>= 0.4'}

  is-core-module@2.15.1:
    resolution: {integrity: sha512-z0vtXSwucUJtANQWldhbtbt7BnL0vxiFjIdDLAatwhDYty2bad6s+rijD6Ri4YuYJubLzIJLUidCh09e1djEVQ==}
    engines: {node: '>= 0.4'}

  is-data-view@1.0.1:
    resolution: {integrity: sha512-AHkaJrsUVW6wq6JS8y3JnM/GJF/9cf+k20+iDzlSaJrinEo5+7vRiteOSwBhHRiAyQATN1AmY4hwzxJKPmYf+w==}
    engines: {node: '>= 0.4'}

  is-date-object@1.0.5:
    resolution: {integrity: sha512-9YQaSxsAiSwcvS33MBk3wTCVnWK+HhF8VZR2jRxehM16QcVOdHqPn4VPHmRK4lSr38n9JriurInLcP90xsYNfQ==}
    engines: {node: '>= 0.4'}

  is-docker@2.2.1:
    resolution: {integrity: sha512-F+i2BKsFrH66iaUFc0woD8sLy8getkwTwtOBjvs56Cx4CgJDeKQeqfz8wAYiSb8JOprWhHH5p77PbmYCvvUuXQ==}
    engines: {node: '>=8'}
    hasBin: true

  is-extglob@2.1.1:
    resolution: {integrity: sha512-SbKbANkN603Vi4jEZv49LeVJMn4yGwsbzZworEoyEiutsN3nJYdbO36zfhGJ6QEDpOZIFkDtnq5JRxmvl3jsoQ==}
    engines: {node: '>=0.10.0'}

  is-finalizationregistry@1.0.2:
    resolution: {integrity: sha512-0by5vtUJs8iFQb5TYUHHPudOR+qXYIMKtiUzvLIZITZUjknFmziyBJuLhVRc+Ds0dREFlskDNJKYIdIzu/9pfw==}

  is-fullwidth-code-point@3.0.0:
    resolution: {integrity: sha512-zymm5+u+sCsSWyD9qNaejV3DFvhCKclKdizYaJUuHA83RLjb7nSuGnddCHGv0hk+KY7BMAlsWeK4Ueg6EV6XQg==}
    engines: {node: '>=8'}

  is-fullwidth-code-point@4.0.0:
    resolution: {integrity: sha512-O4L094N2/dZ7xqVdrXhh9r1KODPJpFms8B5sGdJLPy664AgvXsreZUyCQQNItZRDlYug4xStLjNp/sz3HvBowQ==}
    engines: {node: '>=12'}

  is-fullwidth-code-point@5.0.0:
    resolution: {integrity: sha512-OVa3u9kkBbw7b8Xw5F9P+D/T9X+Z4+JruYVNapTjPYZYUznQ5YfWeFkOj606XYYW8yugTfC8Pj0hYqvi4ryAhA==}
    engines: {node: '>=18'}

  is-generator-function@1.0.10:
    resolution: {integrity: sha512-jsEjy9l3yiXEQ+PsXdmBwEPcOxaXWLspKdplFUVI9vq1iZgIekeC0L167qeu86czQaxed3q/Uzuw0swL0irL8A==}
    engines: {node: '>= 0.4'}

  is-glob@4.0.3:
    resolution: {integrity: sha512-xelSayHH36ZgE7ZWhli7pW34hNbNl8Ojv5KVmkJD4hBdD3th8Tfk9vYasLM+mXWOZhFkgZfxhLSnrwRr4elSSg==}
    engines: {node: '>=0.10.0'}

  is-map@2.0.3:
    resolution: {integrity: sha512-1Qed0/Hr2m+YqxnM09CjA2d/i6YZNfF6R2oRAOj36eUdS6qIV/huPJNSEpKbupewFs+ZsJlxsjjPbc0/afW6Lw==}
    engines: {node: '>= 0.4'}

  is-negative-zero@2.0.3:
    resolution: {integrity: sha512-5KoIu2Ngpyek75jXodFvnafB6DJgr3u8uuK0LEZJjrU19DrMD3EVERaR8sjz8CCGgpZvxPl9SuE1GMVPFHx1mw==}
    engines: {node: '>= 0.4'}

  is-node-process@1.2.0:
    resolution: {integrity: sha512-Vg4o6/fqPxIjtxgUH5QLJhwZ7gW5diGCVlXpuUfELC62CuxM1iHcRe51f2W1FDy04Ai4KJkagKjx3XaqyfRKXw==}

  is-number-object@1.0.7:
    resolution: {integrity: sha512-k1U0IRzLMo7ZlYIfzRu23Oh6MiIFasgpb9X76eqfFZAqwH44UI4KTBvBYIZ1dSL9ZzChTB9ShHfLkR4pdW5krQ==}
    engines: {node: '>= 0.4'}

  is-number@7.0.0:
    resolution: {integrity: sha512-41Cifkg6e8TylSpdtTpeLVMqvSBEVzTttHvERD741+pnZ8ANv0004MRL43QKPDlK9cGvNp6NZWZUBlbGXYxxng==}
    engines: {node: '>=0.12.0'}

  is-path-inside@3.0.3:
    resolution: {integrity: sha512-Fd4gABb+ycGAmKou8eMftCupSir5lRxqf4aD/vd0cD2qc4HL07OjCeuHMr8Ro4CoMaeCKDB0/ECBOVWjTwUvPQ==}
    engines: {node: '>=8'}

  is-potential-custom-element-name@1.0.1:
    resolution: {integrity: sha512-bCYeRA2rVibKZd+s2625gGnGF/t7DSqDs4dP7CrLA1m7jKWz6pps0LpYLJN8Q64HtmPKJ1hrN3nzPNKFEKOUiQ==}

  is-regex@1.1.4:
    resolution: {integrity: sha512-kvRdxDsxZjhzUX07ZnLydzS1TU/TJlTUHHY4YLL87e37oUA49DfkLqgy+VjFocowy29cKvcSiu+kIv728jTTVg==}
    engines: {node: '>= 0.4'}

  is-set@2.0.3:
    resolution: {integrity: sha512-iPAjerrse27/ygGLxw+EBR9agv9Y6uLeYVJMu+QNCoouJ1/1ri0mGrcWpfCqFZuzzx3WjtwxG098X+n4OuRkPg==}
    engines: {node: '>= 0.4'}

  is-shared-array-buffer@1.0.3:
    resolution: {integrity: sha512-nA2hv5XIhLR3uVzDDfCIknerhx8XUKnstuOERPNNIinXG7v9u+ohXF67vxm4TPTEPU6lm61ZkwP3c9PCB97rhg==}
    engines: {node: '>= 0.4'}

  is-stream@3.0.0:
    resolution: {integrity: sha512-LnQR4bZ9IADDRSkvpqMGvt/tEJWclzklNgSw48V5EAaAeDd6qGvN8ei6k5p0tvxSR171VmGyHuTiAOfxAbr8kA==}
    engines: {node: ^12.20.0 || ^14.13.1 || >=16.0.0}

  is-string@1.0.7:
    resolution: {integrity: sha512-tE2UXzivje6ofPW7l23cjDOMa09gb7xlAqG6jG5ej6uPV32TlWP3NKPigtaGeHNu9fohccRYvIiZMfOOnOYUtg==}
    engines: {node: '>= 0.4'}

  is-symbol@1.0.4:
    resolution: {integrity: sha512-C/CPBqKWnvdcxqIARxyOh4v1UUEOCHpgDa0WYgpKDFMszcrPcffg5uhwSgPCLD2WWxmq6isisz87tzT01tuGhg==}
    engines: {node: '>= 0.4'}

  is-typed-array@1.1.13:
    resolution: {integrity: sha512-uZ25/bUAlUY5fR4OKT4rZQEBrzQWYV9ZJYGGsUmEJ6thodVJ1HX64ePQ6Z0qPWP+m+Uq6e9UugrE38jeYsDSMw==}
    engines: {node: '>= 0.4'}

  is-weakmap@2.0.2:
    resolution: {integrity: sha512-K5pXYOm9wqY1RgjpL3YTkF39tni1XajUIkawTLUo9EZEVUFga5gSQJF8nNS7ZwJQ02y+1YCNYcMh+HIf1ZqE+w==}
    engines: {node: '>= 0.4'}

  is-weakref@1.0.2:
    resolution: {integrity: sha512-qctsuLZmIQ0+vSSMfoVvyFe2+GSEvnmZ2ezTup1SBse9+twCCeial6EEi3Nc2KFcf6+qz2FBPnjXsk8xhKSaPQ==}

  is-weakset@2.0.3:
    resolution: {integrity: sha512-LvIm3/KWzS9oRFHugab7d+M/GcBXuXX5xZkzPmN+NxihdQlZUQ4dWuSV1xR/sq6upL1TJEDrfBgRepHFdBtSNQ==}
    engines: {node: '>= 0.4'}

  is-wsl@2.2.0:
    resolution: {integrity: sha512-fKzAra0rGJUUBwGBgNkHZuToZcn+TtXHpeCgmkMJMMYx1sQDYaCSyjJBSCa2nH1DGm7s3n1oBnohoVTBaN7Lww==}
    engines: {node: '>=8'}

  isarray@2.0.5:
    resolution: {integrity: sha512-xHjhDr3cNBK0BzdUJSPXZntQUx/mwMS5Rw4A7lPJ90XGAO6ISP/ePDNuo0vhqOZU+UD5JoodwCAAoZQd3FeAKw==}

  isexe@2.0.0:
    resolution: {integrity: sha512-RHxMLp9lnKHGHRng9QFhRCMbYAcVpn69smSGcq3f36xjgVVWThj4qqLbTLlq7Ssj8B+fIQ1EuCEGI2lKsyQeIw==}

  istanbul-lib-coverage@3.2.2:
    resolution: {integrity: sha512-O8dpsF+r0WV/8MNRKfnmrtCWhuKjxrq2w+jpzBL5UZKTi2LeVWnWOmWRxFlesJONmc+wLAGvKQZEOanko0LFTg==}
    engines: {node: '>=8'}

  istanbul-lib-report@3.0.1:
    resolution: {integrity: sha512-GCfE1mtsHGOELCU8e/Z7YWzpmybrx/+dSTfLrvY8qRmaY6zXTKWn6WQIjaAFw069icm6GVMNkgu0NzI4iPZUNw==}
    engines: {node: '>=10'}

  istanbul-lib-source-maps@5.0.6:
    resolution: {integrity: sha512-yg2d+Em4KizZC5niWhQaIomgf5WlL4vOOjZ5xGCmF8SnPE/mDWWXgvRExdcpCgh9lLRRa1/fSYp2ymmbJ1pI+A==}
    engines: {node: '>=10'}

  istanbul-reports@3.1.7:
    resolution: {integrity: sha512-BewmUXImeuRk2YY0PVbxgKAysvhRPUQE0h5QRM++nVWyubKGV0l8qQ5op8+B2DOmwSe63Jivj0BjkPQVf8fP5g==}
    engines: {node: '>=8'}

  iterator.prototype@1.1.3:
    resolution: {integrity: sha512-FW5iMbeQ6rBGm/oKgzq2aW4KvAGpxPzYES8N4g4xNXUKpL1mclMvOe+76AcLDTvD+Ze+sOpVhgdAQEKF4L9iGQ==}
    engines: {node: '>= 0.4'}

  jackspeak@3.4.3:
    resolution: {integrity: sha512-OGlZQpz2yfahA/Rd1Y8Cd9SIEsqvXkLVoSw/cgwhnhFMDbsQFeZYoJJ7bIZBS9BcamUW96asq/npPWugM+RQBw==}

  js-tokens@4.0.0:
    resolution: {integrity: sha512-RdJUflcE3cUzKiMqQgsCu06FPu9UdIJO0beYbPhHN4k6apgJtifcoCtT9bcxOpYBtpD2kCM6Sbzg4CausW/PKQ==}

  js-yaml@4.1.0:
    resolution: {integrity: sha512-wpxZs9NoxZaJESJGIZTyDEaYpl0FKSA+FB9aJiyemKhMwkxQg63h4T1KJgUGHpTqPDNRcmmYLugrRjJlBtWvRA==}
    hasBin: true

  jsdoc-type-pratt-parser@4.1.0:
    resolution: {integrity: sha512-Hicd6JK5Njt2QB6XYFS7ok9e37O8AYk3jTcppG4YVQnYjOemymvTcmc7OWsmq/Qqj5TdRFO5/x/tIPmBeRtGHg==}
    engines: {node: '>=12.0.0'}

  jsdom@25.0.1:
    resolution: {integrity: sha512-8i7LzZj7BF8uplX+ZyOlIz86V6TAsSs+np6m1kpW9u0JWi4z/1t+FzcK1aek+ybTnAC4KhBL4uXCNT0wcUIeCw==}
    engines: {node: '>=18'}
    peerDependencies:
      canvas: ^2.11.2
    peerDependenciesMeta:
      canvas:
        optional: true

  jsesc@3.0.2:
    resolution: {integrity: sha512-xKqzzWXDttJuOcawBt4KnKHHIf5oQ/Cxax+0PWFG+DFDgHNAdi+TXECADI+RYiFUMmx8792xsMbbgXj4CwnP4g==}
    engines: {node: '>=6'}
    hasBin: true

  json-buffer@3.0.1:
    resolution: {integrity: sha512-4bV5BfR2mqfQTJm+V5tPPdf+ZpuhiIvTuAB5g8kcrXOZpTT/QwwVRWBywX1ozr6lEuPdbHxwaJlm9G6mI2sfSQ==}

  json-parse-even-better-errors@2.3.1:
    resolution: {integrity: sha512-xyFwyhro/JEof6Ghe2iz2NcXoj2sloNsWr/XsERDK/oiPCfaNhl5ONfp+jQdAZRQQ0IJWNzH9zIZF7li91kh2w==}

  json-schema-traverse@0.4.1:
    resolution: {integrity: sha512-xbbCH5dCYU5T8LcEhhuh7HJ88HXuW3qsI3Y0zOZFKfZEHcpWiHU/Jxzk629Brsab/mMiHQti9wMP+845RPe3Vg==}

  json-stable-stringify-without-jsonify@1.0.1:
    resolution: {integrity: sha512-Bdboy+l7tA3OGW6FjyFHWkP5LuByj1Tk33Ljyq0axyzdk9//JSi2u3fP1QSmd1KNwq6VOKYGlAu87CisVir6Pw==}

  json-stringify-safe@5.0.1:
    resolution: {integrity: sha512-ZClg6AaYvamvYEE82d3Iyd3vSSIjQ+odgjaTzRuO3s7toCdFKczob2i0zCh7JE8kWn17yvAWhUVxvqGwUalsRA==}

  json5@1.0.2:
    resolution: {integrity: sha512-g1MWMLBiz8FKi1e4w0UyVL3w+iJceWAFBAaBnnGKOpNa5f8TLktkbre1+s6oICydWAm+HRUGTmI+//xv2hvXYA==}
    hasBin: true

  json5@2.2.3:
    resolution: {integrity: sha512-XmOWe7eyHYH14cLdVPoyg+GOH3rYX++KpzrylJwSW98t3Nk+U8XOl8FWKOgwtzdb8lXGf6zYwDUzeHMWfxasyg==}
    engines: {node: '>=6'}
    hasBin: true

  jsx-ast-utils@3.3.5:
    resolution: {integrity: sha512-ZZow9HBI5O6EPgSJLUb8n2NKgmVWTwCvHGwFuJlMjvLFqlGG6pjirPhtdsseaLZjSibD8eegzmYpUZwoIlj2cQ==}
    engines: {node: '>=4.0'}

  keyv@4.5.4:
    resolution: {integrity: sha512-oxVHkHR/EJf2CNXnWxRLW6mg7JyCCUcG0DtEGmL2ctUo1PNTin1PUil+r/+4r5MpVgC/fn1kjsx7mjSujKqIpw==}

  language-subtag-registry@0.3.23:
    resolution: {integrity: sha512-0K65Lea881pHotoGEa5gDlMxt3pctLi2RplBb7Ezh4rRdLEOtgi7n4EwK9lamnUCkKBqaeKRVebTq6BAxSkpXQ==}

  language-tags@1.0.9:
    resolution: {integrity: sha512-MbjN408fEndfiQXbFQ1vnd+1NoLDsnQW41410oQBXiyXDMYH5z505juWa4KUE1LqxRC7DgOgZDbKLxHIwm27hA==}
    engines: {node: '>=0.10'}

  levn@0.4.1:
    resolution: {integrity: sha512-+bT2uH4E5LGE7h/n3evcS/sQlJXCpIp6ym8OWJ5eV6+67Dsql/LaaT7qJBAt2rzfoa/5QBGBhxDix1dMt2kQKQ==}
    engines: {node: '>= 0.8.0'}

  lilconfig@3.1.2:
    resolution: {integrity: sha512-eop+wDAvpItUys0FWkHIKeC9ybYrTGbU41U5K7+bttZZeohvnY7M9dZ5kB21GNWiFT2q1OoPTvncPCgSOVO5ow==}
    engines: {node: '>=14'}

  lines-and-columns@1.2.4:
    resolution: {integrity: sha512-7ylylesZQ/PV29jhEDl3Ufjo6ZX7gCqJr5F7PKrqc93v7fzSymt1BpwEU8nAUXs8qzzvqhbjhK5QZg6Mt/HkBg==}

  lint-staged@15.2.10:
    resolution: {integrity: sha512-5dY5t743e1byO19P9I4b3x8HJwalIznL5E1FWYnU6OWw33KxNBSLAc6Cy7F2PsFEO8FKnLwjwm5hx7aMF0jzZg==}
    engines: {node: '>=18.12.0'}
    hasBin: true

  listr2@8.2.4:
    resolution: {integrity: sha512-opevsywziHd3zHCVQGAj8zu+Z3yHNkkoYhWIGnq54RrCVwLz0MozotJEDnKsIBLvkfLGN6BLOyAeRrYI0pKA4g==}
    engines: {node: '>=18.0.0'}

  locate-path@6.0.0:
    resolution: {integrity: sha512-iPZK6eYjbxRu3uB4/WZ3EsEIMJFMqAoopl3R+zuq0UjcAm/MO6KCweDgPfP3elTztoKP3KtnVHxTn2NHBSDVUw==}
    engines: {node: '>=10'}

  lodash-es@4.17.21:
    resolution: {integrity: sha512-mKnC+QJ9pWVzv+C4/U3rRsHapFfHvQFoFB92e52xeyGMcX6/OlIl78je1u8vePzYZSkkogMPJ2yjxxsb89cxyw==}

  lodash.merge@4.6.2:
    resolution: {integrity: sha512-0KpjqXRVvrYyCsX1swR/XTK0va6VQkQM6MNo7PqW77ByjAhoARA8EfrP1N4+KlKj8YS0ZUCtRT/YUuhyYDujIQ==}

  lodash.mergewith@4.6.2:
    resolution: {integrity: sha512-GK3g5RPZWTRSeLSpgP8Xhra+pnjBC56q9FZYe1d5RN3TJ35dbkGy3YqBSMbyCrlbi+CM9Z3Jk5yTL7RCsqboyQ==}

  lodash@4.17.21:
    resolution: {integrity: sha512-v2kDEe57lecTulaDIuNTPy3Ry4gLGJ6Z1O3vE1krgXZNrsQ+LFTGHVxVjcXPs17LhbZVGedAJv8XZ1tvj5FvSg==}

  log-update@6.1.0:
    resolution: {integrity: sha512-9ie8ItPR6tjY5uYJh8K/Zrv/RMZ5VOlOWvtZdEHYSTFKZfIBPQa9tOAEeAWhd+AnIneLJ22w5fjOYtoutpWq5w==}
    engines: {node: '>=18'}

  loose-envify@1.4.0:
    resolution: {integrity: sha512-lyuxPGr/Wfhrlem2CL/UcnUc1zcqKAImBDzukY7Y5F/yQiNdko6+fRLevlw1HgMySw7f611UIY408EtxRSoK3Q==}
    hasBin: true

  loupe@3.1.2:
    resolution: {integrity: sha512-23I4pFZHmAemUnz8WZXbYRSKYj801VDaNv9ETuMh7IrMc7VuVVSo+Z9iLE3ni30+U48iDWfi30d3twAXBYmnCg==}

  lru-cache@10.4.3:
    resolution: {integrity: sha512-JNAzZcXrCt42VGLuYz0zfAzDfAvJWW6AfYlDBQyDV5DClI2m5sAmK+OIO7s59XfsRsWHp02jAJrRadPRGTt6SQ==}

  lru-cache@5.1.1:
    resolution: {integrity: sha512-KpNARQA3Iwv+jTA0utUVVbrh+Jlrr1Fv0e56GGzAFOXN7dk/FviaDW8LHmK52DlcH4WP2n6gI8vN1aesBFgo9w==}

  luxon@3.5.0:
    resolution: {integrity: sha512-rh+Zjr6DNfUYR3bPwJEnuwDdqMbxZW7LOQfUN4B54+Cl+0o5zaU9RJ6bcidfDtC1cWCZXQ+nvX8bf6bAji37QQ==}
    engines: {node: '>=12'}

  lz-string@1.5.0:
    resolution: {integrity: sha512-h5bgJWpxJNswbU7qCrV0tIKQCaS3blPDrqKWx+QxzuzL1zGUzij9XCWLrSLsJPu5t+eWA/ycetzYAO5IOMcWAQ==}
    hasBin: true

  magic-string@0.27.0:
    resolution: {integrity: sha512-8UnnX2PeRAPZuN12svgR9j7M1uWMovg/CEnIwIG0LFkXSJJe4PdfUGiTGl8V9bsBHFUtfVINcSyYxd7q+kx9fA==}
    engines: {node: '>=12'}

  magic-string@0.30.12:
    resolution: {integrity: sha512-Ea8I3sQMVXr8JhN4z+H/d8zwo+tYDgHE9+5G4Wnrwhs0gaK9fXTKx0Tw5Xwsd/bCPTTZNRAdpyzvoeORe9LYpw==}

  magic-string@0.30.14:
    resolution: {integrity: sha512-5c99P1WKTed11ZC0HMJOj6CDIue6F8ySu+bJL+85q1zBEIY8IklrJ1eiKC2NDRh3Ct3FcvmJPyQHb9erXMTJNw==}

  magicast@0.3.5:
    resolution: {integrity: sha512-L0WhttDl+2BOsybvEOLK7fW3UA0OQ0IQ2d6Zl2x/a6vVRs3bAY0ECOSHHeL5jD+SbOpOCUEi0y1DgHEn9Qn1AQ==}

  make-dir@4.0.0:
    resolution: {integrity: sha512-hXdUTZYIVOt1Ex//jAQi+wTZZpUpwBj/0QsOzqegb3rGMMeJiSEu5xLHnYfBrRV4RH2+OCSOO95Is/7x1WJ4bw==}
    engines: {node: '>=10'}

  map-or-similar@1.5.0:
    resolution: {integrity: sha512-0aF7ZmVon1igznGI4VS30yugpduQW3y3GkcgGJOp7d8x8QrizhigUxjI/m2UojsXXto+jLAH3KSz+xOJTiORjg==}

  math-expression-evaluator@1.4.0:
    resolution: {integrity: sha512-4vRUvPyxdO8cWULGTh9dZWL2tZK6LDBvj+OGHBER7poH9Qdt7kXEoj20wiz4lQUbUXQZFjPbe5mVDo9nutizCw==}

  memoize-one@6.0.0:
    resolution: {integrity: sha512-rkpe71W0N0c0Xz6QD0eJETuWAJGnJ9afsl1srmwPrI+yBCkge5EycXXbYRyvL29zZVUWQCY7InPRCv3GDXuZNw==}

  memoizerific@1.11.3:
    resolution: {integrity: sha512-/EuHYwAPdLtXwAwSZkh/Gutery6pD2KYd44oQLhAvQp/50mpyduZh8Q7PYHXTCJ+wuXxt7oij2LXyIJOOYFPog==}

  merge-stream@2.0.0:
    resolution: {integrity: sha512-abv/qOcuPfk3URPfDzmZU1LKmuw8kT+0nIHvKrKgFrwifol/doWcdA4ZqsWQ8ENrFKkd67Mfpo/LovbIUsbt3w==}

  merge2@1.4.1:
    resolution: {integrity: sha512-8q7VEgMJW4J8tcfVPy8g09NcQwZdbwFEqhe/WZkoIzjn/3TGDwtOCYtXGxA3O8tPzpczCCDgv+P2P5y00ZJOOg==}
    engines: {node: '>= 8'}

  micromatch@4.0.8:
    resolution: {integrity: sha512-PXwfBhYu0hBCPw8Dn0E+WDYb7af3dSLVWKi3HGv84IdF4TyFoC0ysxFd0Goxw7nSv4T/PzEJQxsYsEiFCKo2BA==}
    engines: {node: '>=8.6'}

  mime-db@1.52.0:
    resolution: {integrity: sha512-sPU4uV7dYlvtWJxwwxHD0PuihVNiE7TyAbQ5SWxDCB9mUYvOgroQOwYQQOKPJ8CIbE+1ETVlOoK1UC2nU3gYvg==}
    engines: {node: '>= 0.6'}

  mime-types@2.1.35:
    resolution: {integrity: sha512-ZDY+bPm5zTTF+YpCrAU9nK0UgICYPT0QtT1NZWFv4s++TNkcgVaT0g6+4R2uI4MjQjzysHB1zxuWL50hzaeXiw==}
    engines: {node: '>= 0.6'}

  mimic-fn@4.0.0:
    resolution: {integrity: sha512-vqiC06CuhBTUdZH+RYl8sFrL096vA45Ok5ISO6sE/Mr1jRbGH4Csnhi8f3wKVl7x8mO4Au7Ir9D3Oyv1VYMFJw==}
    engines: {node: '>=12'}

  mimic-function@5.0.1:
    resolution: {integrity: sha512-VP79XUPxV2CigYP3jWwAUFSku2aKqBH7uTAapFWCBqutsbmDo96KY5o8uh6U+/YSIn5OxJnXp73beVkpqMIGhA==}
    engines: {node: '>=18'}

  min-indent@1.0.1:
    resolution: {integrity: sha512-I9jwMn07Sy/IwOj3zVkVik2JTvgpaykDZEigL6Rx6N9LbMywwUSMtxET+7lVoDLLd3O3IXwJwvuuns8UB/HeAg==}
    engines: {node: '>=4'}

  minimatch@3.1.2:
    resolution: {integrity: sha512-J7p63hRiAjw1NDEww1W7i37+ByIrOWO5XQQAzZ3VOcL0PNybwpfmV/N05zFAzwQ9USyEcX6t3UO+K5aqBQOIHw==}

  minimatch@9.0.5:
    resolution: {integrity: sha512-G6T0ZX48xgozx7587koeX9Ys2NYy6Gmv//P89sEte9V9whIapMNF4idKxnW2QtCcLiTWlb/wfCabAtAFWhhBow==}
    engines: {node: '>=16 || 14 >=14.17'}

  minimist@1.2.8:
    resolution: {integrity: sha512-2yyAR8qBkN3YuheJanUpWC5U3bb5osDywNB8RzDVlDwDHbocAJveqqj1u8+SVD7jkWT4yvsHCpWqqWqAxb0zCA==}

  minipass@7.1.2:
    resolution: {integrity: sha512-qOOzS1cBTWYF4BH8fVePDBOO9iptMnGUEZwNc/cMWnTV2nVLZ7VoNWEPHkYczZA0pdoA7dl6e7FL659nX9S2aw==}
    engines: {node: '>=16 || 14 >=14.17'}

  moment-timezone@0.5.46:
    resolution: {integrity: sha512-ZXm9b36esbe7OmdABqIWJuBBiLLwAjrN7CE+7sYdCCx82Nabt1wHDj8TVseS59QIlfFPbOoiBPm6ca9BioG4hw==}

  moment@2.30.1:
    resolution: {integrity: sha512-uEmtNhbDOrWPFS+hdjFCBfy9f2YoyzRpwcl+DqpC6taX21FzsTLQVbMV/W7PzNSX6x/bhC1zA3c2UQ5NzH6how==}

  mrmime@2.0.0:
    resolution: {integrity: sha512-eu38+hdgojoyq63s+yTpN4XMBdt5l8HhMhc4VKLO9KM5caLIBvUm4thi7fFaxyTmCKeNnXZ5pAlBwCUnhA09uw==}
    engines: {node: '>=10'}

  ms@2.1.3:
    resolution: {integrity: sha512-6FlzubTLZG3J2a/NVCAleEhjzq5oxgHyaCU9yYXvcLsvoVaHJq/s5xXI6/XXP6tz7R9xAOtHnSO/tXtF3WRTlA==}

  msw@2.6.6:
    resolution: {integrity: sha512-npfIIVRHKQX3Lw4aLWX4wBh+lQwpqdZNyJYB5K/+ktK8NhtkdsTxGK7WDrgknozcVyRI7TOqY6yBS9j2FTR+YQ==}
    engines: {node: '>=18'}
    hasBin: true
    peerDependencies:
      typescript: '>= 4.8.x'
    peerDependenciesMeta:
      typescript:
        optional: true

  mutationobserver-shim@0.3.7:
    resolution: {integrity: sha512-oRIDTyZQU96nAiz2AQyngwx1e89iApl2hN5AOYwyxLUB47UYsU3Wv9lJWqH5y/QdiYkc5HQLi23ZNB3fELdHcQ==}

  mute-stream@2.0.0:
    resolution: {integrity: sha512-WWdIxpyjEn+FhQJQQv9aQAYlHoNVdzIzUySNV1gHUPDSdZJ3yZn7pAAbQcV7B56Mvu881q9FZV+0Vx2xC44VWA==}
    engines: {node: ^18.17.0 || >=20.5.0}

  nanoid@3.3.7:
    resolution: {integrity: sha512-eSRppjcPIatRIMC1U6UngP8XFcz8MQWGQdt1MTBQ7NaAmvXDfvNxbvWV3x2y6CdEUciCSsDHDQZbhYaB8QEo2g==}
    engines: {node: ^10 || ^12 || ^13.7 || ^14 || >=15.0.1}
    hasBin: true

  natural-compare@1.4.0:
    resolution: {integrity: sha512-OWND8ei3VtNC9h7V60qff3SVobHr996CTwgxubgyQYEpg290h9J0buyECNNJexkFm5sOajh5G116RYA1c8ZMSw==}

  node-releases@2.0.18:
    resolution: {integrity: sha512-d9VeXT4SJ7ZeOqGX6R5EM022wpL+eWPooLI+5UpWn2jCT1aosUQEhQP214x33Wkwx3JQMvIm+tIoVOdodFS40g==}

  npm-run-path@5.3.0:
    resolution: {integrity: sha512-ppwTtiJZq0O/ai0z7yfudtBpWIoxM8yE6nHi1X47eFR2EWORqfbu6CnPlNsjeN683eT0qG6H/Pyf9fCcvjnnnQ==}
    engines: {node: ^12.20.0 || ^14.13.1 || >=16.0.0}

  nwsapi@2.2.13:
    resolution: {integrity: sha512-cTGB9ptp9dY9A5VbMSe7fQBcl/tt22Vcqdq8+eN93rblOuE0aCFu4aZ2vMwct/2t+lFnosm8RkQW1I0Omb1UtQ==}

  object-assign@4.1.1:
    resolution: {integrity: sha512-rJgTQnkUnH1sFw8yT6VSU3zD3sWmu6sZhIseY8VX+GRu3P6F7Fu+JNDoXfklElbLJSnc3FUQHVe4cU5hj+BcUg==}
    engines: {node: '>=0.10.0'}

  object-inspect@1.13.3:
    resolution: {integrity: sha512-kDCGIbxkDSXE3euJZZXzc6to7fCrKHNI/hSRQnRuQ+BWjFNzZwiFF8fj/6o2t2G9/jTj8PSIYTfCLelLZEeRpA==}
    engines: {node: '>= 0.4'}

  object-keys@1.1.1:
    resolution: {integrity: sha512-NuAESUOUMrlIXOfHKzD6bpPu3tYt3xvjNdRIQ+FeT0lNb4K8WR70CaDxhuNguS2XG+GjkyMwOzsN5ZktImfhLA==}
    engines: {node: '>= 0.4'}

  object.assign@4.1.5:
    resolution: {integrity: sha512-byy+U7gp+FVwmyzKPYhW2h5l3crpmGsxl7X2s8y43IgxvG4g3QZ6CffDtsNQy1WsmZpQbO+ybo0AlW7TY6DcBQ==}
    engines: {node: '>= 0.4'}

  object.entries@1.1.8:
    resolution: {integrity: sha512-cmopxi8VwRIAw/fkijJohSfpef5PdN0pMQJN6VC/ZKvn0LIknWD8KtgY6KlQdEc4tIjcQ3HxSMmnvtzIscdaYQ==}
    engines: {node: '>= 0.4'}

  object.fromentries@2.0.8:
    resolution: {integrity: sha512-k6E21FzySsSK5a21KRADBd/NGneRegFO5pLHfdQLpRDETUNJueLXs3WCzyQ3tFRDYgbq3KHGXfTbi2bs8WQ6rQ==}
    engines: {node: '>= 0.4'}

  object.groupby@1.0.3:
    resolution: {integrity: sha512-+Lhy3TQTuzXI5hevh8sBGqbmurHbbIjAi0Z4S63nthVLmLxfbj4T54a4CfZrXIrt9iP4mVAPYMo/v99taj3wjQ==}
    engines: {node: '>= 0.4'}

  object.values@1.2.0:
    resolution: {integrity: sha512-yBYjY9QX2hnRmZHAjG/f13MzmBzxzYgQhFrke06TTyKY5zSTEqkOeukBzIdVA3j3ulu8Qa3MbVFShV7T2RmGtQ==}
    engines: {node: '>= 0.4'}

  once@1.4.0:
    resolution: {integrity: sha512-lNaJgI+2Q5URQBkccEKHTQOPaXdUxnZZElQTZY0MFUAuaEqe1E+Nyvgdz/aIyNi6Z9MzO5dv1H8n58/GELp3+w==}

  onetime@6.0.0:
    resolution: {integrity: sha512-1FlR+gjXK7X+AsAHso35MnyN5KqGwJRi/31ft6x0M194ht7S+rWAvd7PHss9xSKMzE0asv1pyIHaJYq+BbacAQ==}
    engines: {node: '>=12'}

  onetime@7.0.0:
    resolution: {integrity: sha512-VXJjc87FScF88uafS3JllDgvAm+c/Slfz06lorj2uAY34rlUu0Nt+v8wreiImcrgAjjIHp1rXpTDlLOGw29WwQ==}
    engines: {node: '>=18'}

  open@8.4.2:
    resolution: {integrity: sha512-7x81NCL719oNbsq/3mh+hVrAWmFuEYUqrq/Iw3kUzH8ReypT9QQ0BLoJS7/G9k6N81XjW4qHWtjWwe/9eLy1EQ==}
    engines: {node: '>=12'}

  optimism@0.18.0:
    resolution: {integrity: sha512-tGn8+REwLRNFnb9WmcY5IfpOqeX2kpaYJ1s6Ae3mn12AeydLkR3j+jSCmVQFoXqU8D41PAJ1RG1rCRNWmNZVmQ==}

  optionator@0.9.4:
    resolution: {integrity: sha512-6IpQ7mKUxRcZNLIObR0hz7lxsapSSIYNZJwXPGeF0mTVqGKFIXj1DQcMoT22S3ROcLyY/rz0PWaWZ9ayWmad9g==}
    engines: {node: '>= 0.8.0'}

  outvariant@1.4.3:
    resolution: {integrity: sha512-+Sl2UErvtsoajRDKCE5/dBz4DIvHXQQnAxtQTF04OJxY0+DyZXSo5P5Bb7XYWOh81syohlYL24hbDwxedPUJCA==}

  p-limit@3.1.0:
    resolution: {integrity: sha512-TYOanM3wGwNGsZN2cVTYPArw454xnXj5qmWF1bEoAc4+cU/ol7GVh7odevjp1FNHduHc3KZMcFduxU5Xc6uJRQ==}
    engines: {node: '>=10'}

  p-locate@5.0.0:
    resolution: {integrity: sha512-LaNjtRWUBY++zB5nE/NwcaoMylSPk+S+ZHNB1TzdbMJMny6dynpAGt7X/tl/QYq3TIeE6nxHppbo2LGymrG5Pw==}
    engines: {node: '>=10'}

  package-json-from-dist@1.0.1:
    resolution: {integrity: sha512-UEZIS3/by4OC8vL3P2dTXRETpebLI2NiI5vIrjaD/5UtrkFX/tNbwjTSRAGC/+7CAo2pIcBaRgWmcBBHcsaCIw==}

  parent-module@1.0.1:
    resolution: {integrity: sha512-GQ2EWRpQV8/o+Aw8YqtfZZPfNRWZYkbidE9k5rpl/hC3vtHHBfGm2Ifi6qWV+coDGkrUKZAxE3Lot5kcsRlh+g==}
    engines: {node: '>=6'}

  parse-json@5.2.0:
    resolution: {integrity: sha512-ayCKvm/phCGxOkYRSCM82iDwct8/EonSEgCSxWxD7ve6jHggsFl4fZVQBPRNgQoKiuV/odhFrGzQXZwbifC8Rg==}
    engines: {node: '>=8'}

  parse5@7.1.2:
    resolution: {integrity: sha512-Czj1WaSVpaoj0wbhMzLmWD69anp2WH7FXMB9n1Sy8/ZFF9jolSQVMu1Ij5WIyGmcBmhk7EOndpO4mIpihVqAXw==}

  path-exists@4.0.0:
    resolution: {integrity: sha512-ak9Qy5Q7jYb2Wwcey5Fpvg2KoAc/ZIhLSLOSBmRmygPsGwkVVt0fZa0qrtMz+m6tJTAHfZQ8FnmB4MG4LWy7/w==}
    engines: {node: '>=8'}

  path-is-absolute@1.0.1:
    resolution: {integrity: sha512-AVbw3UJ2e9bq64vSaS9Am0fje1Pa8pbGqTTsmXfaIiMpnr5DlDhfJOuLj9Sf95ZPVDAUerDfEk88MPmPe7UCQg==}
    engines: {node: '>=0.10.0'}

  path-key@3.1.1:
    resolution: {integrity: sha512-ojmeN0qd+y0jszEtoY48r0Peq5dwMEkIlCOu6Q5f41lfkswXuKtYrhgoTpLnyIcHm24Uhqx+5Tqm2InSwLhE6Q==}
    engines: {node: '>=8'}

  path-key@4.0.0:
    resolution: {integrity: sha512-haREypq7xkM7ErfgIyA0z+Bj4AGKlMSdlQE2jvJo6huWD1EdkKYV+G/T4nq0YEF2vgTT8kqMFKo1uHn950r4SQ==}
    engines: {node: '>=12'}

  path-parse@1.0.7:
    resolution: {integrity: sha512-LDJzPVEEEPR+y48z93A0Ed0yXb8pAByGWo/k5YYdYgpY2/2EsOsksJrq7lOHxryrVOn1ejG6oAp8ahvOIQD8sw==}

  path-scurry@1.11.1:
    resolution: {integrity: sha512-Xa4Nw17FS9ApQFJ9umLiJS4orGjm7ZzwUrwamcGQuHSzDyth9boKDaycYdDcZDuqYATXw4HFXgaqWTctW/v1HA==}
    engines: {node: '>=16 || 14 >=14.18'}

  path-to-regexp@6.3.0:
    resolution: {integrity: sha512-Yhpw4T9C6hPpgPeA28us07OJeqZ5EzQTkbfwuhsUg0c237RomFoETJgmp2sa3F/41gfLE6G5cqcYwznmeEeOlQ==}

  path-type@4.0.0:
    resolution: {integrity: sha512-gDKb8aZMDeD/tZWs9P6+q0J9Mwkdl6xMV8TjnGP3qJVJ06bdMgkbBlLU8IdfOsIsFz2BW1rNVT3XuNEl8zPAvw==}
    engines: {node: '>=8'}

  pathe@1.1.2:
    resolution: {integrity: sha512-whLdWMYL2TwI08hn8/ZqAbrVemu0LNaNNJZX73O6qaIdCTfXutsLhMkjdENX0qhsQ9uIimo4/aQOmXkoon2nDQ==}

  pathval@2.0.0:
    resolution: {integrity: sha512-vE7JKRyES09KiunauX7nd2Q9/L7lhok4smP9RZTDeD4MVs72Dp2qNFVz39Nz5a0FVEW0BJR6C0DYrq6unoziZA==}
    engines: {node: '>= 14.16'}

  picocolors@1.1.1:
    resolution: {integrity: sha512-xceH2snhtb5M9liqDsmEw56le376mTZkEX/jEb/RxNFyegNul7eNslCXP9FDj/Lcu0X8KEyMceP2ntpaHrDEVA==}

  picomatch@2.3.1:
    resolution: {integrity: sha512-JU3teHTNjmE2VCGFzuY8EXzCDVwEqB2a8fsIvwaStHhAWJEeVd1o1QD80CU6+ZdEXXSLbSsuLwJjkCBWqRQUVA==}
    engines: {node: '>=8.6'}

  picomatch@4.0.2:
    resolution: {integrity: sha512-M7BAV6Rlcy5u+m6oPhAPFgJTzAioX/6B0DxyvDlo9l8+T3nLKbrczg2WLUyzd45L8RqfUMyGPzekbMvX2Ldkwg==}
    engines: {node: '>=12'}

  pidtree@0.6.0:
    resolution: {integrity: sha512-eG2dWTVw5bzqGRztnHExczNxt5VGsE6OwTeCG3fdUf9KBsZzO3R5OIIIzWR+iZA0NtZ+RDVdaoE2dK1cn6jH4g==}
    engines: {node: '>=0.10'}
    hasBin: true

  polished@4.3.1:
    resolution: {integrity: sha512-OBatVyC/N7SCW/FaDHrSd+vn0o5cS855TOmYi4OkdWUMSJCET/xip//ch8xGUvtr3i44X9LVyWwQlRMTN3pwSA==}
    engines: {node: '>=10'}

  possible-typed-array-names@1.0.0:
    resolution: {integrity: sha512-d7Uw+eZoloe0EHDIYoe+bQ5WXnGMOpmiZFTuMWCwpjzzkL2nTjcKiAk4hh8TjnGye2TwWOk3UXucZ+3rbmBa8Q==}
    engines: {node: '>= 0.4'}

  postcss@8.4.49:
    resolution: {integrity: sha512-OCVPnIObs4N29kxTjzLfUryOkvZEq+pf8jTF0lg8E7uETuWHA+v7j3c/xJmiqpX450191LlmZfUKkXxkTry7nA==}
    engines: {node: ^10 || ^12 || >=14}

  prelude-ls@1.2.1:
    resolution: {integrity: sha512-vkcDPrRZo1QZLbn5RLGPpg/WmIQ65qoWWhcGKf/b5eplkkarX0m9z8ppCat4mlOqUsWpyNuYgO3VRyrYHSzX5g==}
    engines: {node: '>= 0.8.0'}

  prettier@3.4.1:
    resolution: {integrity: sha512-G+YdqtITVZmOJje6QkXQWzl3fSfMxFwm1tjTyo9exhkmWSqC4Yhd1+lug++IlR2mvRVAxEDDWYkQdeSztajqgg==}
    engines: {node: '>=14'}
    hasBin: true

  pretty-format@27.5.1:
    resolution: {integrity: sha512-Qb1gy5OrP5+zDf2Bvnzdl3jsTf1qXVMazbvCoKhtKqVs4/YK4ozX4gKQJJVyNe+cajNPn0KoC0MC3FUmaHWEmQ==}
    engines: {node: ^10.13.0 || ^12.13.0 || ^14.15.0 || >=15.0.0}

  process@0.11.10:
    resolution: {integrity: sha512-cdGef/drWFoydD1JsMzuFf8100nZl+GT+yacc2bEced5f9Rjk4z+WtFUTBu9PhOi9j/jfmBPu0mMEY4wIdAF8A==}
    engines: {node: '>= 0.6.0'}

  prop-types@15.8.1:
    resolution: {integrity: sha512-oj87CgZICdulUohogVAR7AjlC0327U4el4L6eAvOqCeudMDVU0NThNaV+b9Df4dXgSP1gXMTnPdhfe/2qDH5cg==}

  psl@1.9.0:
    resolution: {integrity: sha512-E/ZsdU4HLs/68gYzgGTkMicWTLPdAftJLfJFlLUAAKZGkStNU72sZjT66SnMDVOfOWY/YAoiD7Jxa9iHvngcag==}

  punycode@2.3.1:
    resolution: {integrity: sha512-vYt7UD1U9Wg6138shLtLOvdAu+8DsC/ilFtEVHcH+wydcSpNE20AfSOduf6MkRFahL5FY7X1oU7nKVZFtfq8Fg==}
    engines: {node: '>=6'}

  querystringify@2.2.0:
    resolution: {integrity: sha512-FIqgj2EUvTa7R50u0rGsyTftzjYmv/a3hO345bZNrqabNqjtgiDMgmo4mkUjd+nzU5oF3dClKqFIPUKybUyqoQ==}

  queue-microtask@1.2.3:
    resolution: {integrity: sha512-NuaNSa6flKT5JaSYQzJok04JzTL1CA6aGhv5rfLW3PgqA+M2ChpZQnAC8h8i4ZFkBS8X5RqkDBHA7r4hej3K9A==}

<<<<<<< HEAD
  react-big-calendar@1.16.2:
    resolution: {integrity: sha512-ZnpRpMdAWXCHrOILEUY3NE/hIPmhtni3f3lEa+N7J6jRpD06eg9T2cGefETB75Cmkd3JsIvQMsHFMhKVfz6oYg==}
=======
  react-big-calendar@1.16.3:
    resolution: {integrity: sha512-hErFfZZpnmY89gJkzDvOFXDCNuPq2W/TZFamD69xNIDAInPC2mTAhAfOtBp/fGlmhKVeAdjzETCFyk3QcRh07Q==}
>>>>>>> 3e9f3935
    peerDependencies:
      react: ^16.14.0 || ^17 || ^18
      react-dom: ^16.14.0 || ^17 || ^18

  react-clientside-effect@1.2.6:
    resolution: {integrity: sha512-XGGGRQAKY+q25Lz9a/4EPqom7WRjz3z9R2k4jhVKA/puQFH/5Nt27vFZYql4m4NVNdUvX8PS3O7r/Zzm7cjUlg==}
    peerDependencies:
      react: ^15.3.0 || ^16.0.0 || ^17.0.0 || ^18.0.0

  react-docgen-typescript@2.2.2:
    resolution: {integrity: sha512-tvg2ZtOpOi6QDwsb3GZhOjDkkX0h8Z2gipvTg6OVMUyoYoURhEiRNePT8NZItTVCDh39JJHnLdfCOkzoLbFnTg==}
    peerDependencies:
      typescript: '>= 4.3.x'

  react-docgen@7.0.3:
    resolution: {integrity: sha512-i8aF1nyKInZnANZ4uZrH49qn1paRgBZ7wZiCNBMnenlPzEv0mRl+ShpTVEI6wZNl8sSc79xZkivtgLKQArcanQ==}
    engines: {node: '>=16.14.0'}

  react-dom@18.3.1:
    resolution: {integrity: sha512-5m4nQKp+rZRb09LNH59GM4BxTh9251/ylbKIbpe7TpGxfJ+9kv6BLkLBXIjjspbgbnIBNqlI23tRnTWT0snUIw==}
    peerDependencies:
      react: ^18.3.1

  react-fast-compare@3.2.2:
    resolution: {integrity: sha512-nsO+KSNgo1SbJqJEYRE9ERzo7YtYbou/OqjSQKxV7jcKox7+usiUVZOAC+XnDOABXggQTno0Y1CpVnuWEc1boQ==}

  react-focus-lock@2.13.2:
    resolution: {integrity: sha512-T/7bsofxYqnod2xadvuwjGKHOoL5GH7/EIPI5UyEvaU/c2CcphvGI371opFtuY/SYdbMsNiuF4HsHQ50nA/TKQ==}
    peerDependencies:
      '@types/react': ^16.8.0 || ^17.0.0 || ^18.0.0
      react: ^16.8.0 || ^17.0.0 || ^18.0.0
    peerDependenciesMeta:
      '@types/react':
        optional: true

  react-hook-form@7.53.2:
    resolution: {integrity: sha512-YVel6fW5sOeedd1524pltpHX+jgU2u3DSDtXEaBORNdqiNrsX/nUI/iGXONegttg0mJVnfrIkiV0cmTU6Oo2xw==}
    engines: {node: '>=18.0.0'}
    peerDependencies:
      react: ^16.8.0 || ^17 || ^18 || ^19

  react-icons@5.3.0:
    resolution: {integrity: sha512-DnUk8aFbTyQPSkCfF8dbX6kQjXA9DktMeJqfjrg6cK9vwQVMxmcA3BfP4QoiztVmEHtwlTgLFsPuH2NskKT6eg==}
    peerDependencies:
      react: '*'

  react-is@16.13.1:
    resolution: {integrity: sha512-24e6ynE2H+OKt4kqsOvNd8kBpV65zoxbA4BVsEOB3ARVWQki/DHzaUoC5KuON/BiccDaCCTZBuOcfZs70kR8bQ==}

  react-is@17.0.2:
    resolution: {integrity: sha512-w2GsyukL62IJnlaff/nRegPQR94C/XXamvMWmSHRJ4y7Ts/4ocGRmTHvOs8PSE6pB3dWOrD/nueuU5sduBsQ4w==}

  react-lifecycles-compat@3.0.4:
    resolution: {integrity: sha512-fBASbA6LnOU9dOU2eW7aQ8xmYBSXUIWr+UmF9b1efZBazGNO+rcXT/icdKnYm2pTwcRylVUYwW7H1PHfLekVzA==}

  react-overlays@5.2.1:
    resolution: {integrity: sha512-GLLSOLWr21CqtJn8geSwQfoJufdt3mfdsnIiQswouuQ2MMPns+ihZklxvsTDKD3cR2tF8ELbi5xUsvqVhR6WvA==}
    peerDependencies:
      react: '>=16.3.0'
      react-dom: '>=16.3.0'

  react-remove-scroll-bar@2.3.6:
    resolution: {integrity: sha512-DtSYaao4mBmX+HDo5YWYdBWQwYIQQshUV/dVxFxK+KM26Wjwp1gZ6rv6OC3oujI6Bfu6Xyg3TwK533AQutsn/g==}
    engines: {node: '>=10'}
    peerDependencies:
      '@types/react': ^16.8.0 || ^17.0.0 || ^18.0.0
      react: ^16.8.0 || ^17.0.0 || ^18.0.0
    peerDependenciesMeta:
      '@types/react':
        optional: true

  react-remove-scroll@2.6.0:
    resolution: {integrity: sha512-I2U4JVEsQenxDAKaVa3VZ/JeJZe0/2DxPWL8Tj8yLKctQJQiZM52pn/GWFpSp8dftjM3pSAHVJZscAnC/y+ySQ==}
    engines: {node: '>=10'}
    peerDependencies:
      '@types/react': ^16.8.0 || ^17.0.0 || ^18.0.0
      react: ^16.8.0 || ^17.0.0 || ^18.0.0
    peerDependenciesMeta:
      '@types/react':
        optional: true

  react-router-dom@6.28.0:
    resolution: {integrity: sha512-kQ7Unsl5YdyOltsPGl31zOjLrDv+m2VcIEcIHqYYD3Lp0UppLjrzcfJqDJwXxFw3TH/yvapbnUvPlAj7Kx5nbg==}
    engines: {node: '>=14.0.0'}
    peerDependencies:
      react: '>=16.8'
      react-dom: '>=16.8'

  react-router@6.28.0:
    resolution: {integrity: sha512-HrYdIFqdrnhDw0PqG/AKjAqEqM7AvxCz0DQ4h2W8k6nqmc5uRBYDag0SBxx9iYz5G8gnuNVLzUe13wl9eAsXXg==}
    engines: {node: '>=14.0.0'}
    peerDependencies:
      react: '>=16.8'

  react-select@5.8.0:
    resolution: {integrity: sha512-TfjLDo58XrhP6VG5M/Mi56Us0Yt8X7xD6cDybC7yoRMUNm7BGO7qk8J0TLQOua/prb8vUOtsfnXZwfm30HGsAA==}
    peerDependencies:
      react: ^16.8.0 || ^17.0.0 || ^18.0.0
      react-dom: ^16.8.0 || ^17.0.0 || ^18.0.0

  react-style-singleton@2.2.1:
    resolution: {integrity: sha512-ZWj0fHEMyWkHzKYUr2Bs/4zU6XLmq9HsgBURm7g5pAVfyn49DgUiNgY2d4lXRlYSiCif9YBGpQleewkcqddc7g==}
    engines: {node: '>=10'}
    peerDependencies:
      '@types/react': ^16.8.0 || ^17.0.0 || ^18.0.0
      react: ^16.8.0 || ^17.0.0 || ^18.0.0
    peerDependenciesMeta:
      '@types/react':
        optional: true

  react-table@7.8.0:
    resolution: {integrity: sha512-hNaz4ygkZO4bESeFfnfOft73iBUj8K5oKi1EcSHPAibEydfsX2MyU6Z8KCr3mv3C9Kqqh71U+DhZkFvibbnPbA==}
    peerDependencies:
      react: ^16.8.3 || ^17.0.0-0 || ^18.0.0

  react-transition-group@4.4.5:
    resolution: {integrity: sha512-pZcd1MCJoiKiBR2NRxeCRg13uCXbydPnmB4EOeRrY7480qNWO8IIgQG6zlDkm6uRMsURXPuKq0GWtiM59a5Q6g==}
    peerDependencies:
      react: '>=16.6.0'
      react-dom: '>=16.6.0'

  react-use-measure@2.1.1:
    resolution: {integrity: sha512-nocZhN26cproIiIduswYpV5y5lQpSQS1y/4KuvUCjSKmw7ZWIS/+g3aFnX3WdBkyuGUtTLif3UTqnLLhbDoQig==}
    peerDependencies:
      react: '>=16.13'
      react-dom: '>=16.13'

  react@18.3.1:
    resolution: {integrity: sha512-wS+hAgJShR0KhEvPJArfuPVN1+Hz1t0Y6n5jLrGQbkb4urgPE/0Rve+1kMB1v/oWgHgm4WIcV+i7F2pTVj+2iQ==}
    engines: {node: '>=0.10.0'}

  recast@0.23.9:
    resolution: {integrity: sha512-Hx/BGIbwj+Des3+xy5uAtAbdCyqK9y9wbBcDFDYanLS9JnMqf7OeF87HQwUimE87OEc72mr6tkKUKMBBL+hF9Q==}
    engines: {node: '>= 4'}

  redent@3.0.0:
    resolution: {integrity: sha512-6tDA8g98We0zd0GvVeMT9arEOnTw9qM03L9cJXaCjrip1OO764RDBLBfrB4cwzNGDj5OA5ioymC9GkizgWJDUg==}
    engines: {node: '>=8'}

  reduce-css-calc@1.3.0:
    resolution: {integrity: sha512-0dVfwYVOlf/LBA2ec4OwQ6p3X9mYxn/wOl2xTcLwjnPYrkgEfPx3VI4eGCH3rQLlPISG5v9I9bkZosKsNRTRKA==}

  reduce-function-call@1.0.3:
    resolution: {integrity: sha512-Hl/tuV2VDgWgCSEeWMLwxLZqX7OK59eU1guxXsRKTAyeYimivsKdtcV4fu3r710tpG5GmDKDhQ0HSZLExnNmyQ==}

  reflect.getprototypeof@1.0.6:
    resolution: {integrity: sha512-fmfw4XgoDke3kdI6h4xcUz1dG8uaiv5q9gcEwLS4Pnth2kxT+GZ7YehS1JTMGBQmtV7Y4GFGbs2re2NqhdozUg==}
    engines: {node: '>= 0.4'}

  regenerator-runtime@0.14.1:
    resolution: {integrity: sha512-dYnhHh0nJoMfnkZs6GmmhFknAGRrLznOu5nc9ML+EJxGvrx6H7teuevqVqCuPcPK//3eDrrjQhehXVx9cnkGdw==}

  regexp.prototype.flags@1.5.3:
    resolution: {integrity: sha512-vqlC04+RQoFalODCbCumG2xIOvapzVMHwsyIGM/SIE8fRhFFsXeH8/QQ+s0T0kDAhKc4k30s73/0ydkHQz6HlQ==}
    engines: {node: '>= 0.4'}

  rehackt@0.1.0:
    resolution: {integrity: sha512-7kRDOuLHB87D/JESKxQoRwv4DzbIdwkAGQ7p6QKGdVlY1IZheUnVhlk/4UZlNUVxdAXpyxikE3URsG067ybVzw==}
    peerDependencies:
      '@types/react': '*'
      react: '*'
    peerDependenciesMeta:
      '@types/react':
        optional: true
      react:
        optional: true

  require-directory@2.1.1:
    resolution: {integrity: sha512-fGxEI7+wsG9xrvdjsrlmL22OMTTiHRwAMroiEeMgq8gzoLC/PQr7RsRDSTLUg/bZAZtF+TVIkHc6/4RIKrui+Q==}
    engines: {node: '>=0.10.0'}

  requires-port@1.0.0:
    resolution: {integrity: sha512-KigOCHcocU3XODJxsu8i/j8T9tzT4adHiecwORRQ0ZZFcp7ahwXuRU1m+yuO90C5ZUyGeGfocHDI14M3L3yDAQ==}

  resolve-from@4.0.0:
    resolution: {integrity: sha512-pb/MYmXstAkysRFx8piNI1tGFNQIFA3vkE3Gq4EuA1dF6gHp/+vgZqsCGJapvy8N3Q+4o7FwvquPJcnZ7RYy4g==}
    engines: {node: '>=4'}

  resolve-pkg-maps@1.0.0:
    resolution: {integrity: sha512-seS2Tj26TBVOC2NIc2rOe2y2ZO7efxITtLZcGSOnHHNOQ7CkiUBfw0Iw2ck6xkIhPwLhKNLS8BO+hEpngQlqzw==}

  resolve@1.22.8:
    resolution: {integrity: sha512-oKWePCxqpd6FlLvGV1VU0x7bkPmmCNolxzjMf4NczoDnQcIWrAF+cPtZn5i6n+RfD2d9i0tzpKnG6Yk168yIyw==}
    hasBin: true

  resolve@2.0.0-next.5:
    resolution: {integrity: sha512-U7WjGVG9sH8tvjW5SmGbQuui75FiyjAX72HX15DwBBwF9dNiQZRQAg9nnPhYy+TUnE0+VcrttuvNI8oSxZcocA==}
    hasBin: true

  response-iterator@0.2.6:
    resolution: {integrity: sha512-pVzEEzrsg23Sh053rmDUvLSkGXluZio0qu8VT6ukrYuvtjVfCbDZH9d6PGXb8HZfzdNZt8feXv/jvUzlhRgLnw==}
    engines: {node: '>=0.8'}

  restore-cursor@5.1.0:
    resolution: {integrity: sha512-oMA2dcrw6u0YfxJQXm342bFKX/E4sG9rbTzO9ptUcR/e8A33cHuvStiYOwH7fszkZlZ1z/ta9AAoPk2F4qIOHA==}
    engines: {node: '>=18'}

  reusify@1.0.4:
    resolution: {integrity: sha512-U9nH88a3fc/ekCF1l0/UP1IosiuIjyTh7hBvXVMHYgVcfGvt897Xguj2UOLDeI5BG2m7/uwyaLVT6fbtCwTyzw==}
    engines: {iojs: '>=1.0.0', node: '>=0.10.0'}

  rfdc@1.4.1:
    resolution: {integrity: sha512-q1b3N5QkRUWUl7iyylaaj3kOpIT0N2i9MqIEQXP73GVsN9cw3fdx8X63cEmWhJGi2PPCF23Ijp7ktmd39rawIA==}

  rimraf@3.0.2:
    resolution: {integrity: sha512-JZkJMZkAGFFPP2YqXZXPbMlMBgsxzE8ILs4lMIX/2o0L9UBw9O/Y3o6wFw/i9YLapcUJWwqbi3kdxIPdC62TIA==}
    deprecated: Rimraf versions prior to v4 are no longer supported
    hasBin: true

  robust-predicates@3.0.2:
    resolution: {integrity: sha512-IXgzBWvWQwE6PrDI05OvmXUIruQTcoMDzRsOd5CDvHCVLcLHMTSYvOK5Cm46kWqlV3yAbuSpBZdJ5oP5OUoStg==}

  rollup@4.25.0:
    resolution: {integrity: sha512-uVbClXmR6wvx5R1M3Od4utyLUxrmOcEm3pAtMphn73Apq19PDtHpgZoEvqH2YnnaNUuvKmg2DgRd2Sqv+odyqg==}
    engines: {node: '>=18.0.0', npm: '>=8.0.0'}
    hasBin: true

  rrweb-cssom@0.7.1:
    resolution: {integrity: sha512-TrEMa7JGdVm0UThDJSx7ddw5nVm3UJS9o9CCIZ72B1vSyEZoziDqBYP3XIoi/12lKrJR8rE3jeFHMok2F/Mnsg==}

  run-parallel@1.2.0:
    resolution: {integrity: sha512-5l4VyZR86LZ/lDxZTR6jqL8AFE2S0IFLMP26AbjsLVADxHdhB/c0GUsH+y39UfCi3dzz8OlQuPmnaJOMoDHQBA==}

  safe-array-concat@1.1.2:
    resolution: {integrity: sha512-vj6RsCsWBCf19jIeHEfkRMw8DPiBb+DMXklQ/1SGDHOMlHdPUkZXFQ2YdplS23zESTijAcurb1aSgJA3AgMu1Q==}
    engines: {node: '>=0.4'}

  safe-regex-test@1.0.3:
    resolution: {integrity: sha512-CdASjNJPvRa7roO6Ra/gLYBTzYzzPyyBXxIMdGW3USQLyjWEls2RgW5UBTXaQVp+OrpeCK3bLem8smtmheoRuw==}
    engines: {node: '>= 0.4'}

  safer-buffer@2.1.2:
    resolution: {integrity: sha512-YZo3K82SD7Riyi0E1EQPojLz7kpepnSQI9IyPbHHg1XXXevb5dJI7tpyN2ADxGcQbHG7vcyRHk0cbwqcQriUtg==}

  saxes@6.0.0:
    resolution: {integrity: sha512-xAg7SOnEhrm5zI3puOOKyy1OMcMlIJZYNJY7xLBwSze0UjhPLnWfj2GF2EpT0jmzaJKIWKHLsaSSajf35bcYnA==}
    engines: {node: '>=v12.22.7'}

  scheduler@0.23.2:
    resolution: {integrity: sha512-UOShsPwz7NrMUqhR6t0hWjFduvOzbtv7toDH1/hIrfRNIDBnnBWd0CwJTGvTpngVlmwGCdP9/Zl/tVrDqcuYzQ==}

  semver@6.3.1:
    resolution: {integrity: sha512-BR7VvDCVHO+q2xBEWskxS6DJE1qRnb7DxzUrogb71CWoSficBxYsiAGd+Kl0mmq/MprG9yArRkyrQxTO6XjMzA==}
    hasBin: true

  semver@7.6.3:
    resolution: {integrity: sha512-oVekP1cKtI+CTDvHWYFUcMtsK/00wmAEfyqKfNdARm8u1wNVhSgaX7A8d4UuIlUI5e84iEwOhs7ZPYRmzU9U6A==}
    engines: {node: '>=10'}
    hasBin: true

  set-function-length@1.2.2:
    resolution: {integrity: sha512-pgRc4hJ4/sNjWCSS9AmnS40x3bNMDTknHgL5UaMBTMyJnU90EgWh1Rz+MC9eFu4BuN/UwZjKQuY/1v3rM7HMfg==}
    engines: {node: '>= 0.4'}

  set-function-name@2.0.2:
    resolution: {integrity: sha512-7PGFlmtwsEADb0WYyvCMa1t+yke6daIG4Wirafur5kcf+MhUnPms1UeR0CKQdTZD81yESwMHbtn+TR+dMviakQ==}
    engines: {node: '>= 0.4'}

  shebang-command@2.0.0:
    resolution: {integrity: sha512-kHxr2zZpYtdmrN1qDjrrX/Z1rR1kG8Dx+gkpK1G4eXmvXswmcE1hTWBWYUzlraYw1/yZp6YuDY77YtvbN0dmDA==}
    engines: {node: '>=8'}

  shebang-regex@3.0.0:
    resolution: {integrity: sha512-7++dFhtcx3353uBaq8DDR4NuxBetBzC7ZQOhmTQInHEd6bSrXdiEyzCvG07Z44UYdLShWUyXt5M/yhz8ekcb1A==}
    engines: {node: '>=8'}

  side-channel@1.0.6:
    resolution: {integrity: sha512-fDW/EZ6Q9RiO8eFG8Hj+7u/oW+XrPTIChwCOM2+th2A6OblDtYYIpve9m+KvI9Z4C9qSEXlaGR6bTEYHReuglA==}
    engines: {node: '>= 0.4'}

  siginfo@2.0.0:
    resolution: {integrity: sha512-ybx0WO1/8bSBLEWXZvEd7gMW3Sn3JFlW3TvX1nREbDLRNQNaeNN8WK0meBwPdAaOI7TtRRRJn/Es1zhrrCHu7g==}

  signal-exit@4.1.0:
    resolution: {integrity: sha512-bzyZ1e88w9O1iNJbKnOlvYTrWPDl46O1bG0D3XInv+9tkPrxrN8jUUTiFlDkkmKWgn1M6CfIA13SuGqOa9Korw==}
    engines: {node: '>=14'}

  sirv@3.0.0:
    resolution: {integrity: sha512-BPwJGUeDaDCHihkORDchNyyTvWFhcusy1XMmhEVTQTwGeybFbp8YEmB+njbPnth1FibULBSBVwCQni25XlCUDg==}
    engines: {node: '>=18'}

  slice-ansi@5.0.0:
    resolution: {integrity: sha512-FC+lgizVPfie0kkhqUScwRu1O/lF6NOgJmlCgK+/LYxDCTk8sGelYaHDhFcDN+Sn3Cv+3VSa4Byeo+IMCzpMgQ==}
    engines: {node: '>=12'}

  slice-ansi@7.1.0:
    resolution: {integrity: sha512-bSiSngZ/jWeX93BqeIAbImyTbEihizcwNjFoRUIY/T1wWQsfsm2Vw1agPKylXvQTU7iASGdHhyqRlqQzfz+Htg==}
    engines: {node: '>=18'}

  source-map-js@1.2.1:
    resolution: {integrity: sha512-UXWMKhLOwVKb728IUtQPXxfYU+usdybtUrK/8uGE8CQMvrhOpwvzDBwj0QhSL7MQc7vIsISBG8VQ8+IDQxpfQA==}
    engines: {node: '>=0.10.0'}

  source-map@0.5.7:
    resolution: {integrity: sha512-LbrmJOMUSdEVxIKvdcJzQC+nQhe8FUZQTXQy6+I75skNgn3OoQ0DZA8YnFa7gp8tqtL3KPf1kmo0R5DoApeSGQ==}
    engines: {node: '>=0.10.0'}

  source-map@0.6.1:
    resolution: {integrity: sha512-UjgapumWlbMhkBgzT7Ykc5YXUT46F0iKu8SGXq0bcwP5dz/h0Plj6enJqjz1Zbq2l5WaqYnrVbwWOWMyF3F47g==}
    engines: {node: '>=0.10.0'}

  stackback@0.0.2:
    resolution: {integrity: sha512-1XMJE5fQo1jGH6Y/7ebnwPOBEkIEnT4QF32d5R1+VXdXveM0IBMJt8zfaxX1P3QhVwrYe+576+jkANtSS2mBbw==}

  statuses@2.0.1:
    resolution: {integrity: sha512-RwNA9Z/7PrK06rYLIzFMlaF+l73iwpzsqRIFgbMLbTcLD6cOao82TaWefPXQvB2fOC4AjuYSEndS7N/mTCbkdQ==}
    engines: {node: '>= 0.8'}

  std-env@3.8.0:
    resolution: {integrity: sha512-Bc3YwwCB+OzldMxOXJIIvC6cPRWr/LxOp48CdQTOkPyk/t4JWWJbrilwBd7RJzKV8QW7tJkcgAmeuLLJugl5/w==}

  storybook@8.4.5:
    resolution: {integrity: sha512-9tfgabXnMibYp3SvoaJXXMD63Pw0SA9Hnf5v6TxysCYZs4DZ/04fAkK+9RW+K4C5JkV83qXMMlrsPj766R47fg==}
    hasBin: true
    peerDependencies:
      prettier: ^2 || ^3
    peerDependenciesMeta:
      prettier:
        optional: true

  strict-event-emitter@0.5.1:
    resolution: {integrity: sha512-vMgjE/GGEPEFnhFub6pa4FmJBRBVOLpIII2hvCZ8Kzb7K0hlHo7mQv6xYrBvCL2LtAIBwFUK8wvuJgTVSQ5MFQ==}

  string-argv@0.3.2:
    resolution: {integrity: sha512-aqD2Q0144Z+/RqG52NeHEkZauTAUWJO8c6yTftGJKO3Tja5tUgIfmIl6kExvhtxSDP7fXB6DvzkfMpCd/F3G+Q==}
    engines: {node: '>=0.6.19'}

  string-width@4.2.3:
    resolution: {integrity: sha512-wKyQRQpjJ0sIp62ErSZdGsjMJWsap5oRNihHhu6G7JVO/9jIB6UyevL+tXuOqrng8j/cxKTWyWUwvSTriiZz/g==}
    engines: {node: '>=8'}

  string-width@5.1.2:
    resolution: {integrity: sha512-HnLOCR3vjcY8beoNLtcjZ5/nxn2afmME6lhrDrebokqMap+XbeW8n9TXpPDOqdGK5qcI3oT0GKTW6wC7EMiVqA==}
    engines: {node: '>=12'}

  string-width@7.2.0:
    resolution: {integrity: sha512-tsaTIkKW9b4N+AEj+SVA+WhJzV7/zMhcSu78mLKWSk7cXMOSHsBKFWUs0fWwq8QyK3MgJBQRX6Gbi4kYbdvGkQ==}
    engines: {node: '>=18'}

  string.prototype.includes@2.0.1:
    resolution: {integrity: sha512-o7+c9bW6zpAdJHTtujeePODAhkuicdAryFsfVKwA+wGw89wJ4GTY484WTucM9hLtDEOpOvI+aHnzqnC5lHp4Rg==}
    engines: {node: '>= 0.4'}

  string.prototype.matchall@4.0.11:
    resolution: {integrity: sha512-NUdh0aDavY2og7IbBPenWqR9exH+E26Sv8e0/eTe1tltDGZL+GtBkDAnnyBtmekfK6/Dq3MkcGtzXFEd1LQrtg==}
    engines: {node: '>= 0.4'}

  string.prototype.repeat@1.0.0:
    resolution: {integrity: sha512-0u/TldDbKD8bFCQ/4f5+mNRrXwZ8hg2w7ZR8wa16e8z9XpePWl3eGEcUD0OXpEH/VJH/2G3gjUtR3ZOiBe2S/w==}

  string.prototype.trim@1.2.9:
    resolution: {integrity: sha512-klHuCNxiMZ8MlsOihJhJEBJAiMVqU3Z2nEXWfWnIqjN0gEFS9J9+IxKozWWtQGcgoa1WUZzLjKPTr4ZHNFTFxw==}
    engines: {node: '>= 0.4'}

  string.prototype.trimend@1.0.8:
    resolution: {integrity: sha512-p73uL5VCHCO2BZZ6krwwQE3kCzM7NKmis8S//xEC6fQonchbum4eP6kR4DLEjQFO3Wnj3Fuo8NM0kOSjVdHjZQ==}

  string.prototype.trimstart@1.0.8:
    resolution: {integrity: sha512-UXSH262CSZY1tfu3G3Secr6uGLCFVPMhIqHjlgCUtCCcgihYc/xKs9djMTMUOb2j1mVSeU8EU6NWc/iQKU6Gfg==}
    engines: {node: '>= 0.4'}

  strip-ansi@6.0.1:
    resolution: {integrity: sha512-Y38VPSHcqkFrCpFnQ9vuSXmquuv5oXOKpGeT6aGrr3o3Gc9AlVa6JBfUSOCnbxGGZF+/0ooI7KrPuUSztUdU5A==}
    engines: {node: '>=8'}

  strip-ansi@7.1.0:
    resolution: {integrity: sha512-iq6eVVI64nQQTRYq2KtEg2d2uU7LElhTJwsH4YzIHZshxlgZms/wIc4VoDQTlG/IvVIrBKG06CrZnp0qv7hkcQ==}
    engines: {node: '>=12'}

  strip-bom@3.0.0:
    resolution: {integrity: sha512-vavAMRXOgBVNF6nyEEmL3DBK19iRpDcoIwW+swQ+CbGiu7lju6t+JklA1MHweoWtadgt4ISVUsXLyDq34ddcwA==}
    engines: {node: '>=4'}

  strip-final-newline@3.0.0:
    resolution: {integrity: sha512-dOESqjYr96iWYylGObzd39EuNTa5VJxyvVAEm5Jnh7KGo75V43Hk1odPQkNDyXNmUR6k+gEiDVXnjB8HJ3crXw==}
    engines: {node: '>=12'}

  strip-indent@3.0.0:
    resolution: {integrity: sha512-laJTa3Jb+VQpaC6DseHhF7dXVqHTfJPCRDaEbid/drOhgitgYku/letMUqOXFoWV0zIIUbjpdH2t+tYj4bQMRQ==}
    engines: {node: '>=8'}

  strip-indent@4.0.0:
    resolution: {integrity: sha512-mnVSV2l+Zv6BLpSD/8V87CW/y9EmmbYzGCIavsnsI6/nwn26DwffM/yztm30Z/I2DY9wdS3vXVCMnHDgZaVNoA==}
    engines: {node: '>=12'}

  strip-json-comments@3.1.1:
    resolution: {integrity: sha512-6fPc+R4ihwqP6N/aIv2f1gMH8lOVtWQHoqC4yK6oSDVVocumAsfCqjkXnqiYMhmMwS/mEHLp7Vehlt3ql6lEig==}
    engines: {node: '>=8'}

  stylis@4.2.0:
    resolution: {integrity: sha512-Orov6g6BB1sDfYgzWfTHDOxamtX1bE/zo104Dh9e6fqJ3PooipYyfJ0pUmrZO2wAvO8YbEyeFrkV91XTsGMSrw==}

  supports-color@5.5.0:
    resolution: {integrity: sha512-QjVjwdXIt408MIiAqCX4oUKsgU2EqAGzs2Ppkm4aQYbjm+ZEWEcW4SfFNTr4uMNZma0ey4f5lgLrkB0aX0QMow==}
    engines: {node: '>=4'}

  supports-color@7.2.0:
    resolution: {integrity: sha512-qpCAvRl9stuOHveKsn7HncJRvv501qIacKzQlO/+Lwxc9+0q2wLyv4Dfvt80/DPn2pqOBsJdDiogXGR9+OvwRw==}
    engines: {node: '>=8'}

  supports-preserve-symlinks-flag@1.0.0:
    resolution: {integrity: sha512-ot0WnXS9fgdkgIcePe6RHNk1WA8+muPa6cSjeR3V8K27q9BB1rTE3R1p7Hv0z1ZyAc8s6Vvv8DIyWf681MAt0w==}
    engines: {node: '>= 0.4'}

  symbol-observable@4.0.0:
    resolution: {integrity: sha512-b19dMThMV4HVFynSAM1++gBHAbk2Tc/osgLIBZMKsyqh34jb2e8Os7T6ZW/Bt3pJFdBTd2JwAnAAEQV7rSNvcQ==}
    engines: {node: '>=0.10'}

  symbol-tree@3.2.4:
    resolution: {integrity: sha512-9QNk5KwDF+Bvz+PyObkmSYjI5ksVUYtjW7AU22r2NKcfLJcXp96hkDWU3+XndOsUb+AQ9QhfzfCT2O+CNWT5Tw==}

  tapable@2.2.1:
    resolution: {integrity: sha512-GNzQvQTOIP6RyTfE2Qxb8ZVlNmw0n88vp1szwWRimP02mnTsx3Wtn5qRdqY9w2XduFNUgvOwhNnQsjwCp+kqaQ==}
    engines: {node: '>=6'}

  test-exclude@7.0.1:
    resolution: {integrity: sha512-pFYqmTw68LXVjeWJMST4+borgQP2AyMNbg1BpZh9LbyhUeNkeaPF9gzfPGUAnSMV3qPYdWUwDIjjCLiSDOl7vg==}
    engines: {node: '>=18'}

  text-table@0.2.0:
    resolution: {integrity: sha512-N+8UisAXDGk8PFXP4HAzVR9nbfmVJ3zYLAWiTIoqC5v5isinhr+r5uaO8+7r3BMfuNIufIsA7RdpVgacC2cSpw==}

  tiny-invariant@1.3.3:
    resolution: {integrity: sha512-+FbBPE1o9QAYvviau/qC5SE3caw21q3xkvWKBtja5vgqOWIHHJ3ioaq1VPfn/Szqctz2bU/oYeKd9/z5BL+PVg==}

  tinybench@2.9.0:
    resolution: {integrity: sha512-0+DUvqWMValLmha6lr4kD8iAMK1HzV0/aKnCtWb9v9641TnP/MFb7Pc2bxoxQjTXAErryXVgUOfv2YqNllqGeg==}

  tinyexec@0.3.1:
    resolution: {integrity: sha512-WiCJLEECkO18gwqIp6+hJg0//p23HXp4S+gGtAKu3mI2F2/sXC4FvHvXvB0zJVVaTPhx1/tOwdbRsa1sOBIKqQ==}

  tinyglobby@0.2.10:
    resolution: {integrity: sha512-Zc+8eJlFMvgatPZTl6A9L/yht8QqdmUNtURHaKZLmKBE12hNPSrqNkUp2cs3M/UKmNVVAMFQYSjYIVHDjW5zew==}
    engines: {node: '>=12.0.0'}

  tinypool@1.0.2:
    resolution: {integrity: sha512-al6n+QEANGFOMf/dmUMsuS5/r9B06uwlyNjZZql/zv8J7ybHCgoihBNORZCY2mzUuAnomQa2JdhyHKzZxPCrFA==}
    engines: {node: ^18.0.0 || >=20.0.0}

  tinyrainbow@1.2.0:
    resolution: {integrity: sha512-weEDEq7Z5eTHPDh4xjX789+fHfF+P8boiFB+0vbWzpbnbsEr/GRaohi/uMKxg8RZMXnl1ItAi/IUHWMsjDV7kQ==}
    engines: {node: '>=14.0.0'}

  tinyspy@3.0.2:
    resolution: {integrity: sha512-n1cw8k1k0x4pgA2+9XrOkFydTerNcJ1zWCO5Nn9scWHTD+5tp8dghT2x1uduQePZTZgd3Tupf+x9BxJjeJi77Q==}
    engines: {node: '>=14.0.0'}

  tldts-core@6.1.50:
    resolution: {integrity: sha512-na2EcZqmdA2iV9zHV7OHQDxxdciEpxrjbkp+aHmZgnZKHzoElLajP59np5/4+sare9fQBfixgvXKx8ev1d7ytw==}

  tldts@6.1.50:
    resolution: {integrity: sha512-q9GOap6q3KCsLMdOjXhWU5jVZ8/1dIib898JBRLsN+tBhENpBDcAVQbE0epADOjw11FhQQy9AcbqKGBQPUfTQA==}
    hasBin: true

  to-fast-properties@2.0.0:
    resolution: {integrity: sha512-/OaKK0xYrs3DmxRYqL/yDc+FxFUVYhDlXMhRmv3z915w2HF1tnN1omB354j8VUGO/hbRzyD6Y3sA7v7GS/ceog==}
    engines: {node: '>=4'}

  to-regex-range@5.0.1:
    resolution: {integrity: sha512-65P7iz6X5yEr1cwcgvQxbbIw7Uk3gOy5dIdtZ4rDveLqhrdJP+Li/Hx6tyK0NEb+2GCyneCMJiGqrADCSNk8sQ==}
    engines: {node: '>=8.0'}

  toggle-selection@1.0.6:
    resolution: {integrity: sha512-BiZS+C1OS8g/q2RRbJmy59xpyghNBqrr6k5L/uKBGRsTfxmu3ffiRnd8mlGPUVayg8pvfi5urfnu8TU7DVOkLQ==}

  totalist@3.0.1:
    resolution: {integrity: sha512-sf4i37nQ2LBx4m3wB74y+ubopq6W/dIzXg0FDGjsYnZHVa1Da8FH853wlL2gtUhg+xJXjfk3kUZS3BRoQeoQBQ==}
    engines: {node: '>=6'}

  tough-cookie@4.1.4:
    resolution: {integrity: sha512-Loo5UUvLD9ScZ6jh8beX1T6sO1w2/MpCRpEP7V280GKMVUQ0Jzar2U3UJPsrdbziLEMMhu3Ujnq//rhiFuIeag==}
    engines: {node: '>=6'}

  tough-cookie@5.0.0:
    resolution: {integrity: sha512-FRKsF7cz96xIIeMZ82ehjC3xW2E+O2+v11udrDYewUbszngYhsGa8z6YUMMzO9QJZzzyd0nGGXnML/TReX6W8Q==}
    engines: {node: '>=16'}

  tr46@5.0.0:
    resolution: {integrity: sha512-tk2G5R2KRwBd+ZN0zaEXpmzdKyOYksXwywulIX95MBODjSzMIuQnQ3m8JxgbhnL1LeVo7lqQKsYa1O3Htl7K5g==}
    engines: {node: '>=18'}

  ts-api-utils@1.4.0:
    resolution: {integrity: sha512-032cPxaEKwM+GT3vA5JXNzIaizx388rhsSW79vGRNGXfRRAdEAn2mvk36PvK5HnOchyWZ7afLEXqYCvPCrzuzQ==}
    engines: {node: '>=16'}
    peerDependencies:
      typescript: '>=4.2.0'

  ts-custom-error@3.3.1:
    resolution: {integrity: sha512-5OX1tzOjxWEgsr/YEUWSuPrQ00deKLh6D7OTWcvNHm12/7QPyRh8SYpyWvA4IZv8H/+GQWQEh/kwo95Q9OVW1A==}
    engines: {node: '>=14.0.0'}

  ts-dedent@2.2.0:
    resolution: {integrity: sha512-q5W7tVM71e2xjHZTlgfTDoPF/SmqKG5hddq9SzR49CH2hayqRKJtQ4mtRlSxKaJlR/+9rEM+mnBHf7I2/BQcpQ==}
    engines: {node: '>=6.10'}

  ts-invariant@0.10.3:
    resolution: {integrity: sha512-uivwYcQaxAucv1CzRp2n/QdYPo4ILf9VXgH19zEIjFx2EJufV16P0JtJVpYHy89DItG6Kwj2oIUjrcK5au+4tQ==}
    engines: {node: '>=8'}

  ts-toolbelt@8.4.0:
    resolution: {integrity: sha512-hnGJXIgC49ZuF5g5oDthoge8t4cvT0dYg2pYO5C6yV/HmUUy1koooU2U/5K2N+Uw++hcXQpJAToLRa+GRp28Sg==}

  tsc-files@1.1.4:
    resolution: {integrity: sha512-RePsRsOLru3BPpnf237y1Xe1oCGta8rmSYzM76kYo5tLGsv5R2r3s64yapYorGTPuuLyfS9NVbh9ydzmvNie2w==}
    hasBin: true
    peerDependencies:
      typescript: '>=3'

  tsconfck@3.1.4:
    resolution: {integrity: sha512-kdqWFGVJqe+KGYvlSO9NIaWn9jT1Ny4oKVzAJsKii5eoE9snzTJzL4+MMVOMn+fikWGFmKEylcXL710V/kIPJQ==}
    engines: {node: ^18 || >=20}
    hasBin: true
    peerDependencies:
      typescript: ^5.0.0
    peerDependenciesMeta:
      typescript:
        optional: true

  tsconfig-paths@3.15.0:
    resolution: {integrity: sha512-2Ac2RgzDe/cn48GvOe3M+o82pEFewD3UPbyoUHHdKasHwJKjds4fLXWf/Ux5kATBKN20oaFGu+jbElp1pos0mg==}

  tsconfig-paths@4.2.0:
    resolution: {integrity: sha512-NoZ4roiN7LnbKn9QqE1amc9DJfzvZXxF4xDavcOWt1BPkdx+m+0gJuPM+S0vCe7zTJMYUP0R8pO2XMr+Y8oLIg==}
    engines: {node: '>=6'}

  tslib@2.4.0:
    resolution: {integrity: sha512-d6xOpEDfsi2CZVlPQzGeux8XMwLT9hssAsaPYExaQMuYskwb+x1x7J371tWlbBdWHroy99KnVB6qIkUbs5X3UQ==}

  tslib@2.7.0:
    resolution: {integrity: sha512-gLXCKdN1/j47AiHiOkJN69hJmcbGTHI0ImLmbYLHykhgeN0jVGola9yVjFgzCUklsZQMW55o+dW7IXv3RCXDzA==}

  tslib@2.8.1:
    resolution: {integrity: sha512-oJFu94HQb+KVduSUQL7wnpmqnfmLsOA/nAh6b6EH0wCEoK0/mPeXU6c3wKDV83MkOuHPRHtSXKKU99IBazS/2w==}

  type-check@0.4.0:
    resolution: {integrity: sha512-XleUoc9uwGXqjWwXaUTZAmzMcFZ5858QA2vvx1Ur5xIcixXIP+8LnFDgRplU30us6teqdlskFfu+ae4K79Ooew==}
    engines: {node: '>= 0.8.0'}

  type-fest@0.20.2:
    resolution: {integrity: sha512-Ne+eE4r0/iWnpAxD852z3A+N0Bt5RN//NjJwRd2VFHEmrywxf5vsZlh4R6lixl6B+wz/8d+maTSAkN1FIkI3LQ==}
    engines: {node: '>=10'}

  type-fest@0.21.3:
    resolution: {integrity: sha512-t0rzBq87m3fVcduHDUFhKmyyX+9eo6WQjZvf51Ea/M0Q7+T374Jp1aUiyUl0GKxp8M/OETVHSDvmkyPgvX+X2w==}
    engines: {node: '>=10'}

  type-fest@2.19.0:
    resolution: {integrity: sha512-RAH822pAdBgcNMAfWnCBU3CFZcfZ/i1eZjwFU/dsLKumyuuP3niueg2UAukXYF0E2AAoc82ZSSf9J0WQBinzHA==}
    engines: {node: '>=12.20'}

  type-fest@4.26.1:
    resolution: {integrity: sha512-yOGpmOAL7CkKe/91I5O3gPICmJNLJ1G4zFYVAsRHg7M64biSnPtRj0WNQt++bRkjYOqjWXrhnUw1utzmVErAdg==}
    engines: {node: '>=16'}

  typed-array-buffer@1.0.2:
    resolution: {integrity: sha512-gEymJYKZtKXzzBzM4jqa9w6Q1Jjm7x2d+sh19AdsD4wqnMPDYyvwpsIc2Q/835kHuo3BEQ7CjelGhfTsoBb2MQ==}
    engines: {node: '>= 0.4'}

  typed-array-byte-length@1.0.1:
    resolution: {integrity: sha512-3iMJ9q0ao7WE9tWcaYKIptkNBuOIcZCCT0d4MRvuuH88fEoEH62IuQe0OtraD3ebQEoTRk8XCBoknUNc1Y67pw==}
    engines: {node: '>= 0.4'}

  typed-array-byte-offset@1.0.2:
    resolution: {integrity: sha512-Ous0vodHa56FviZucS2E63zkgtgrACj7omjwd/8lTEMEPFFyjfixMZ1ZXenpgCFBBt4EC1J2XsyVS2gkG0eTFA==}
    engines: {node: '>= 0.4'}

  typed-array-length@1.0.6:
    resolution: {integrity: sha512-/OxDN6OtAk5KBpGb28T+HZc2M+ADtvRxXrKKbUwtsLgdoxgX13hyy7ek6bFRl5+aBs2yZzB0c4CnQfAtVypW/g==}
    engines: {node: '>= 0.4'}

  typescript@5.7.2:
    resolution: {integrity: sha512-i5t66RHxDvVN40HfDd1PsEThGNnlMCMT3jMUuoh9/0TaqWevNontacunWyN02LA9/fIbEWlcHZcgTKb9QoaLfg==}
    engines: {node: '>=14.17'}
    hasBin: true

  unbox-primitive@1.0.2:
    resolution: {integrity: sha512-61pPlCD9h51VoreyJ0BReideM3MDKMKnh6+V9L08331ipq6Q8OFXZYiqP6n/tbHx4s5I9uRhcye6BrbkizkBDw==}

  uncontrollable@7.2.1:
    resolution: {integrity: sha512-svtcfoTADIB0nT9nltgjujTi7BzVmwjZClOmskKu/E8FW9BXzg9os8OLr4f8Dlnk0rYWJIWr4wv9eKUXiQvQwQ==}
    peerDependencies:
      react: '>=15.0.0'

  undici-types@6.19.8:
    resolution: {integrity: sha512-ve2KP6f/JnbPBFyobGHuerC9g1FYGn/F8n1LWTwNxCEzd6IfqTwUQcNXgEtmmQ6DlRrC1hrSrBnCZPokRrDHjw==}

  universalify@0.2.0:
    resolution: {integrity: sha512-CJ1QgKmNg3CwvAv/kOFmtnEN05f0D/cn9QntgNOQlQF9dgvVTHj3t+8JPdjqawCHk7V/KA+fbUqzZ9XWhcqPUg==}
    engines: {node: '>= 4.0.0'}

  unplugin@1.14.1:
    resolution: {integrity: sha512-lBlHbfSFPToDYp9pjXlUEFVxYLaue9f9T1HC+4OHlmj+HnMDdz9oZY+erXfoCe/5V/7gKUSY2jpXPb9S7f0f/w==}
    engines: {node: '>=14.0.0'}
    peerDependencies:
      webpack-sources: ^3
    peerDependenciesMeta:
      webpack-sources:
        optional: true

  update-browserslist-db@1.1.1:
    resolution: {integrity: sha512-R8UzCaa9Az+38REPiJ1tXlImTJXlVfgHZsglwBD/k6nj76ctsH1E3q4doGrukiLQd3sGQYu56r5+lo5r94l29A==}
    hasBin: true
    peerDependencies:
      browserslist: '>= 4.21.0'

  uri-js@4.4.1:
    resolution: {integrity: sha512-7rKUyy33Q1yc98pQ1DAmLtwX109F7TIfWlW1Ydo8Wl1ii1SeHieeh0HHfPeL2fMXK6z0s8ecKs9frCuLJvndBg==}

  url-parse@1.5.10:
    resolution: {integrity: sha512-WypcfiRhfeUP9vvF0j6rw0J3hrWrw6iZv3+22h6iRMJ/8z1Tj6XfLP4DsUix5MhMPnXpiHDoKyoZ/bdCkwBCiQ==}

  use-callback-ref@1.3.2:
    resolution: {integrity: sha512-elOQwe6Q8gqZgDA8mrh44qRTQqpIHDcZ3hXTLjBe1i4ph8XpNJnO+aQf3NaG+lriLopI4HMx9VjQLfPQ6vhnoA==}
    engines: {node: '>=10'}
    peerDependencies:
      '@types/react': ^16.8.0 || ^17.0.0 || ^18.0.0
      react: ^16.8.0 || ^17.0.0 || ^18.0.0
    peerDependenciesMeta:
      '@types/react':
        optional: true

  use-isomorphic-layout-effect@1.1.2:
    resolution: {integrity: sha512-49L8yCO3iGT/ZF9QttjwLF/ZD9Iwto5LnH5LmEdk/6cFmXddqi2ulF0edxTwjj+7mqvpVVGQWvbXZdn32wRSHA==}
    peerDependencies:
      '@types/react': '*'
      react: ^16.8.0 || ^17.0.0 || ^18.0.0
    peerDependenciesMeta:
      '@types/react':
        optional: true

  use-sidecar@1.1.2:
    resolution: {integrity: sha512-epTbsLuzZ7lPClpz2TyryBfztm7m+28DlEv2ZCQ3MDr5ssiwyOwGH/e5F9CkfWjJ1t4clvI58yF822/GUkjjhw==}
    engines: {node: '>=10'}
    peerDependencies:
      '@types/react': ^16.9.0 || ^17.0.0 || ^18.0.0
      react: ^16.8.0 || ^17.0.0 || ^18.0.0
    peerDependenciesMeta:
      '@types/react':
        optional: true

  util@0.12.5:
    resolution: {integrity: sha512-kZf/K6hEIrWHI6XqOFUiiMa+79wE/D8Q+NCNAWclkyg3b4d2k7s0QGepNjiABc+aR3N1PAyHL7p6UcLY6LmrnA==}

  uuid@9.0.1:
    resolution: {integrity: sha512-b+1eJOlsR9K8HJpow9Ok3fiWOWSIcIzXodvv0rQjVoOVNpWMpxf1wZNpt4y9h10odCNrqnYp1OBzRktckBe3sA==}
    hasBin: true

  victory-area@37.3.2:
    resolution: {integrity: sha512-djqvyMv6asEkdS/84ZpJWM6PvNvPsW6DsA507ylo+R1SB+JSLgPeroLSKkPfMq3NH8Aej16aDm8J+LrEH51pqg==}
    peerDependencies:
      react: '>=16.6.0'

  victory-axis@37.3.2:
    resolution: {integrity: sha512-Wv3k3pfY///lIcfcGga/7x9HvyaJ+oybKo1QDeOPEKU6n8i4ri1KAWCNko4fLNXu+9McJoOMAaWDvSdQy8My/g==}
    peerDependencies:
      react: '>=16.6.0'

  victory-bar@37.3.2:
    resolution: {integrity: sha512-inqb9HLgxheidOAJw7jTMBBR18I7rCgtfH4WuCSMPPtZtUBAEDYFIJzAKzL/LrpC/sWi91fQC2tzmphTD3DS+Q==}
    peerDependencies:
      react: '>=16.6.0'

  victory-box-plot@37.3.2:
    resolution: {integrity: sha512-voHSHhijQbqjD0Gqv8B/WmhtumXGNQWvqm18W5NZ752jZ5tzhX1mPdOAUFN7FGpPuMNKaYFm/By7YIntlYCGeQ==}
    peerDependencies:
      react: '>=16.6.0'

  victory-brush-container@37.3.2:
    resolution: {integrity: sha512-SZ4LuM8l3tpGkcnTaGGYREs8gz9E17/c9k3X8uObnXGpz9M3RXkL5hEP0ewtcCjbTr1nwRK3hB4tc1b5BTDj9w==}
    peerDependencies:
      react: '>=16.6.0'

  victory-brush-line@37.3.2:
    resolution: {integrity: sha512-RwfHV/Kp5Nd6KtAXDH0eX/9Z8HCrRUnqtR88ww/n99c9Ty19aCYWYO2PxwxfVaza0Xr9pKzCzP5U4jauTUdn8w==}
    peerDependencies:
      react: '>=16.6.0'

  victory-candlestick@37.3.2:
    resolution: {integrity: sha512-PDtkdQJ0lcIqQdr0FWxqg8P7R00RhZGTXgx0reTKCrfjFV/gHbu+ymgLOdA3qB5seXEfO+9wmBOKo08vOgkMJg==}
    peerDependencies:
      react: '>=16.6.0'

  victory-canvas@37.3.2:
    resolution: {integrity: sha512-3v6w8Y6YD8qWPJpP5LOutIx5Ft/kI90phVbMaqojDiT7qrWziLv7dCmPE2KI74pi5x8FAuNr+PCo7Iil3m4KbQ==}
    peerDependencies:
      react: '>=16.6.0'

  victory-chart@37.3.2:
    resolution: {integrity: sha512-ksb3hEytkSVfR654rA/Uo9CeuWNVpH49F3BiUash69nwD+TkAr7lelRo9WLF7oQOVRHHwGCsiGiGrsjT4ObhmA==}
    peerDependencies:
      react: '>=16.6.0'

  victory-core@37.3.2:
    resolution: {integrity: sha512-ez/QW9OGltj0uo9EzsRrGEu/hS49dXoraQKblQJO4PEUkDZclV3Gy3CJ2cRW2qBM3ljTsVITiQvKt3urVj+RDw==}
    peerDependencies:
      react: '>=16.6.0'

  victory-create-container@37.3.2:
    resolution: {integrity: sha512-+hEHeTzeANX1knGOqbeykN1mPUy+zQ8A6LLUSiF8dER+DO2IcF/521LHjBSCRcyjUDik75shfhMc//wryxGBmQ==}
    peerDependencies:
      react: '>=16.6.0'

  victory-cursor-container@37.3.2:
    resolution: {integrity: sha512-PpBIexoxV/D9S0JTwgI/AmGC5PEjVFbBg+dxbr0iBskXtIckIdXYg11Tejk4iatvUIuvXrJALMjH+y4Jhl+bGw==}
    peerDependencies:
      react: '>=16.6.0'

  victory-errorbar@37.3.2:
    resolution: {integrity: sha512-QvXJ+8B1DGwYewZSAUKdO6FB/AgSp1tj2iH9yQGJZ6Zww2ZxFjpvehrM9BD+PPrxRxyJXxSojP/+qBlqa+X1vA==}
    peerDependencies:
      react: '>=16.6.0'

  victory-group@37.3.2:
    resolution: {integrity: sha512-TB0ClboJsCR+ATIwUMgSdkdmau4XUiVaZtc5vehZYB7j50lv3SUtltc4qpztOrilsp1osoKHgUHpj7J8yhRtMw==}
    peerDependencies:
      react: '>=16.6.0'

  victory-histogram@37.3.2:
    resolution: {integrity: sha512-8HOITjHvaZijN3bwHIGZyPg1NsAHr7J08ZwGWc8njZ9utSQmI3U48AhmrPBHyTsfKNRJbNph8THSwpG6mXv14Q==}
    peerDependencies:
      react: '>=16.6.0'

  victory-legend@37.3.2:
    resolution: {integrity: sha512-NrXnStmdqWtfA2AkwOVVWGwXswN9C9TNnmUKzXY52BMWR4OQfIaeO0etRV3vSrv8yUD/rt+rm0UOAAI7pSb1Tw==}
    peerDependencies:
      react: '>=16.6.0'

  victory-line@37.3.2:
    resolution: {integrity: sha512-ZA6A3te2A+egmSPG7jTRu/ZetRE66ggUix11yPaf+7DMZSnRw9f6KXduiUV+fz1otwefJ9pL6vMpXo2SIt9jFQ==}
    peerDependencies:
      react: '>=16.6.0'

  victory-pie@37.3.2:
    resolution: {integrity: sha512-et7Z9d1paoqXdSL8yNpdTadhhhpPgQTrqO5n7vISNJsjOmt0FTLe4/VeKIyugIhERirVkU5Va0CMlMInbNIysw==}
    peerDependencies:
      react: '>=16.6.0'

  victory-polar-axis@37.3.2:
    resolution: {integrity: sha512-qxH4ev+0IOy8P1xQJc8OQ+GtnQtahJOJzmIy1cNherPHg3H9AY+GIlK7ApgKW8/+ZNt5u0XZvRhvjulZG2Gwgw==}
    peerDependencies:
      react: '>=16.6.0'

  victory-scatter@37.3.2:
    resolution: {integrity: sha512-mFFIvFC5U+AX1uAgl19HI21L4Mf1rt2YlnjjzPFkJcgy0a2Fv6otjUd4qeqA6pAkVU4e/Dqj8ZZPV2PtfXNeyQ==}
    peerDependencies:
      react: '>=16.6.0'

  victory-selection-container@37.3.2:
    resolution: {integrity: sha512-g/26Xo4Rxco91GPjZ4jgIQDm95AT4zdG2RqXdQTWEgLbWi+Z/Tk1nodhr1jVjwIjZ6RNMeXcAtcVhFjIPLsWzQ==}
    peerDependencies:
      react: '>=16.6.0'

  victory-shared-events@37.3.2:
    resolution: {integrity: sha512-L/p/JzbP7O0x/DrWZicVByyiq0YMsDsvc2uinUCoI+XMAXbp7flxC2lbd7YBq41Sg13BHoPBiEoCXH4nKmo8hw==}
    peerDependencies:
      react: '>=16.6.0'

  victory-stack@37.3.2:
    resolution: {integrity: sha512-lD8EyzYKTPyWam7h++6VfPxOw4Soj5kYjHqPlbjFjdxoGWYquHrcbHhJ4ra1p+Il9k6iDhy0lIU2DbLa2Ff0wA==}
    peerDependencies:
      react: '>=16.6.0'

  victory-tooltip@37.3.2:
    resolution: {integrity: sha512-UsEIGY5lqf3pOGr3ikB7oHw+QZtS+Qui/vqLPhoAL1YJ2bQ0WkIhVx2jLTlyCLIrj6aCvyvdePppApFF43E7Zg==}
    peerDependencies:
      react: '>=16.6.0'

  victory-vendor@37.3.2:
    resolution: {integrity: sha512-2N8j0DIHocffTo2UeZbcd8fcB5+CrQq2KMOSbyTIzYuCVHP10XoS0R/ln7YOU5WoNS6/6L3GEdFWBaGYAAMErQ==}

  victory-voronoi-container@37.3.2:
    resolution: {integrity: sha512-Y5NiUcVa6SlAMl5yAI5pRRBRCUCDHJHYeUMCiccTOjA+G2B2pUJkJ5NKeFzMLt7hW1LQv0nnRs9ywpMdViF8nQ==}
    peerDependencies:
      react: '>=16.6.0'

  victory-voronoi@37.3.2:
    resolution: {integrity: sha512-Bfei4AgrFXBZeS7F9A9SOpUlhYLWGmicVvwrvRqWyCj01IMtJt/rk4fc1lGbcL0XE8kEJtCZ+fHE1ZyFvTbv2A==}
    peerDependencies:
      react: '>=16.6.0'

  victory-zoom-container@37.3.2:
    resolution: {integrity: sha512-znF3L6+LpQ8hN+7aW8RO+dsHPl1XsMAvf52IKc0OAXZzukIwx1+yW2/OLtHU7G0DzAl3Cxzt5BNd7jFLVXWQJw==}
    peerDependencies:
      react: '>=16.6.0'

  victory@37.3.2:
    resolution: {integrity: sha512-nGoJVcsOBREUpjjiUJiJsor/PSgFFyxp8BfpOLP5NWxhlLD7sW/Nt7mG3Bd7TjSJeKc4FmwcXjCnwn7ltESkOw==}
    peerDependencies:
      react: '>=16.6.0'

  vite-node@2.1.6:
    resolution: {integrity: sha512-DBfJY0n9JUwnyLxPSSUmEePT21j8JZp/sR9n+/gBwQU6DcQOioPdb8/pibWfXForbirSagZCilseYIwaL3f95A==}
    engines: {node: ^18.0.0 || ^20.0.0 || >=22.0.0}
    hasBin: true

  vite-tsconfig-paths@5.1.3:
    resolution: {integrity: sha512-0bz+PDlLpGfP2CigeSKL9NFTF1KtXkeHGZSSaGQSuPZH77GhoiQaA8IjYgOaynSuwlDTolSUEU0ErVvju3NURg==}
    peerDependencies:
      vite: '*'
    peerDependenciesMeta:
      vite:
        optional: true

  vite@5.4.11:
    resolution: {integrity: sha512-c7jFQRklXua0mTzneGW9QVyxFjUgwcihC4bXEtujIo2ouWCe1Ajt/amn2PCxYnhYfd5k09JX3SB7OYWFKYqj8Q==}
    engines: {node: ^18.0.0 || >=20.0.0}
    hasBin: true
    peerDependencies:
      '@types/node': ^18.0.0 || >=20.0.0
      less: '*'
      lightningcss: ^1.21.0
      sass: '*'
      sass-embedded: '*'
      stylus: '*'
      sugarss: '*'
      terser: ^5.4.0
    peerDependenciesMeta:
      '@types/node':
        optional: true
      less:
        optional: true
      lightningcss:
        optional: true
      sass:
        optional: true
      sass-embedded:
        optional: true
      stylus:
        optional: true
      sugarss:
        optional: true
      terser:
        optional: true

  vitest@2.1.6:
    resolution: {integrity: sha512-isUCkvPL30J4c5O5hgONeFRsDmlw6kzFEdLQHLezmDdKQHy8Ke/B/dgdTMEgU0vm+iZ0TjW8GuK83DiahBoKWQ==}
    engines: {node: ^18.0.0 || ^20.0.0 || >=22.0.0}
    hasBin: true
    peerDependencies:
      '@edge-runtime/vm': '*'
      '@types/node': ^18.0.0 || ^20.0.0 || >=22.0.0
      '@vitest/browser': 2.1.6
      '@vitest/ui': 2.1.6
      happy-dom: '*'
      jsdom: '*'
    peerDependenciesMeta:
      '@edge-runtime/vm':
        optional: true
      '@types/node':
        optional: true
      '@vitest/browser':
        optional: true
      '@vitest/ui':
        optional: true
      happy-dom:
        optional: true
      jsdom:
        optional: true

  w3c-xmlserializer@5.0.0:
    resolution: {integrity: sha512-o8qghlI8NZHU1lLPrpi2+Uq7abh4GGPpYANlalzWxyWteJOCsr/P+oPBA49TOLu5FTZO4d3F9MnWJfiMo4BkmA==}
    engines: {node: '>=18'}

  warning@4.0.3:
    resolution: {integrity: sha512-rpJyN222KWIvHJ/F53XSZv0Zl/accqHR8et1kpaMTD/fLCRxtV8iX8czMzY7sVZupTI3zcUTg8eycS2kNF9l6w==}

  webidl-conversions@7.0.0:
    resolution: {integrity: sha512-VwddBukDzu71offAQR975unBIGqfKZpM+8ZX6ySk8nYhVoo5CYaZyzt3YBvYtRtO+aoGlqxPg/B87NGVZ/fu6g==}
    engines: {node: '>=12'}

  webpack-virtual-modules@0.6.2:
    resolution: {integrity: sha512-66/V2i5hQanC51vBQKPH4aI8NMAcBW59FVBs+rC7eGHupMyfn34q7rZIE+ETlJ+XTevqfUhVVBgSUNSW2flEUQ==}

  whatwg-encoding@3.1.1:
    resolution: {integrity: sha512-6qN4hJdMwfYBtE3YBTTHhoeuUrDBPZmbQaxWAqSALV/MeEnR5z1xd8UKud2RAkFoPkmB+hli1TZSnyi84xz1vQ==}
    engines: {node: '>=18'}

  whatwg-mimetype@4.0.0:
    resolution: {integrity: sha512-QaKxh0eNIi2mE9p2vEdzfagOKHCcj1pJ56EEHGQOVxp8r9/iszLUUV7v89x9O1p/T+NlTM5W7jW6+cz4Fq1YVg==}
    engines: {node: '>=18'}

  whatwg-url@14.0.0:
    resolution: {integrity: sha512-1lfMEm2IEr7RIV+f4lUNPOqfFL+pO+Xw3fJSqmjX9AbXcXcYOkCe1P6+9VBZB6n94af16NfZf+sSk0JCBZC9aw==}
    engines: {node: '>=18'}

  which-boxed-primitive@1.0.2:
    resolution: {integrity: sha512-bwZdv0AKLpplFY2KZRX6TvyuN7ojjr7lwkg6ml0roIy9YeuSr7JS372qlNW18UQYzgYK9ziGcerWqZOmEn9VNg==}

  which-builtin-type@1.1.4:
    resolution: {integrity: sha512-bppkmBSsHFmIMSl8BO9TbsyzsvGjVoppt8xUiGzwiu/bhDCGxnpOKCxgqj6GuyHE0mINMDecBFPlOm2hzY084w==}
    engines: {node: '>= 0.4'}

  which-collection@1.0.2:
    resolution: {integrity: sha512-K4jVyjnBdgvc86Y6BkaLZEN933SwYOuBFkdmBu9ZfkcAbdVbpITnDmjvZ/aQjRXQrv5EPkTnD1s39GiiqbngCw==}
    engines: {node: '>= 0.4'}

  which-typed-array@1.1.15:
    resolution: {integrity: sha512-oV0jmFtUky6CXfkqehVvBP/LSWJ2sy4vWMioiENyJLePrBO/yKyV9OyJySfAKosh+RYkIl5zJCNZ8/4JncrpdA==}
    engines: {node: '>= 0.4'}

  which@2.0.2:
    resolution: {integrity: sha512-BLI3Tl1TW3Pvl70l3yq3Y64i+awpwXqsGBYWkkqMtnbXgrMD+yj7rhW0kuEDxzJaYXGjEW5ogapKNMEKNMjibA==}
    engines: {node: '>= 8'}
    hasBin: true

  why-is-node-running@2.3.0:
    resolution: {integrity: sha512-hUrmaWBdVDcxvYqnyh09zunKzROWjbZTiNy8dBEjkS7ehEDQibXJ7XvlmtbwuTclUiIyN+CyXQD4Vmko8fNm8w==}
    engines: {node: '>=8'}
    hasBin: true

  word-wrap@1.2.5:
    resolution: {integrity: sha512-BN22B5eaMMI9UMtjrGd5g5eCYPpCPDUy0FJXbYsaT5zYxjFOckS53SQDE3pWkVoWpHXVb3BrYcEN4Twa55B5cA==}
    engines: {node: '>=0.10.0'}

  wrap-ansi@6.2.0:
    resolution: {integrity: sha512-r6lPcBGxZXlIcymEu7InxDMhdW0KDxpLgoFLcguasxCaJ/SOIZwINatK9KY/tf+ZrlywOKU0UDj3ATXUBfxJXA==}
    engines: {node: '>=8'}

  wrap-ansi@7.0.0:
    resolution: {integrity: sha512-YVGIj2kamLSTxw6NsZjoBxfSwsn0ycdesmc4p+Q21c5zPuZ1pl+NfxVdxPtdHvmNVOQ6XSYG4AUtyt/Fi7D16Q==}
    engines: {node: '>=10'}

  wrap-ansi@8.1.0:
    resolution: {integrity: sha512-si7QWI6zUMq56bESFvagtmzMdGOtoxfR+Sez11Mobfc7tm+VkUckk9bW2UeffTGVUbOksxmSw0AA2gs8g71NCQ==}
    engines: {node: '>=12'}

  wrap-ansi@9.0.0:
    resolution: {integrity: sha512-G8ura3S+3Z2G+mkgNRq8dqaFZAuxfsxpBB8OCTGRTCtp+l/v9nbFNmCUP1BZMts3G1142MsZfn6eeUKrr4PD1Q==}
    engines: {node: '>=18'}

  wrappy@1.0.2:
    resolution: {integrity: sha512-l4Sp/DRseor9wL6EvV2+TuQn63dMkPjZ/sp9XkghTEbV9KlPS1xUsZ3u7/IQO4wxtcFB4bgpQPRcR3QCvezPcQ==}

  ws@8.18.0:
    resolution: {integrity: sha512-8VbfWfHLbbwu3+N6OKsOMpBdT4kXPDDB9cJk2bJ6mh9ucxdlnNvH1e+roYkKmN9Nxw2yjz7VzeO9oOz2zJ04Pw==}
    engines: {node: '>=10.0.0'}
    peerDependencies:
      bufferutil: ^4.0.1
      utf-8-validate: '>=5.0.2'
    peerDependenciesMeta:
      bufferutil:
        optional: true
      utf-8-validate:
        optional: true

  xml-name-validator@5.0.0:
    resolution: {integrity: sha512-EvGK8EJ3DhaHfbRlETOWAS5pO9MZITeauHKJyb8wyajUfQUenkIg2MvLDTZ4T/TgIcm3HU0TFBgWWboAZ30UHg==}
    engines: {node: '>=18'}

  xmlchars@2.2.0:
    resolution: {integrity: sha512-JZnDKK8B0RCDw84FNdDAIpZK+JuJw+s7Lz8nksI7SIuU3UXJJslUthsi+uWBUYOwPFwW7W7PRLRfUKpxjtjFCw==}

  y18n@5.0.8:
    resolution: {integrity: sha512-0pfFzegeDWJHJIAmTLRP2DwHjdF5s7jo9tuztdQxAhINCdvS+3nGINqPd00AphqJR/0LhANUS6/+7SCb98YOfA==}
    engines: {node: '>=10'}

  yallist@3.1.1:
    resolution: {integrity: sha512-a4UGQaWPH59mOXUYnAG2ewncQS4i4F43Tv3JoAM+s2VDAmS9NsK8GpDMLrCHPksFT7h3K6TOoUNn2pb7RoXx4g==}

  yaml@1.10.2:
    resolution: {integrity: sha512-r3vXyErRCYJ7wg28yvBY5VSoAF8ZvlcW9/BwUzEtUsjvX/DKs24dIkuwjtuprwJJHsbyUbLApepYTR1BN4uHrg==}
    engines: {node: '>= 6'}

  yaml@2.5.1:
    resolution: {integrity: sha512-bLQOjaX/ADgQ20isPJRvF0iRUHIxVhYvr53Of7wGcWlO2jvtUlH5m87DsmulFVxRpNLOnI4tB6p/oh8D7kpn9Q==}
    engines: {node: '>= 14'}
    hasBin: true

  yargs-parser@21.1.1:
    resolution: {integrity: sha512-tVpsJW7DdjecAiFpbIB1e3qxIQsE6NoPc5/eTdrbbIC4h0LVsWhnoa3g+m2HclBIujHzsxZ4VJVA+GUuc2/LBw==}
    engines: {node: '>=12'}

  yargs@17.7.2:
    resolution: {integrity: sha512-7dSzzRQ++CKnNI/krKnYRV7JKKPUXMEh61soaHKg9mrWEhzFWhFnxPxGl+69cD1Ou63C13NUPCnmIcrvqCuM6w==}
    engines: {node: '>=12'}

  yocto-queue@0.1.0:
    resolution: {integrity: sha512-rVksvsnNCdJ/ohGc6xgPwyN8eheCxsiLM8mxuE/t/mOVqJewPuO1miLpTHQiRgTKCLexL4MeAFVagts7HmNZ2Q==}
    engines: {node: '>=10'}

  yoctocolors-cjs@2.1.2:
    resolution: {integrity: sha512-cYVsTjKl8b+FrnidjibDWskAv7UKOfcwaVZdp/it9n1s9fU3IkgDbhdIRKCW4JDsAlECJY0ytoVPT3sK6kideA==}
    engines: {node: '>=18'}

  zen-observable-ts@1.2.5:
    resolution: {integrity: sha512-QZWQekv6iB72Naeake9hS1KxHlotfRpe+WGNbNx5/ta+R3DNjVO2bswf63gXlWDcs+EMd7XY8HfVQyP1X6T4Zg==}

  zen-observable@0.8.15:
    resolution: {integrity: sha512-PQ2PC7R9rslx84ndNBZB/Dkv8V8fZEpk83RLgXtYd0fwUgEjseMn1Dgajh2x6S8QbZAFa9p2qVCEuYZNgve0dQ==}

  zod@3.23.8:
    resolution: {integrity: sha512-XBx9AXhXktjUqnepgTiE5flcKIYWi/rme0Eaj+5Y0lftuGBq+jyRu/md4WnuxqgP1ubdpNCsYEYPxrzVHD8d6g==}

snapshots:

  '@0no-co/graphql.web@1.0.11(graphql@16.9.0)':
    optionalDependencies:
      graphql: 16.9.0

  '@0no-co/graphqlsp@1.12.16(graphql@16.9.0)(typescript@5.7.2)':
    dependencies:
      '@gql.tada/internal': 1.0.8(graphql@16.9.0)(typescript@5.7.2)
      graphql: 16.9.0
      typescript: 5.7.2

  '@adobe/css-tools@4.4.0': {}

  '@ampproject/remapping@2.3.0':
    dependencies:
      '@jridgewell/gen-mapping': 0.3.5
      '@jridgewell/trace-mapping': 0.3.25

  '@apollo/client@3.11.10(@types/react@18.3.12)(graphql-ws@5.16.0(graphql@16.9.0))(graphql@16.9.0)(react-dom@18.3.1(react@18.3.1))(react@18.3.1)':
    dependencies:
      '@graphql-typed-document-node/core': 3.2.0(graphql@16.9.0)
      '@wry/caches': 1.0.1
      '@wry/equality': 0.5.7
      '@wry/trie': 0.5.0
      graphql: 16.9.0
      graphql-tag: 2.12.6(graphql@16.9.0)
      hoist-non-react-statics: 3.3.2
      optimism: 0.18.0
      prop-types: 15.8.1
      rehackt: 0.1.0(@types/react@18.3.12)(react@18.3.1)
      response-iterator: 0.2.6
      symbol-observable: 4.0.0
      ts-invariant: 0.10.3
      tslib: 2.8.1
      zen-observable-ts: 1.2.5
    optionalDependencies:
      graphql-ws: 5.16.0(graphql@16.9.0)
      react: 18.3.1
      react-dom: 18.3.1(react@18.3.1)
    transitivePeerDependencies:
      - '@types/react'

<<<<<<< HEAD
=======
  '@ardatan/relay-compiler@12.0.0(graphql@16.9.0)':
    dependencies:
      '@babel/core': 7.25.7
      '@babel/generator': 7.25.7
      '@babel/parser': 7.26.2
      '@babel/runtime': 7.26.0
      '@babel/traverse': 7.25.7
      '@babel/types': 7.26.0
      babel-preset-fbjs: 3.4.0(@babel/core@7.25.7)
      chalk: 4.1.2
      fb-watchman: 2.0.2
      fbjs: 3.0.5
      glob: 7.2.3
      graphql: 16.9.0
      immutable: 3.7.6
      invariant: 2.2.4
      nullthrows: 1.1.1
      relay-runtime: 12.0.0
      signedsource: 1.0.0
      yargs: 15.4.1
    transitivePeerDependencies:
      - encoding
      - supports-color

  '@ardatan/sync-fetch@0.0.1':
    dependencies:
      node-fetch: 2.7.0
    transitivePeerDependencies:
      - encoding

>>>>>>> 3e9f3935
  '@auth0/auth0-react@2.2.4(react-dom@18.3.1(react@18.3.1))(react@18.3.1)':
    dependencies:
      '@auth0/auth0-spa-js': 2.1.3
      react: 18.3.1
      react-dom: 18.3.1(react@18.3.1)

  '@auth0/auth0-spa-js@2.1.3': {}

  '@babel/code-frame@7.25.7':
    dependencies:
      '@babel/highlight': 7.25.7
      picocolors: 1.1.1

  '@babel/compat-data@7.25.7': {}

  '@babel/core@7.25.7':
    dependencies:
      '@ampproject/remapping': 2.3.0
      '@babel/code-frame': 7.25.7
      '@babel/generator': 7.25.7
      '@babel/helper-compilation-targets': 7.25.7
      '@babel/helper-module-transforms': 7.25.7(@babel/core@7.25.7)
      '@babel/helpers': 7.25.7
      '@babel/parser': 7.26.2
      '@babel/template': 7.25.7
      '@babel/traverse': 7.25.7
      '@babel/types': 7.26.0
      convert-source-map: 2.0.0
      debug: 4.3.7
      gensync: 1.0.0-beta.2
      json5: 2.2.3
      semver: 6.3.1
    transitivePeerDependencies:
      - supports-color

  '@babel/generator@7.25.7':
    dependencies:
      '@babel/types': 7.25.7
      '@jridgewell/gen-mapping': 0.3.5
      '@jridgewell/trace-mapping': 0.3.25
      jsesc: 3.0.2

  '@babel/helper-compilation-targets@7.25.7':
    dependencies:
      '@babel/compat-data': 7.25.7
      '@babel/helper-validator-option': 7.25.7
      browserslist: 4.24.0
      lru-cache: 5.1.1
      semver: 6.3.1

  '@babel/helper-module-imports@7.25.7':
    dependencies:
      '@babel/traverse': 7.25.7
      '@babel/types': 7.26.0
    transitivePeerDependencies:
      - supports-color

  '@babel/helper-module-transforms@7.25.7(@babel/core@7.25.7)':
    dependencies:
      '@babel/core': 7.25.7
      '@babel/helper-module-imports': 7.25.7
      '@babel/helper-simple-access': 7.25.7
      '@babel/helper-validator-identifier': 7.25.9
      '@babel/traverse': 7.25.7
    transitivePeerDependencies:
      - supports-color

  '@babel/helper-simple-access@7.25.7':
    dependencies:
      '@babel/traverse': 7.25.7
      '@babel/types': 7.26.0
    transitivePeerDependencies:
      - supports-color

  '@babel/helper-string-parser@7.25.7': {}

  '@babel/helper-string-parser@7.25.9': {}

  '@babel/helper-validator-identifier@7.25.7': {}

  '@babel/helper-validator-identifier@7.25.9': {}

  '@babel/helper-validator-option@7.25.7': {}

  '@babel/helpers@7.25.7':
    dependencies:
      '@babel/template': 7.25.7
      '@babel/types': 7.26.0

  '@babel/highlight@7.25.7':
    dependencies:
      '@babel/helper-validator-identifier': 7.25.9
      chalk: 2.4.2
      js-tokens: 4.0.0
      picocolors: 1.1.1

  '@babel/parser@7.25.7':
    dependencies:
      '@babel/types': 7.26.0

  '@babel/parser@7.26.2':
    dependencies:
      '@babel/types': 7.26.0

  '@babel/runtime@7.25.6':
    dependencies:
      regenerator-runtime: 0.14.1

  '@babel/runtime@7.25.7':
    dependencies:
      regenerator-runtime: 0.14.1

  '@babel/runtime@7.26.0':
    dependencies:
      regenerator-runtime: 0.14.1

  '@babel/template@7.25.7':
    dependencies:
      '@babel/code-frame': 7.25.7
      '@babel/parser': 7.25.7
      '@babel/types': 7.25.7

  '@babel/traverse@7.25.7':
    dependencies:
      '@babel/code-frame': 7.25.7
      '@babel/generator': 7.25.7
      '@babel/parser': 7.26.2
      '@babel/template': 7.25.7
      '@babel/types': 7.26.0
      debug: 4.3.7
      globals: 11.12.0
    transitivePeerDependencies:
      - supports-color

  '@babel/types@7.25.7':
    dependencies:
      '@babel/helper-string-parser': 7.25.7
      '@babel/helper-validator-identifier': 7.25.7
      to-fast-properties: 2.0.0

  '@babel/types@7.26.0':
    dependencies:
      '@babel/helper-string-parser': 7.25.9
      '@babel/helper-validator-identifier': 7.25.9

  '@bcoe/v8-coverage@0.2.3': {}

  '@bundled-es-modules/cookie@2.0.1':
    dependencies:
      cookie: 0.7.2

  '@bundled-es-modules/statuses@1.0.1':
    dependencies:
      statuses: 2.0.1

  '@bundled-es-modules/tough-cookie@0.1.6':
    dependencies:
      '@types/tough-cookie': 4.0.5
      tough-cookie: 4.1.4

  '@chakra-ui/accordion@2.3.1(@chakra-ui/system@2.6.2(@emotion/react@11.13.5(@types/react@18.3.12)(react@18.3.1))(@emotion/styled@11.13.5(@emotion/react@11.13.5(@types/react@18.3.12)(react@18.3.1))(@types/react@18.3.12)(react@18.3.1))(react@18.3.1))(framer-motion@11.11.17(@emotion/is-prop-valid@1.3.0)(react-dom@18.3.1(react@18.3.1))(react@18.3.1))(react@18.3.1)':
    dependencies:
      '@chakra-ui/descendant': 3.1.0(react@18.3.1)
      '@chakra-ui/icon': 3.2.0(@chakra-ui/system@2.6.2(@emotion/react@11.13.5(@types/react@18.3.12)(react@18.3.1))(@emotion/styled@11.13.5(@emotion/react@11.13.5(@types/react@18.3.12)(react@18.3.1))(@types/react@18.3.12)(react@18.3.1))(react@18.3.1))(react@18.3.1)
      '@chakra-ui/react-context': 2.1.0(react@18.3.1)
      '@chakra-ui/react-use-controllable-state': 2.1.0(react@18.3.1)
      '@chakra-ui/react-use-merge-refs': 2.1.0(react@18.3.1)
      '@chakra-ui/shared-utils': 2.0.5
      '@chakra-ui/system': 2.6.2(@emotion/react@11.13.5(@types/react@18.3.12)(react@18.3.1))(@emotion/styled@11.13.5(@emotion/react@11.13.5(@types/react@18.3.12)(react@18.3.1))(@types/react@18.3.12)(react@18.3.1))(react@18.3.1)
      '@chakra-ui/transition': 2.1.0(framer-motion@11.11.17(@emotion/is-prop-valid@1.3.0)(react-dom@18.3.1(react@18.3.1))(react@18.3.1))(react@18.3.1)
      framer-motion: 11.11.17(@emotion/is-prop-valid@1.3.0)(react-dom@18.3.1(react@18.3.1))(react@18.3.1)
      react: 18.3.1

  '@chakra-ui/alert@2.2.2(@chakra-ui/system@2.6.2(@emotion/react@11.13.5(@types/react@18.3.12)(react@18.3.1))(@emotion/styled@11.13.5(@emotion/react@11.13.5(@types/react@18.3.12)(react@18.3.1))(@types/react@18.3.12)(react@18.3.1))(react@18.3.1))(react@18.3.1)':
    dependencies:
      '@chakra-ui/icon': 3.2.0(@chakra-ui/system@2.6.2(@emotion/react@11.13.5(@types/react@18.3.12)(react@18.3.1))(@emotion/styled@11.13.5(@emotion/react@11.13.5(@types/react@18.3.12)(react@18.3.1))(@types/react@18.3.12)(react@18.3.1))(react@18.3.1))(react@18.3.1)
      '@chakra-ui/react-context': 2.1.0(react@18.3.1)
      '@chakra-ui/shared-utils': 2.0.5
      '@chakra-ui/spinner': 2.1.0(@chakra-ui/system@2.6.2(@emotion/react@11.13.5(@types/react@18.3.12)(react@18.3.1))(@emotion/styled@11.13.5(@emotion/react@11.13.5(@types/react@18.3.12)(react@18.3.1))(@types/react@18.3.12)(react@18.3.1))(react@18.3.1))(react@18.3.1)
      '@chakra-ui/system': 2.6.2(@emotion/react@11.13.5(@types/react@18.3.12)(react@18.3.1))(@emotion/styled@11.13.5(@emotion/react@11.13.5(@types/react@18.3.12)(react@18.3.1))(@types/react@18.3.12)(react@18.3.1))(react@18.3.1)
      react: 18.3.1

  '@chakra-ui/anatomy@2.2.2': {}

  '@chakra-ui/avatar@2.3.0(@chakra-ui/system@2.6.2(@emotion/react@11.13.5(@types/react@18.3.12)(react@18.3.1))(@emotion/styled@11.13.5(@emotion/react@11.13.5(@types/react@18.3.12)(react@18.3.1))(@types/react@18.3.12)(react@18.3.1))(react@18.3.1))(react@18.3.1)':
    dependencies:
      '@chakra-ui/image': 2.1.0(@chakra-ui/system@2.6.2(@emotion/react@11.13.5(@types/react@18.3.12)(react@18.3.1))(@emotion/styled@11.13.5(@emotion/react@11.13.5(@types/react@18.3.12)(react@18.3.1))(@types/react@18.3.12)(react@18.3.1))(react@18.3.1))(react@18.3.1)
      '@chakra-ui/react-children-utils': 2.0.6(react@18.3.1)
      '@chakra-ui/react-context': 2.1.0(react@18.3.1)
      '@chakra-ui/shared-utils': 2.0.5
      '@chakra-ui/system': 2.6.2(@emotion/react@11.13.5(@types/react@18.3.12)(react@18.3.1))(@emotion/styled@11.13.5(@emotion/react@11.13.5(@types/react@18.3.12)(react@18.3.1))(@types/react@18.3.12)(react@18.3.1))(react@18.3.1)
      react: 18.3.1

  '@chakra-ui/breadcrumb@2.2.0(@chakra-ui/system@2.6.2(@emotion/react@11.13.5(@types/react@18.3.12)(react@18.3.1))(@emotion/styled@11.13.5(@emotion/react@11.13.5(@types/react@18.3.12)(react@18.3.1))(@types/react@18.3.12)(react@18.3.1))(react@18.3.1))(react@18.3.1)':
    dependencies:
      '@chakra-ui/react-children-utils': 2.0.6(react@18.3.1)
      '@chakra-ui/react-context': 2.1.0(react@18.3.1)
      '@chakra-ui/shared-utils': 2.0.5
      '@chakra-ui/system': 2.6.2(@emotion/react@11.13.5(@types/react@18.3.12)(react@18.3.1))(@emotion/styled@11.13.5(@emotion/react@11.13.5(@types/react@18.3.12)(react@18.3.1))(@types/react@18.3.12)(react@18.3.1))(react@18.3.1)
      react: 18.3.1

  '@chakra-ui/breakpoint-utils@2.0.8':
    dependencies:
      '@chakra-ui/shared-utils': 2.0.5

  '@chakra-ui/button@2.1.0(@chakra-ui/system@2.6.2(@emotion/react@11.13.5(@types/react@18.3.12)(react@18.3.1))(@emotion/styled@11.13.5(@emotion/react@11.13.5(@types/react@18.3.12)(react@18.3.1))(@types/react@18.3.12)(react@18.3.1))(react@18.3.1))(react@18.3.1)':
    dependencies:
      '@chakra-ui/react-context': 2.1.0(react@18.3.1)
      '@chakra-ui/react-use-merge-refs': 2.1.0(react@18.3.1)
      '@chakra-ui/shared-utils': 2.0.5
      '@chakra-ui/spinner': 2.1.0(@chakra-ui/system@2.6.2(@emotion/react@11.13.5(@types/react@18.3.12)(react@18.3.1))(@emotion/styled@11.13.5(@emotion/react@11.13.5(@types/react@18.3.12)(react@18.3.1))(@types/react@18.3.12)(react@18.3.1))(react@18.3.1))(react@18.3.1)
      '@chakra-ui/system': 2.6.2(@emotion/react@11.13.5(@types/react@18.3.12)(react@18.3.1))(@emotion/styled@11.13.5(@emotion/react@11.13.5(@types/react@18.3.12)(react@18.3.1))(@types/react@18.3.12)(react@18.3.1))(react@18.3.1)
      react: 18.3.1

  '@chakra-ui/card@2.2.0(@chakra-ui/system@2.6.2(@emotion/react@11.13.5(@types/react@18.3.12)(react@18.3.1))(@emotion/styled@11.13.5(@emotion/react@11.13.5(@types/react@18.3.12)(react@18.3.1))(@types/react@18.3.12)(react@18.3.1))(react@18.3.1))(react@18.3.1)':
    dependencies:
      '@chakra-ui/shared-utils': 2.0.5
      '@chakra-ui/system': 2.6.2(@emotion/react@11.13.5(@types/react@18.3.12)(react@18.3.1))(@emotion/styled@11.13.5(@emotion/react@11.13.5(@types/react@18.3.12)(react@18.3.1))(@types/react@18.3.12)(react@18.3.1))(react@18.3.1)
      react: 18.3.1

  '@chakra-ui/checkbox@2.3.2(@chakra-ui/system@2.6.2(@emotion/react@11.13.5(@types/react@18.3.12)(react@18.3.1))(@emotion/styled@11.13.5(@emotion/react@11.13.5(@types/react@18.3.12)(react@18.3.1))(@types/react@18.3.12)(react@18.3.1))(react@18.3.1))(react@18.3.1)':
    dependencies:
      '@chakra-ui/form-control': 2.2.0(@chakra-ui/system@2.6.2(@emotion/react@11.13.5(@types/react@18.3.12)(react@18.3.1))(@emotion/styled@11.13.5(@emotion/react@11.13.5(@types/react@18.3.12)(react@18.3.1))(@types/react@18.3.12)(react@18.3.1))(react@18.3.1))(react@18.3.1)
      '@chakra-ui/react-context': 2.1.0(react@18.3.1)
      '@chakra-ui/react-types': 2.0.7(react@18.3.1)
      '@chakra-ui/react-use-callback-ref': 2.1.0(react@18.3.1)
      '@chakra-ui/react-use-controllable-state': 2.1.0(react@18.3.1)
      '@chakra-ui/react-use-merge-refs': 2.1.0(react@18.3.1)
      '@chakra-ui/react-use-safe-layout-effect': 2.1.0(react@18.3.1)
      '@chakra-ui/react-use-update-effect': 2.1.0(react@18.3.1)
      '@chakra-ui/shared-utils': 2.0.5
      '@chakra-ui/system': 2.6.2(@emotion/react@11.13.5(@types/react@18.3.12)(react@18.3.1))(@emotion/styled@11.13.5(@emotion/react@11.13.5(@types/react@18.3.12)(react@18.3.1))(@types/react@18.3.12)(react@18.3.1))(react@18.3.1)
      '@chakra-ui/visually-hidden': 2.2.0(@chakra-ui/system@2.6.2(@emotion/react@11.13.5(@types/react@18.3.12)(react@18.3.1))(@emotion/styled@11.13.5(@emotion/react@11.13.5(@types/react@18.3.12)(react@18.3.1))(@types/react@18.3.12)(react@18.3.1))(react@18.3.1))(react@18.3.1)
      '@zag-js/focus-visible': 0.16.0
      react: 18.3.1

  '@chakra-ui/clickable@2.1.0(react@18.3.1)':
    dependencies:
      '@chakra-ui/react-use-merge-refs': 2.1.0(react@18.3.1)
      '@chakra-ui/shared-utils': 2.0.5
      react: 18.3.1

  '@chakra-ui/close-button@2.1.1(@chakra-ui/system@2.6.2(@emotion/react@11.13.5(@types/react@18.3.12)(react@18.3.1))(@emotion/styled@11.13.5(@emotion/react@11.13.5(@types/react@18.3.12)(react@18.3.1))(@types/react@18.3.12)(react@18.3.1))(react@18.3.1))(react@18.3.1)':
    dependencies:
      '@chakra-ui/icon': 3.2.0(@chakra-ui/system@2.6.2(@emotion/react@11.13.5(@types/react@18.3.12)(react@18.3.1))(@emotion/styled@11.13.5(@emotion/react@11.13.5(@types/react@18.3.12)(react@18.3.1))(@types/react@18.3.12)(react@18.3.1))(react@18.3.1))(react@18.3.1)
      '@chakra-ui/system': 2.6.2(@emotion/react@11.13.5(@types/react@18.3.12)(react@18.3.1))(@emotion/styled@11.13.5(@emotion/react@11.13.5(@types/react@18.3.12)(react@18.3.1))(@types/react@18.3.12)(react@18.3.1))(react@18.3.1)
      react: 18.3.1

  '@chakra-ui/color-mode@2.2.0(react@18.3.1)':
    dependencies:
      '@chakra-ui/react-use-safe-layout-effect': 2.1.0(react@18.3.1)
      react: 18.3.1

  '@chakra-ui/control-box@2.1.0(@chakra-ui/system@2.6.2(@emotion/react@11.13.5(@types/react@18.3.12)(react@18.3.1))(@emotion/styled@11.13.5(@emotion/react@11.13.5(@types/react@18.3.12)(react@18.3.1))(@types/react@18.3.12)(react@18.3.1))(react@18.3.1))(react@18.3.1)':
    dependencies:
      '@chakra-ui/system': 2.6.2(@emotion/react@11.13.5(@types/react@18.3.12)(react@18.3.1))(@emotion/styled@11.13.5(@emotion/react@11.13.5(@types/react@18.3.12)(react@18.3.1))(@types/react@18.3.12)(react@18.3.1))(react@18.3.1)
      react: 18.3.1

  '@chakra-ui/counter@2.1.0(react@18.3.1)':
    dependencies:
      '@chakra-ui/number-utils': 2.0.7
      '@chakra-ui/react-use-callback-ref': 2.1.0(react@18.3.1)
      '@chakra-ui/shared-utils': 2.0.5
      react: 18.3.1

  '@chakra-ui/css-reset@2.3.0(@emotion/react@11.13.5(@types/react@18.3.12)(react@18.3.1))(react@18.3.1)':
    dependencies:
      '@emotion/react': 11.13.5(@types/react@18.3.12)(react@18.3.1)
      react: 18.3.1

  '@chakra-ui/descendant@3.1.0(react@18.3.1)':
    dependencies:
      '@chakra-ui/react-context': 2.1.0(react@18.3.1)
      '@chakra-ui/react-use-merge-refs': 2.1.0(react@18.3.1)
      react: 18.3.1

  '@chakra-ui/dom-utils@2.1.0': {}

  '@chakra-ui/editable@3.1.0(@chakra-ui/system@2.6.2(@emotion/react@11.13.5(@types/react@18.3.12)(react@18.3.1))(@emotion/styled@11.13.5(@emotion/react@11.13.5(@types/react@18.3.12)(react@18.3.1))(@types/react@18.3.12)(react@18.3.1))(react@18.3.1))(react@18.3.1)':
    dependencies:
      '@chakra-ui/react-context': 2.1.0(react@18.3.1)
      '@chakra-ui/react-types': 2.0.7(react@18.3.1)
      '@chakra-ui/react-use-callback-ref': 2.1.0(react@18.3.1)
      '@chakra-ui/react-use-controllable-state': 2.1.0(react@18.3.1)
      '@chakra-ui/react-use-focus-on-pointer-down': 2.1.0(react@18.3.1)
      '@chakra-ui/react-use-merge-refs': 2.1.0(react@18.3.1)
      '@chakra-ui/react-use-safe-layout-effect': 2.1.0(react@18.3.1)
      '@chakra-ui/react-use-update-effect': 2.1.0(react@18.3.1)
      '@chakra-ui/shared-utils': 2.0.5
      '@chakra-ui/system': 2.6.2(@emotion/react@11.13.5(@types/react@18.3.12)(react@18.3.1))(@emotion/styled@11.13.5(@emotion/react@11.13.5(@types/react@18.3.12)(react@18.3.1))(@types/react@18.3.12)(react@18.3.1))(react@18.3.1)
      react: 18.3.1

  '@chakra-ui/event-utils@2.0.8': {}

  '@chakra-ui/focus-lock@2.1.0(@types/react@18.3.12)(react@18.3.1)':
    dependencies:
      '@chakra-ui/dom-utils': 2.1.0
      react: 18.3.1
      react-focus-lock: 2.13.2(@types/react@18.3.12)(react@18.3.1)
    transitivePeerDependencies:
      - '@types/react'

  '@chakra-ui/form-control@2.2.0(@chakra-ui/system@2.6.2(@emotion/react@11.13.5(@types/react@18.3.12)(react@18.3.1))(@emotion/styled@11.13.5(@emotion/react@11.13.5(@types/react@18.3.12)(react@18.3.1))(@types/react@18.3.12)(react@18.3.1))(react@18.3.1))(react@18.3.1)':
    dependencies:
      '@chakra-ui/icon': 3.2.0(@chakra-ui/system@2.6.2(@emotion/react@11.13.5(@types/react@18.3.12)(react@18.3.1))(@emotion/styled@11.13.5(@emotion/react@11.13.5(@types/react@18.3.12)(react@18.3.1))(@types/react@18.3.12)(react@18.3.1))(react@18.3.1))(react@18.3.1)
      '@chakra-ui/react-context': 2.1.0(react@18.3.1)
      '@chakra-ui/react-types': 2.0.7(react@18.3.1)
      '@chakra-ui/react-use-merge-refs': 2.1.0(react@18.3.1)
      '@chakra-ui/shared-utils': 2.0.5
      '@chakra-ui/system': 2.6.2(@emotion/react@11.13.5(@types/react@18.3.12)(react@18.3.1))(@emotion/styled@11.13.5(@emotion/react@11.13.5(@types/react@18.3.12)(react@18.3.1))(@types/react@18.3.12)(react@18.3.1))(react@18.3.1)
      react: 18.3.1

  '@chakra-ui/hooks@2.2.1(react@18.3.1)':
    dependencies:
      '@chakra-ui/react-utils': 2.0.12(react@18.3.1)
      '@chakra-ui/utils': 2.0.15
      compute-scroll-into-view: 3.0.3
      copy-to-clipboard: 3.3.3
      react: 18.3.1

  '@chakra-ui/icon@3.2.0(@chakra-ui/system@2.6.2(@emotion/react@11.13.5(@types/react@18.3.12)(react@18.3.1))(@emotion/styled@11.13.5(@emotion/react@11.13.5(@types/react@18.3.12)(react@18.3.1))(@types/react@18.3.12)(react@18.3.1))(react@18.3.1))(react@18.3.1)':
    dependencies:
      '@chakra-ui/shared-utils': 2.0.5
      '@chakra-ui/system': 2.6.2(@emotion/react@11.13.5(@types/react@18.3.12)(react@18.3.1))(@emotion/styled@11.13.5(@emotion/react@11.13.5(@types/react@18.3.12)(react@18.3.1))(@types/react@18.3.12)(react@18.3.1))(react@18.3.1)
      react: 18.3.1

  '@chakra-ui/icons@2.2.4(@chakra-ui/react@2.8.2(@emotion/react@11.13.5(@types/react@18.3.12)(react@18.3.1))(@emotion/styled@11.13.5(@emotion/react@11.13.5(@types/react@18.3.12)(react@18.3.1))(@types/react@18.3.12)(react@18.3.1))(@types/react@18.3.12)(framer-motion@11.11.17(@emotion/is-prop-valid@1.3.0)(react-dom@18.3.1(react@18.3.1))(react@18.3.1))(react-dom@18.3.1(react@18.3.1))(react@18.3.1))(react@18.3.1)':
    dependencies:
      '@chakra-ui/react': 2.8.2(@emotion/react@11.13.5(@types/react@18.3.12)(react@18.3.1))(@emotion/styled@11.13.5(@emotion/react@11.13.5(@types/react@18.3.12)(react@18.3.1))(@types/react@18.3.12)(react@18.3.1))(@types/react@18.3.12)(framer-motion@11.11.17(@emotion/is-prop-valid@1.3.0)(react-dom@18.3.1(react@18.3.1))(react@18.3.1))(react-dom@18.3.1(react@18.3.1))(react@18.3.1)
      react: 18.3.1

  '@chakra-ui/image@2.1.0(@chakra-ui/system@2.6.2(@emotion/react@11.13.5(@types/react@18.3.12)(react@18.3.1))(@emotion/styled@11.13.5(@emotion/react@11.13.5(@types/react@18.3.12)(react@18.3.1))(@types/react@18.3.12)(react@18.3.1))(react@18.3.1))(react@18.3.1)':
    dependencies:
      '@chakra-ui/react-use-safe-layout-effect': 2.1.0(react@18.3.1)
      '@chakra-ui/shared-utils': 2.0.5
      '@chakra-ui/system': 2.6.2(@emotion/react@11.13.5(@types/react@18.3.12)(react@18.3.1))(@emotion/styled@11.13.5(@emotion/react@11.13.5(@types/react@18.3.12)(react@18.3.1))(@types/react@18.3.12)(react@18.3.1))(react@18.3.1)
      react: 18.3.1

  '@chakra-ui/input@2.1.2(@chakra-ui/system@2.6.2(@emotion/react@11.13.5(@types/react@18.3.12)(react@18.3.1))(@emotion/styled@11.13.5(@emotion/react@11.13.5(@types/react@18.3.12)(react@18.3.1))(@types/react@18.3.12)(react@18.3.1))(react@18.3.1))(react@18.3.1)':
    dependencies:
      '@chakra-ui/form-control': 2.2.0(@chakra-ui/system@2.6.2(@emotion/react@11.13.5(@types/react@18.3.12)(react@18.3.1))(@emotion/styled@11.13.5(@emotion/react@11.13.5(@types/react@18.3.12)(react@18.3.1))(@types/react@18.3.12)(react@18.3.1))(react@18.3.1))(react@18.3.1)
      '@chakra-ui/object-utils': 2.1.0
      '@chakra-ui/react-children-utils': 2.0.6(react@18.3.1)
      '@chakra-ui/react-context': 2.1.0(react@18.3.1)
      '@chakra-ui/shared-utils': 2.0.5
      '@chakra-ui/system': 2.6.2(@emotion/react@11.13.5(@types/react@18.3.12)(react@18.3.1))(@emotion/styled@11.13.5(@emotion/react@11.13.5(@types/react@18.3.12)(react@18.3.1))(@types/react@18.3.12)(react@18.3.1))(react@18.3.1)
      react: 18.3.1

  '@chakra-ui/layout@2.3.1(@chakra-ui/system@2.6.2(@emotion/react@11.13.5(@types/react@18.3.12)(react@18.3.1))(@emotion/styled@11.13.5(@emotion/react@11.13.5(@types/react@18.3.12)(react@18.3.1))(@types/react@18.3.12)(react@18.3.1))(react@18.3.1))(react@18.3.1)':
    dependencies:
      '@chakra-ui/breakpoint-utils': 2.0.8
      '@chakra-ui/icon': 3.2.0(@chakra-ui/system@2.6.2(@emotion/react@11.13.5(@types/react@18.3.12)(react@18.3.1))(@emotion/styled@11.13.5(@emotion/react@11.13.5(@types/react@18.3.12)(react@18.3.1))(@types/react@18.3.12)(react@18.3.1))(react@18.3.1))(react@18.3.1)
      '@chakra-ui/object-utils': 2.1.0
      '@chakra-ui/react-children-utils': 2.0.6(react@18.3.1)
      '@chakra-ui/react-context': 2.1.0(react@18.3.1)
      '@chakra-ui/shared-utils': 2.0.5
      '@chakra-ui/system': 2.6.2(@emotion/react@11.13.5(@types/react@18.3.12)(react@18.3.1))(@emotion/styled@11.13.5(@emotion/react@11.13.5(@types/react@18.3.12)(react@18.3.1))(@types/react@18.3.12)(react@18.3.1))(react@18.3.1)
      react: 18.3.1

  '@chakra-ui/lazy-utils@2.0.5': {}

  '@chakra-ui/live-region@2.1.0(react@18.3.1)':
    dependencies:
      react: 18.3.1

  '@chakra-ui/media-query@3.3.0(@chakra-ui/system@2.6.2(@emotion/react@11.13.5(@types/react@18.3.12)(react@18.3.1))(@emotion/styled@11.13.5(@emotion/react@11.13.5(@types/react@18.3.12)(react@18.3.1))(@types/react@18.3.12)(react@18.3.1))(react@18.3.1))(react@18.3.1)':
    dependencies:
      '@chakra-ui/breakpoint-utils': 2.0.8
      '@chakra-ui/react-env': 3.1.0(react@18.3.1)
      '@chakra-ui/shared-utils': 2.0.5
      '@chakra-ui/system': 2.6.2(@emotion/react@11.13.5(@types/react@18.3.12)(react@18.3.1))(@emotion/styled@11.13.5(@emotion/react@11.13.5(@types/react@18.3.12)(react@18.3.1))(@types/react@18.3.12)(react@18.3.1))(react@18.3.1)
      react: 18.3.1

  '@chakra-ui/menu@2.2.1(@chakra-ui/system@2.6.2(@emotion/react@11.13.5(@types/react@18.3.12)(react@18.3.1))(@emotion/styled@11.13.5(@emotion/react@11.13.5(@types/react@18.3.12)(react@18.3.1))(@types/react@18.3.12)(react@18.3.1))(react@18.3.1))(framer-motion@11.11.17(@emotion/is-prop-valid@1.3.0)(react-dom@18.3.1(react@18.3.1))(react@18.3.1))(react@18.3.1)':
    dependencies:
      '@chakra-ui/clickable': 2.1.0(react@18.3.1)
      '@chakra-ui/descendant': 3.1.0(react@18.3.1)
      '@chakra-ui/lazy-utils': 2.0.5
      '@chakra-ui/popper': 3.1.0(react@18.3.1)
      '@chakra-ui/react-children-utils': 2.0.6(react@18.3.1)
      '@chakra-ui/react-context': 2.1.0(react@18.3.1)
      '@chakra-ui/react-use-animation-state': 2.1.0(react@18.3.1)
      '@chakra-ui/react-use-controllable-state': 2.1.0(react@18.3.1)
      '@chakra-ui/react-use-disclosure': 2.1.0(react@18.3.1)
      '@chakra-ui/react-use-focus-effect': 2.1.0(react@18.3.1)
      '@chakra-ui/react-use-merge-refs': 2.1.0(react@18.3.1)
      '@chakra-ui/react-use-outside-click': 2.2.0(react@18.3.1)
      '@chakra-ui/react-use-update-effect': 2.1.0(react@18.3.1)
      '@chakra-ui/shared-utils': 2.0.5
      '@chakra-ui/system': 2.6.2(@emotion/react@11.13.5(@types/react@18.3.12)(react@18.3.1))(@emotion/styled@11.13.5(@emotion/react@11.13.5(@types/react@18.3.12)(react@18.3.1))(@types/react@18.3.12)(react@18.3.1))(react@18.3.1)
      '@chakra-ui/transition': 2.1.0(framer-motion@11.11.17(@emotion/is-prop-valid@1.3.0)(react-dom@18.3.1(react@18.3.1))(react@18.3.1))(react@18.3.1)
      framer-motion: 11.11.17(@emotion/is-prop-valid@1.3.0)(react-dom@18.3.1(react@18.3.1))(react@18.3.1)
      react: 18.3.1

  '@chakra-ui/modal@2.3.1(@chakra-ui/system@2.6.2(@emotion/react@11.13.5(@types/react@18.3.12)(react@18.3.1))(@emotion/styled@11.13.5(@emotion/react@11.13.5(@types/react@18.3.12)(react@18.3.1))(@types/react@18.3.12)(react@18.3.1))(react@18.3.1))(@types/react@18.3.12)(framer-motion@11.11.17(@emotion/is-prop-valid@1.3.0)(react-dom@18.3.1(react@18.3.1))(react@18.3.1))(react-dom@18.3.1(react@18.3.1))(react@18.3.1)':
    dependencies:
      '@chakra-ui/close-button': 2.1.1(@chakra-ui/system@2.6.2(@emotion/react@11.13.5(@types/react@18.3.12)(react@18.3.1))(@emotion/styled@11.13.5(@emotion/react@11.13.5(@types/react@18.3.12)(react@18.3.1))(@types/react@18.3.12)(react@18.3.1))(react@18.3.1))(react@18.3.1)
      '@chakra-ui/focus-lock': 2.1.0(@types/react@18.3.12)(react@18.3.1)
      '@chakra-ui/portal': 2.1.0(react-dom@18.3.1(react@18.3.1))(react@18.3.1)
      '@chakra-ui/react-context': 2.1.0(react@18.3.1)
      '@chakra-ui/react-types': 2.0.7(react@18.3.1)
      '@chakra-ui/react-use-merge-refs': 2.1.0(react@18.3.1)
      '@chakra-ui/shared-utils': 2.0.5
      '@chakra-ui/system': 2.6.2(@emotion/react@11.13.5(@types/react@18.3.12)(react@18.3.1))(@emotion/styled@11.13.5(@emotion/react@11.13.5(@types/react@18.3.12)(react@18.3.1))(@types/react@18.3.12)(react@18.3.1))(react@18.3.1)
      '@chakra-ui/transition': 2.1.0(framer-motion@11.11.17(@emotion/is-prop-valid@1.3.0)(react-dom@18.3.1(react@18.3.1))(react@18.3.1))(react@18.3.1)
      aria-hidden: 1.2.4
      framer-motion: 11.11.17(@emotion/is-prop-valid@1.3.0)(react-dom@18.3.1(react@18.3.1))(react@18.3.1)
      react: 18.3.1
      react-dom: 18.3.1(react@18.3.1)
      react-remove-scroll: 2.6.0(@types/react@18.3.12)(react@18.3.1)
    transitivePeerDependencies:
      - '@types/react'

  '@chakra-ui/number-input@2.1.2(@chakra-ui/system@2.6.2(@emotion/react@11.13.5(@types/react@18.3.12)(react@18.3.1))(@emotion/styled@11.13.5(@emotion/react@11.13.5(@types/react@18.3.12)(react@18.3.1))(@types/react@18.3.12)(react@18.3.1))(react@18.3.1))(react@18.3.1)':
    dependencies:
      '@chakra-ui/counter': 2.1.0(react@18.3.1)
      '@chakra-ui/form-control': 2.2.0(@chakra-ui/system@2.6.2(@emotion/react@11.13.5(@types/react@18.3.12)(react@18.3.1))(@emotion/styled@11.13.5(@emotion/react@11.13.5(@types/react@18.3.12)(react@18.3.1))(@types/react@18.3.12)(react@18.3.1))(react@18.3.1))(react@18.3.1)
      '@chakra-ui/icon': 3.2.0(@chakra-ui/system@2.6.2(@emotion/react@11.13.5(@types/react@18.3.12)(react@18.3.1))(@emotion/styled@11.13.5(@emotion/react@11.13.5(@types/react@18.3.12)(react@18.3.1))(@types/react@18.3.12)(react@18.3.1))(react@18.3.1))(react@18.3.1)
      '@chakra-ui/react-context': 2.1.0(react@18.3.1)
      '@chakra-ui/react-types': 2.0.7(react@18.3.1)
      '@chakra-ui/react-use-callback-ref': 2.1.0(react@18.3.1)
      '@chakra-ui/react-use-event-listener': 2.1.0(react@18.3.1)
      '@chakra-ui/react-use-interval': 2.1.0(react@18.3.1)
      '@chakra-ui/react-use-merge-refs': 2.1.0(react@18.3.1)
      '@chakra-ui/react-use-safe-layout-effect': 2.1.0(react@18.3.1)
      '@chakra-ui/react-use-update-effect': 2.1.0(react@18.3.1)
      '@chakra-ui/shared-utils': 2.0.5
      '@chakra-ui/system': 2.6.2(@emotion/react@11.13.5(@types/react@18.3.12)(react@18.3.1))(@emotion/styled@11.13.5(@emotion/react@11.13.5(@types/react@18.3.12)(react@18.3.1))(@types/react@18.3.12)(react@18.3.1))(react@18.3.1)
      react: 18.3.1

  '@chakra-ui/number-utils@2.0.7': {}

  '@chakra-ui/object-utils@2.1.0': {}

  '@chakra-ui/pin-input@2.1.0(@chakra-ui/system@2.6.2(@emotion/react@11.13.5(@types/react@18.3.12)(react@18.3.1))(@emotion/styled@11.13.5(@emotion/react@11.13.5(@types/react@18.3.12)(react@18.3.1))(@types/react@18.3.12)(react@18.3.1))(react@18.3.1))(react@18.3.1)':
    dependencies:
      '@chakra-ui/descendant': 3.1.0(react@18.3.1)
      '@chakra-ui/react-children-utils': 2.0.6(react@18.3.1)
      '@chakra-ui/react-context': 2.1.0(react@18.3.1)
      '@chakra-ui/react-use-controllable-state': 2.1.0(react@18.3.1)
      '@chakra-ui/react-use-merge-refs': 2.1.0(react@18.3.1)
      '@chakra-ui/shared-utils': 2.0.5
      '@chakra-ui/system': 2.6.2(@emotion/react@11.13.5(@types/react@18.3.12)(react@18.3.1))(@emotion/styled@11.13.5(@emotion/react@11.13.5(@types/react@18.3.12)(react@18.3.1))(@types/react@18.3.12)(react@18.3.1))(react@18.3.1)
      react: 18.3.1

  '@chakra-ui/popover@2.2.1(@chakra-ui/system@2.6.2(@emotion/react@11.13.5(@types/react@18.3.12)(react@18.3.1))(@emotion/styled@11.13.5(@emotion/react@11.13.5(@types/react@18.3.12)(react@18.3.1))(@types/react@18.3.12)(react@18.3.1))(react@18.3.1))(framer-motion@11.11.17(@emotion/is-prop-valid@1.3.0)(react-dom@18.3.1(react@18.3.1))(react@18.3.1))(react@18.3.1)':
    dependencies:
      '@chakra-ui/close-button': 2.1.1(@chakra-ui/system@2.6.2(@emotion/react@11.13.5(@types/react@18.3.12)(react@18.3.1))(@emotion/styled@11.13.5(@emotion/react@11.13.5(@types/react@18.3.12)(react@18.3.1))(@types/react@18.3.12)(react@18.3.1))(react@18.3.1))(react@18.3.1)
      '@chakra-ui/lazy-utils': 2.0.5
      '@chakra-ui/popper': 3.1.0(react@18.3.1)
      '@chakra-ui/react-context': 2.1.0(react@18.3.1)
      '@chakra-ui/react-types': 2.0.7(react@18.3.1)
      '@chakra-ui/react-use-animation-state': 2.1.0(react@18.3.1)
      '@chakra-ui/react-use-disclosure': 2.1.0(react@18.3.1)
      '@chakra-ui/react-use-focus-effect': 2.1.0(react@18.3.1)
      '@chakra-ui/react-use-focus-on-pointer-down': 2.1.0(react@18.3.1)
      '@chakra-ui/react-use-merge-refs': 2.1.0(react@18.3.1)
      '@chakra-ui/shared-utils': 2.0.5
      '@chakra-ui/system': 2.6.2(@emotion/react@11.13.5(@types/react@18.3.12)(react@18.3.1))(@emotion/styled@11.13.5(@emotion/react@11.13.5(@types/react@18.3.12)(react@18.3.1))(@types/react@18.3.12)(react@18.3.1))(react@18.3.1)
      framer-motion: 11.11.17(@emotion/is-prop-valid@1.3.0)(react-dom@18.3.1(react@18.3.1))(react@18.3.1)
      react: 18.3.1

  '@chakra-ui/popper@3.1.0(react@18.3.1)':
    dependencies:
      '@chakra-ui/react-types': 2.0.7(react@18.3.1)
      '@chakra-ui/react-use-merge-refs': 2.1.0(react@18.3.1)
      '@popperjs/core': 2.11.8
      react: 18.3.1

  '@chakra-ui/portal@2.1.0(react-dom@18.3.1(react@18.3.1))(react@18.3.1)':
    dependencies:
      '@chakra-ui/react-context': 2.1.0(react@18.3.1)
      '@chakra-ui/react-use-safe-layout-effect': 2.1.0(react@18.3.1)
      react: 18.3.1
      react-dom: 18.3.1(react@18.3.1)

  '@chakra-ui/progress@2.2.0(@chakra-ui/system@2.6.2(@emotion/react@11.13.5(@types/react@18.3.12)(react@18.3.1))(@emotion/styled@11.13.5(@emotion/react@11.13.5(@types/react@18.3.12)(react@18.3.1))(@types/react@18.3.12)(react@18.3.1))(react@18.3.1))(react@18.3.1)':
    dependencies:
      '@chakra-ui/react-context': 2.1.0(react@18.3.1)
      '@chakra-ui/system': 2.6.2(@emotion/react@11.13.5(@types/react@18.3.12)(react@18.3.1))(@emotion/styled@11.13.5(@emotion/react@11.13.5(@types/react@18.3.12)(react@18.3.1))(@types/react@18.3.12)(react@18.3.1))(react@18.3.1)
      react: 18.3.1

  '@chakra-ui/provider@2.4.2(@emotion/react@11.13.5(@types/react@18.3.12)(react@18.3.1))(@emotion/styled@11.13.5(@emotion/react@11.13.5(@types/react@18.3.12)(react@18.3.1))(@types/react@18.3.12)(react@18.3.1))(react-dom@18.3.1(react@18.3.1))(react@18.3.1)':
    dependencies:
      '@chakra-ui/css-reset': 2.3.0(@emotion/react@11.13.5(@types/react@18.3.12)(react@18.3.1))(react@18.3.1)
      '@chakra-ui/portal': 2.1.0(react-dom@18.3.1(react@18.3.1))(react@18.3.1)
      '@chakra-ui/react-env': 3.1.0(react@18.3.1)
      '@chakra-ui/system': 2.6.2(@emotion/react@11.13.5(@types/react@18.3.12)(react@18.3.1))(@emotion/styled@11.13.5(@emotion/react@11.13.5(@types/react@18.3.12)(react@18.3.1))(@types/react@18.3.12)(react@18.3.1))(react@18.3.1)
      '@chakra-ui/utils': 2.0.15
      '@emotion/react': 11.13.5(@types/react@18.3.12)(react@18.3.1)
      '@emotion/styled': 11.13.5(@emotion/react@11.13.5(@types/react@18.3.12)(react@18.3.1))(@types/react@18.3.12)(react@18.3.1)
      react: 18.3.1
      react-dom: 18.3.1(react@18.3.1)

  '@chakra-ui/radio@2.1.2(@chakra-ui/system@2.6.2(@emotion/react@11.13.5(@types/react@18.3.12)(react@18.3.1))(@emotion/styled@11.13.5(@emotion/react@11.13.5(@types/react@18.3.12)(react@18.3.1))(@types/react@18.3.12)(react@18.3.1))(react@18.3.1))(react@18.3.1)':
    dependencies:
      '@chakra-ui/form-control': 2.2.0(@chakra-ui/system@2.6.2(@emotion/react@11.13.5(@types/react@18.3.12)(react@18.3.1))(@emotion/styled@11.13.5(@emotion/react@11.13.5(@types/react@18.3.12)(react@18.3.1))(@types/react@18.3.12)(react@18.3.1))(react@18.3.1))(react@18.3.1)
      '@chakra-ui/react-context': 2.1.0(react@18.3.1)
      '@chakra-ui/react-types': 2.0.7(react@18.3.1)
      '@chakra-ui/react-use-merge-refs': 2.1.0(react@18.3.1)
      '@chakra-ui/shared-utils': 2.0.5
      '@chakra-ui/system': 2.6.2(@emotion/react@11.13.5(@types/react@18.3.12)(react@18.3.1))(@emotion/styled@11.13.5(@emotion/react@11.13.5(@types/react@18.3.12)(react@18.3.1))(@types/react@18.3.12)(react@18.3.1))(react@18.3.1)
      '@zag-js/focus-visible': 0.16.0
      react: 18.3.1

  '@chakra-ui/react-children-utils@2.0.6(react@18.3.1)':
    dependencies:
      react: 18.3.1

  '@chakra-ui/react-context@2.1.0(react@18.3.1)':
    dependencies:
      react: 18.3.1

  '@chakra-ui/react-env@3.1.0(react@18.3.1)':
    dependencies:
      '@chakra-ui/react-use-safe-layout-effect': 2.1.0(react@18.3.1)
      react: 18.3.1

  '@chakra-ui/react-types@2.0.7(react@18.3.1)':
    dependencies:
      react: 18.3.1

  '@chakra-ui/react-use-animation-state@2.1.0(react@18.3.1)':
    dependencies:
      '@chakra-ui/dom-utils': 2.1.0
      '@chakra-ui/react-use-event-listener': 2.1.0(react@18.3.1)
      react: 18.3.1

  '@chakra-ui/react-use-callback-ref@2.1.0(react@18.3.1)':
    dependencies:
      react: 18.3.1

  '@chakra-ui/react-use-controllable-state@2.1.0(react@18.3.1)':
    dependencies:
      '@chakra-ui/react-use-callback-ref': 2.1.0(react@18.3.1)
      react: 18.3.1

  '@chakra-ui/react-use-disclosure@2.1.0(react@18.3.1)':
    dependencies:
      '@chakra-ui/react-use-callback-ref': 2.1.0(react@18.3.1)
      react: 18.3.1

  '@chakra-ui/react-use-event-listener@2.1.0(react@18.3.1)':
    dependencies:
      '@chakra-ui/react-use-callback-ref': 2.1.0(react@18.3.1)
      react: 18.3.1

  '@chakra-ui/react-use-focus-effect@2.1.0(react@18.3.1)':
    dependencies:
      '@chakra-ui/dom-utils': 2.1.0
      '@chakra-ui/react-use-event-listener': 2.1.0(react@18.3.1)
      '@chakra-ui/react-use-safe-layout-effect': 2.1.0(react@18.3.1)
      '@chakra-ui/react-use-update-effect': 2.1.0(react@18.3.1)
      react: 18.3.1

  '@chakra-ui/react-use-focus-on-pointer-down@2.1.0(react@18.3.1)':
    dependencies:
      '@chakra-ui/react-use-event-listener': 2.1.0(react@18.3.1)
      react: 18.3.1

  '@chakra-ui/react-use-interval@2.1.0(react@18.3.1)':
    dependencies:
      '@chakra-ui/react-use-callback-ref': 2.1.0(react@18.3.1)
      react: 18.3.1

  '@chakra-ui/react-use-latest-ref@2.1.0(react@18.3.1)':
    dependencies:
      react: 18.3.1

  '@chakra-ui/react-use-merge-refs@2.1.0(react@18.3.1)':
    dependencies:
      react: 18.3.1

  '@chakra-ui/react-use-outside-click@2.2.0(react@18.3.1)':
    dependencies:
      '@chakra-ui/react-use-callback-ref': 2.1.0(react@18.3.1)
      react: 18.3.1

  '@chakra-ui/react-use-pan-event@2.1.0(react@18.3.1)':
    dependencies:
      '@chakra-ui/event-utils': 2.0.8
      '@chakra-ui/react-use-latest-ref': 2.1.0(react@18.3.1)
      framesync: 6.1.2
      react: 18.3.1

  '@chakra-ui/react-use-previous@2.1.0(react@18.3.1)':
    dependencies:
      react: 18.3.1

  '@chakra-ui/react-use-safe-layout-effect@2.1.0(react@18.3.1)':
    dependencies:
      react: 18.3.1

  '@chakra-ui/react-use-size@2.1.0(react@18.3.1)':
    dependencies:
      '@zag-js/element-size': 0.10.5
      react: 18.3.1

  '@chakra-ui/react-use-timeout@2.1.0(react@18.3.1)':
    dependencies:
      '@chakra-ui/react-use-callback-ref': 2.1.0(react@18.3.1)
      react: 18.3.1

  '@chakra-ui/react-use-update-effect@2.1.0(react@18.3.1)':
    dependencies:
      react: 18.3.1

  '@chakra-ui/react-utils@2.0.12(react@18.3.1)':
    dependencies:
      '@chakra-ui/utils': 2.0.15
      react: 18.3.1

  '@chakra-ui/react@2.8.2(@emotion/react@11.13.5(@types/react@18.3.12)(react@18.3.1))(@emotion/styled@11.13.5(@emotion/react@11.13.5(@types/react@18.3.12)(react@18.3.1))(@types/react@18.3.12)(react@18.3.1))(@types/react@18.3.12)(framer-motion@11.11.17(@emotion/is-prop-valid@1.3.0)(react-dom@18.3.1(react@18.3.1))(react@18.3.1))(react-dom@18.3.1(react@18.3.1))(react@18.3.1)':
    dependencies:
      '@chakra-ui/accordion': 2.3.1(@chakra-ui/system@2.6.2(@emotion/react@11.13.5(@types/react@18.3.12)(react@18.3.1))(@emotion/styled@11.13.5(@emotion/react@11.13.5(@types/react@18.3.12)(react@18.3.1))(@types/react@18.3.12)(react@18.3.1))(react@18.3.1))(framer-motion@11.11.17(@emotion/is-prop-valid@1.3.0)(react-dom@18.3.1(react@18.3.1))(react@18.3.1))(react@18.3.1)
      '@chakra-ui/alert': 2.2.2(@chakra-ui/system@2.6.2(@emotion/react@11.13.5(@types/react@18.3.12)(react@18.3.1))(@emotion/styled@11.13.5(@emotion/react@11.13.5(@types/react@18.3.12)(react@18.3.1))(@types/react@18.3.12)(react@18.3.1))(react@18.3.1))(react@18.3.1)
      '@chakra-ui/avatar': 2.3.0(@chakra-ui/system@2.6.2(@emotion/react@11.13.5(@types/react@18.3.12)(react@18.3.1))(@emotion/styled@11.13.5(@emotion/react@11.13.5(@types/react@18.3.12)(react@18.3.1))(@types/react@18.3.12)(react@18.3.1))(react@18.3.1))(react@18.3.1)
      '@chakra-ui/breadcrumb': 2.2.0(@chakra-ui/system@2.6.2(@emotion/react@11.13.5(@types/react@18.3.12)(react@18.3.1))(@emotion/styled@11.13.5(@emotion/react@11.13.5(@types/react@18.3.12)(react@18.3.1))(@types/react@18.3.12)(react@18.3.1))(react@18.3.1))(react@18.3.1)
      '@chakra-ui/button': 2.1.0(@chakra-ui/system@2.6.2(@emotion/react@11.13.5(@types/react@18.3.12)(react@18.3.1))(@emotion/styled@11.13.5(@emotion/react@11.13.5(@types/react@18.3.12)(react@18.3.1))(@types/react@18.3.12)(react@18.3.1))(react@18.3.1))(react@18.3.1)
      '@chakra-ui/card': 2.2.0(@chakra-ui/system@2.6.2(@emotion/react@11.13.5(@types/react@18.3.12)(react@18.3.1))(@emotion/styled@11.13.5(@emotion/react@11.13.5(@types/react@18.3.12)(react@18.3.1))(@types/react@18.3.12)(react@18.3.1))(react@18.3.1))(react@18.3.1)
      '@chakra-ui/checkbox': 2.3.2(@chakra-ui/system@2.6.2(@emotion/react@11.13.5(@types/react@18.3.12)(react@18.3.1))(@emotion/styled@11.13.5(@emotion/react@11.13.5(@types/react@18.3.12)(react@18.3.1))(@types/react@18.3.12)(react@18.3.1))(react@18.3.1))(react@18.3.1)
      '@chakra-ui/close-button': 2.1.1(@chakra-ui/system@2.6.2(@emotion/react@11.13.5(@types/react@18.3.12)(react@18.3.1))(@emotion/styled@11.13.5(@emotion/react@11.13.5(@types/react@18.3.12)(react@18.3.1))(@types/react@18.3.12)(react@18.3.1))(react@18.3.1))(react@18.3.1)
      '@chakra-ui/control-box': 2.1.0(@chakra-ui/system@2.6.2(@emotion/react@11.13.5(@types/react@18.3.12)(react@18.3.1))(@emotion/styled@11.13.5(@emotion/react@11.13.5(@types/react@18.3.12)(react@18.3.1))(@types/react@18.3.12)(react@18.3.1))(react@18.3.1))(react@18.3.1)
      '@chakra-ui/counter': 2.1.0(react@18.3.1)
      '@chakra-ui/css-reset': 2.3.0(@emotion/react@11.13.5(@types/react@18.3.12)(react@18.3.1))(react@18.3.1)
      '@chakra-ui/editable': 3.1.0(@chakra-ui/system@2.6.2(@emotion/react@11.13.5(@types/react@18.3.12)(react@18.3.1))(@emotion/styled@11.13.5(@emotion/react@11.13.5(@types/react@18.3.12)(react@18.3.1))(@types/react@18.3.12)(react@18.3.1))(react@18.3.1))(react@18.3.1)
      '@chakra-ui/focus-lock': 2.1.0(@types/react@18.3.12)(react@18.3.1)
      '@chakra-ui/form-control': 2.2.0(@chakra-ui/system@2.6.2(@emotion/react@11.13.5(@types/react@18.3.12)(react@18.3.1))(@emotion/styled@11.13.5(@emotion/react@11.13.5(@types/react@18.3.12)(react@18.3.1))(@types/react@18.3.12)(react@18.3.1))(react@18.3.1))(react@18.3.1)
      '@chakra-ui/hooks': 2.2.1(react@18.3.1)
      '@chakra-ui/icon': 3.2.0(@chakra-ui/system@2.6.2(@emotion/react@11.13.5(@types/react@18.3.12)(react@18.3.1))(@emotion/styled@11.13.5(@emotion/react@11.13.5(@types/react@18.3.12)(react@18.3.1))(@types/react@18.3.12)(react@18.3.1))(react@18.3.1))(react@18.3.1)
      '@chakra-ui/image': 2.1.0(@chakra-ui/system@2.6.2(@emotion/react@11.13.5(@types/react@18.3.12)(react@18.3.1))(@emotion/styled@11.13.5(@emotion/react@11.13.5(@types/react@18.3.12)(react@18.3.1))(@types/react@18.3.12)(react@18.3.1))(react@18.3.1))(react@18.3.1)
      '@chakra-ui/input': 2.1.2(@chakra-ui/system@2.6.2(@emotion/react@11.13.5(@types/react@18.3.12)(react@18.3.1))(@emotion/styled@11.13.5(@emotion/react@11.13.5(@types/react@18.3.12)(react@18.3.1))(@types/react@18.3.12)(react@18.3.1))(react@18.3.1))(react@18.3.1)
      '@chakra-ui/layout': 2.3.1(@chakra-ui/system@2.6.2(@emotion/react@11.13.5(@types/react@18.3.12)(react@18.3.1))(@emotion/styled@11.13.5(@emotion/react@11.13.5(@types/react@18.3.12)(react@18.3.1))(@types/react@18.3.12)(react@18.3.1))(react@18.3.1))(react@18.3.1)
      '@chakra-ui/live-region': 2.1.0(react@18.3.1)
      '@chakra-ui/media-query': 3.3.0(@chakra-ui/system@2.6.2(@emotion/react@11.13.5(@types/react@18.3.12)(react@18.3.1))(@emotion/styled@11.13.5(@emotion/react@11.13.5(@types/react@18.3.12)(react@18.3.1))(@types/react@18.3.12)(react@18.3.1))(react@18.3.1))(react@18.3.1)
      '@chakra-ui/menu': 2.2.1(@chakra-ui/system@2.6.2(@emotion/react@11.13.5(@types/react@18.3.12)(react@18.3.1))(@emotion/styled@11.13.5(@emotion/react@11.13.5(@types/react@18.3.12)(react@18.3.1))(@types/react@18.3.12)(react@18.3.1))(react@18.3.1))(framer-motion@11.11.17(@emotion/is-prop-valid@1.3.0)(react-dom@18.3.1(react@18.3.1))(react@18.3.1))(react@18.3.1)
      '@chakra-ui/modal': 2.3.1(@chakra-ui/system@2.6.2(@emotion/react@11.13.5(@types/react@18.3.12)(react@18.3.1))(@emotion/styled@11.13.5(@emotion/react@11.13.5(@types/react@18.3.12)(react@18.3.1))(@types/react@18.3.12)(react@18.3.1))(react@18.3.1))(@types/react@18.3.12)(framer-motion@11.11.17(@emotion/is-prop-valid@1.3.0)(react-dom@18.3.1(react@18.3.1))(react@18.3.1))(react-dom@18.3.1(react@18.3.1))(react@18.3.1)
      '@chakra-ui/number-input': 2.1.2(@chakra-ui/system@2.6.2(@emotion/react@11.13.5(@types/react@18.3.12)(react@18.3.1))(@emotion/styled@11.13.5(@emotion/react@11.13.5(@types/react@18.3.12)(react@18.3.1))(@types/react@18.3.12)(react@18.3.1))(react@18.3.1))(react@18.3.1)
      '@chakra-ui/pin-input': 2.1.0(@chakra-ui/system@2.6.2(@emotion/react@11.13.5(@types/react@18.3.12)(react@18.3.1))(@emotion/styled@11.13.5(@emotion/react@11.13.5(@types/react@18.3.12)(react@18.3.1))(@types/react@18.3.12)(react@18.3.1))(react@18.3.1))(react@18.3.1)
      '@chakra-ui/popover': 2.2.1(@chakra-ui/system@2.6.2(@emotion/react@11.13.5(@types/react@18.3.12)(react@18.3.1))(@emotion/styled@11.13.5(@emotion/react@11.13.5(@types/react@18.3.12)(react@18.3.1))(@types/react@18.3.12)(react@18.3.1))(react@18.3.1))(framer-motion@11.11.17(@emotion/is-prop-valid@1.3.0)(react-dom@18.3.1(react@18.3.1))(react@18.3.1))(react@18.3.1)
      '@chakra-ui/popper': 3.1.0(react@18.3.1)
      '@chakra-ui/portal': 2.1.0(react-dom@18.3.1(react@18.3.1))(react@18.3.1)
      '@chakra-ui/progress': 2.2.0(@chakra-ui/system@2.6.2(@emotion/react@11.13.5(@types/react@18.3.12)(react@18.3.1))(@emotion/styled@11.13.5(@emotion/react@11.13.5(@types/react@18.3.12)(react@18.3.1))(@types/react@18.3.12)(react@18.3.1))(react@18.3.1))(react@18.3.1)
      '@chakra-ui/provider': 2.4.2(@emotion/react@11.13.5(@types/react@18.3.12)(react@18.3.1))(@emotion/styled@11.13.5(@emotion/react@11.13.5(@types/react@18.3.12)(react@18.3.1))(@types/react@18.3.12)(react@18.3.1))(react-dom@18.3.1(react@18.3.1))(react@18.3.1)
      '@chakra-ui/radio': 2.1.2(@chakra-ui/system@2.6.2(@emotion/react@11.13.5(@types/react@18.3.12)(react@18.3.1))(@emotion/styled@11.13.5(@emotion/react@11.13.5(@types/react@18.3.12)(react@18.3.1))(@types/react@18.3.12)(react@18.3.1))(react@18.3.1))(react@18.3.1)
      '@chakra-ui/react-env': 3.1.0(react@18.3.1)
      '@chakra-ui/select': 2.1.2(@chakra-ui/system@2.6.2(@emotion/react@11.13.5(@types/react@18.3.12)(react@18.3.1))(@emotion/styled@11.13.5(@emotion/react@11.13.5(@types/react@18.3.12)(react@18.3.1))(@types/react@18.3.12)(react@18.3.1))(react@18.3.1))(react@18.3.1)
      '@chakra-ui/skeleton': 2.1.0(@chakra-ui/system@2.6.2(@emotion/react@11.13.5(@types/react@18.3.12)(react@18.3.1))(@emotion/styled@11.13.5(@emotion/react@11.13.5(@types/react@18.3.12)(react@18.3.1))(@types/react@18.3.12)(react@18.3.1))(react@18.3.1))(react@18.3.1)
      '@chakra-ui/skip-nav': 2.1.0(@chakra-ui/system@2.6.2(@emotion/react@11.13.5(@types/react@18.3.12)(react@18.3.1))(@emotion/styled@11.13.5(@emotion/react@11.13.5(@types/react@18.3.12)(react@18.3.1))(@types/react@18.3.12)(react@18.3.1))(react@18.3.1))(react@18.3.1)
      '@chakra-ui/slider': 2.1.0(@chakra-ui/system@2.6.2(@emotion/react@11.13.5(@types/react@18.3.12)(react@18.3.1))(@emotion/styled@11.13.5(@emotion/react@11.13.5(@types/react@18.3.12)(react@18.3.1))(@types/react@18.3.12)(react@18.3.1))(react@18.3.1))(react@18.3.1)
      '@chakra-ui/spinner': 2.1.0(@chakra-ui/system@2.6.2(@emotion/react@11.13.5(@types/react@18.3.12)(react@18.3.1))(@emotion/styled@11.13.5(@emotion/react@11.13.5(@types/react@18.3.12)(react@18.3.1))(@types/react@18.3.12)(react@18.3.1))(react@18.3.1))(react@18.3.1)
      '@chakra-ui/stat': 2.1.1(@chakra-ui/system@2.6.2(@emotion/react@11.13.5(@types/react@18.3.12)(react@18.3.1))(@emotion/styled@11.13.5(@emotion/react@11.13.5(@types/react@18.3.12)(react@18.3.1))(@types/react@18.3.12)(react@18.3.1))(react@18.3.1))(react@18.3.1)
      '@chakra-ui/stepper': 2.3.1(@chakra-ui/system@2.6.2(@emotion/react@11.13.5(@types/react@18.3.12)(react@18.3.1))(@emotion/styled@11.13.5(@emotion/react@11.13.5(@types/react@18.3.12)(react@18.3.1))(@types/react@18.3.12)(react@18.3.1))(react@18.3.1))(react@18.3.1)
      '@chakra-ui/styled-system': 2.9.2
      '@chakra-ui/switch': 2.1.2(@chakra-ui/system@2.6.2(@emotion/react@11.13.5(@types/react@18.3.12)(react@18.3.1))(@emotion/styled@11.13.5(@emotion/react@11.13.5(@types/react@18.3.12)(react@18.3.1))(@types/react@18.3.12)(react@18.3.1))(react@18.3.1))(framer-motion@11.11.17(@emotion/is-prop-valid@1.3.0)(react-dom@18.3.1(react@18.3.1))(react@18.3.1))(react@18.3.1)
      '@chakra-ui/system': 2.6.2(@emotion/react@11.13.5(@types/react@18.3.12)(react@18.3.1))(@emotion/styled@11.13.5(@emotion/react@11.13.5(@types/react@18.3.12)(react@18.3.1))(@types/react@18.3.12)(react@18.3.1))(react@18.3.1)
      '@chakra-ui/table': 2.1.0(@chakra-ui/system@2.6.2(@emotion/react@11.13.5(@types/react@18.3.12)(react@18.3.1))(@emotion/styled@11.13.5(@emotion/react@11.13.5(@types/react@18.3.12)(react@18.3.1))(@types/react@18.3.12)(react@18.3.1))(react@18.3.1))(react@18.3.1)
      '@chakra-ui/tabs': 3.0.0(@chakra-ui/system@2.6.2(@emotion/react@11.13.5(@types/react@18.3.12)(react@18.3.1))(@emotion/styled@11.13.5(@emotion/react@11.13.5(@types/react@18.3.12)(react@18.3.1))(@types/react@18.3.12)(react@18.3.1))(react@18.3.1))(react@18.3.1)
      '@chakra-ui/tag': 3.1.1(@chakra-ui/system@2.6.2(@emotion/react@11.13.5(@types/react@18.3.12)(react@18.3.1))(@emotion/styled@11.13.5(@emotion/react@11.13.5(@types/react@18.3.12)(react@18.3.1))(@types/react@18.3.12)(react@18.3.1))(react@18.3.1))(react@18.3.1)
      '@chakra-ui/textarea': 2.1.2(@chakra-ui/system@2.6.2(@emotion/react@11.13.5(@types/react@18.3.12)(react@18.3.1))(@emotion/styled@11.13.5(@emotion/react@11.13.5(@types/react@18.3.12)(react@18.3.1))(@types/react@18.3.12)(react@18.3.1))(react@18.3.1))(react@18.3.1)
      '@chakra-ui/theme': 3.3.1(@chakra-ui/styled-system@2.9.2)
      '@chakra-ui/theme-utils': 2.0.21
      '@chakra-ui/toast': 7.0.2(@chakra-ui/system@2.6.2(@emotion/react@11.13.5(@types/react@18.3.12)(react@18.3.1))(@emotion/styled@11.13.5(@emotion/react@11.13.5(@types/react@18.3.12)(react@18.3.1))(@types/react@18.3.12)(react@18.3.1))(react@18.3.1))(framer-motion@11.11.17(@emotion/is-prop-valid@1.3.0)(react-dom@18.3.1(react@18.3.1))(react@18.3.1))(react-dom@18.3.1(react@18.3.1))(react@18.3.1)
      '@chakra-ui/tooltip': 2.3.1(@chakra-ui/system@2.6.2(@emotion/react@11.13.5(@types/react@18.3.12)(react@18.3.1))(@emotion/styled@11.13.5(@emotion/react@11.13.5(@types/react@18.3.12)(react@18.3.1))(@types/react@18.3.12)(react@18.3.1))(react@18.3.1))(framer-motion@11.11.17(@emotion/is-prop-valid@1.3.0)(react-dom@18.3.1(react@18.3.1))(react@18.3.1))(react-dom@18.3.1(react@18.3.1))(react@18.3.1)
      '@chakra-ui/transition': 2.1.0(framer-motion@11.11.17(@emotion/is-prop-valid@1.3.0)(react-dom@18.3.1(react@18.3.1))(react@18.3.1))(react@18.3.1)
      '@chakra-ui/utils': 2.0.15
      '@chakra-ui/visually-hidden': 2.2.0(@chakra-ui/system@2.6.2(@emotion/react@11.13.5(@types/react@18.3.12)(react@18.3.1))(@emotion/styled@11.13.5(@emotion/react@11.13.5(@types/react@18.3.12)(react@18.3.1))(@types/react@18.3.12)(react@18.3.1))(react@18.3.1))(react@18.3.1)
      '@emotion/react': 11.13.5(@types/react@18.3.12)(react@18.3.1)
      '@emotion/styled': 11.13.5(@emotion/react@11.13.5(@types/react@18.3.12)(react@18.3.1))(@types/react@18.3.12)(react@18.3.1)
      framer-motion: 11.11.17(@emotion/is-prop-valid@1.3.0)(react-dom@18.3.1(react@18.3.1))(react@18.3.1)
      react: 18.3.1
      react-dom: 18.3.1(react@18.3.1)
    transitivePeerDependencies:
      - '@types/react'

  '@chakra-ui/select@2.1.2(@chakra-ui/system@2.6.2(@emotion/react@11.13.5(@types/react@18.3.12)(react@18.3.1))(@emotion/styled@11.13.5(@emotion/react@11.13.5(@types/react@18.3.12)(react@18.3.1))(@types/react@18.3.12)(react@18.3.1))(react@18.3.1))(react@18.3.1)':
    dependencies:
      '@chakra-ui/form-control': 2.2.0(@chakra-ui/system@2.6.2(@emotion/react@11.13.5(@types/react@18.3.12)(react@18.3.1))(@emotion/styled@11.13.5(@emotion/react@11.13.5(@types/react@18.3.12)(react@18.3.1))(@types/react@18.3.12)(react@18.3.1))(react@18.3.1))(react@18.3.1)
      '@chakra-ui/shared-utils': 2.0.5
      '@chakra-ui/system': 2.6.2(@emotion/react@11.13.5(@types/react@18.3.12)(react@18.3.1))(@emotion/styled@11.13.5(@emotion/react@11.13.5(@types/react@18.3.12)(react@18.3.1))(@types/react@18.3.12)(react@18.3.1))(react@18.3.1)
      react: 18.3.1

  '@chakra-ui/shared-utils@2.0.5': {}

  '@chakra-ui/skeleton@2.1.0(@chakra-ui/system@2.6.2(@emotion/react@11.13.5(@types/react@18.3.12)(react@18.3.1))(@emotion/styled@11.13.5(@emotion/react@11.13.5(@types/react@18.3.12)(react@18.3.1))(@types/react@18.3.12)(react@18.3.1))(react@18.3.1))(react@18.3.1)':
    dependencies:
      '@chakra-ui/media-query': 3.3.0(@chakra-ui/system@2.6.2(@emotion/react@11.13.5(@types/react@18.3.12)(react@18.3.1))(@emotion/styled@11.13.5(@emotion/react@11.13.5(@types/react@18.3.12)(react@18.3.1))(@types/react@18.3.12)(react@18.3.1))(react@18.3.1))(react@18.3.1)
      '@chakra-ui/react-use-previous': 2.1.0(react@18.3.1)
      '@chakra-ui/shared-utils': 2.0.5
      '@chakra-ui/system': 2.6.2(@emotion/react@11.13.5(@types/react@18.3.12)(react@18.3.1))(@emotion/styled@11.13.5(@emotion/react@11.13.5(@types/react@18.3.12)(react@18.3.1))(@types/react@18.3.12)(react@18.3.1))(react@18.3.1)
      react: 18.3.1

  '@chakra-ui/skip-nav@2.1.0(@chakra-ui/system@2.6.2(@emotion/react@11.13.5(@types/react@18.3.12)(react@18.3.1))(@emotion/styled@11.13.5(@emotion/react@11.13.5(@types/react@18.3.12)(react@18.3.1))(@types/react@18.3.12)(react@18.3.1))(react@18.3.1))(react@18.3.1)':
    dependencies:
      '@chakra-ui/system': 2.6.2(@emotion/react@11.13.5(@types/react@18.3.12)(react@18.3.1))(@emotion/styled@11.13.5(@emotion/react@11.13.5(@types/react@18.3.12)(react@18.3.1))(@types/react@18.3.12)(react@18.3.1))(react@18.3.1)
      react: 18.3.1

  '@chakra-ui/slider@2.1.0(@chakra-ui/system@2.6.2(@emotion/react@11.13.5(@types/react@18.3.12)(react@18.3.1))(@emotion/styled@11.13.5(@emotion/react@11.13.5(@types/react@18.3.12)(react@18.3.1))(@types/react@18.3.12)(react@18.3.1))(react@18.3.1))(react@18.3.1)':
    dependencies:
      '@chakra-ui/number-utils': 2.0.7
      '@chakra-ui/react-context': 2.1.0(react@18.3.1)
      '@chakra-ui/react-types': 2.0.7(react@18.3.1)
      '@chakra-ui/react-use-callback-ref': 2.1.0(react@18.3.1)
      '@chakra-ui/react-use-controllable-state': 2.1.0(react@18.3.1)
      '@chakra-ui/react-use-latest-ref': 2.1.0(react@18.3.1)
      '@chakra-ui/react-use-merge-refs': 2.1.0(react@18.3.1)
      '@chakra-ui/react-use-pan-event': 2.1.0(react@18.3.1)
      '@chakra-ui/react-use-size': 2.1.0(react@18.3.1)
      '@chakra-ui/react-use-update-effect': 2.1.0(react@18.3.1)
      '@chakra-ui/system': 2.6.2(@emotion/react@11.13.5(@types/react@18.3.12)(react@18.3.1))(@emotion/styled@11.13.5(@emotion/react@11.13.5(@types/react@18.3.12)(react@18.3.1))(@types/react@18.3.12)(react@18.3.1))(react@18.3.1)
      react: 18.3.1

  '@chakra-ui/spinner@2.1.0(@chakra-ui/system@2.6.2(@emotion/react@11.13.5(@types/react@18.3.12)(react@18.3.1))(@emotion/styled@11.13.5(@emotion/react@11.13.5(@types/react@18.3.12)(react@18.3.1))(@types/react@18.3.12)(react@18.3.1))(react@18.3.1))(react@18.3.1)':
    dependencies:
      '@chakra-ui/shared-utils': 2.0.5
      '@chakra-ui/system': 2.6.2(@emotion/react@11.13.5(@types/react@18.3.12)(react@18.3.1))(@emotion/styled@11.13.5(@emotion/react@11.13.5(@types/react@18.3.12)(react@18.3.1))(@types/react@18.3.12)(react@18.3.1))(react@18.3.1)
      react: 18.3.1

  '@chakra-ui/stat@2.1.1(@chakra-ui/system@2.6.2(@emotion/react@11.13.5(@types/react@18.3.12)(react@18.3.1))(@emotion/styled@11.13.5(@emotion/react@11.13.5(@types/react@18.3.12)(react@18.3.1))(@types/react@18.3.12)(react@18.3.1))(react@18.3.1))(react@18.3.1)':
    dependencies:
      '@chakra-ui/icon': 3.2.0(@chakra-ui/system@2.6.2(@emotion/react@11.13.5(@types/react@18.3.12)(react@18.3.1))(@emotion/styled@11.13.5(@emotion/react@11.13.5(@types/react@18.3.12)(react@18.3.1))(@types/react@18.3.12)(react@18.3.1))(react@18.3.1))(react@18.3.1)
      '@chakra-ui/react-context': 2.1.0(react@18.3.1)
      '@chakra-ui/shared-utils': 2.0.5
      '@chakra-ui/system': 2.6.2(@emotion/react@11.13.5(@types/react@18.3.12)(react@18.3.1))(@emotion/styled@11.13.5(@emotion/react@11.13.5(@types/react@18.3.12)(react@18.3.1))(@types/react@18.3.12)(react@18.3.1))(react@18.3.1)
      react: 18.3.1

  '@chakra-ui/stepper@2.3.1(@chakra-ui/system@2.6.2(@emotion/react@11.13.5(@types/react@18.3.12)(react@18.3.1))(@emotion/styled@11.13.5(@emotion/react@11.13.5(@types/react@18.3.12)(react@18.3.1))(@types/react@18.3.12)(react@18.3.1))(react@18.3.1))(react@18.3.1)':
    dependencies:
      '@chakra-ui/icon': 3.2.0(@chakra-ui/system@2.6.2(@emotion/react@11.13.5(@types/react@18.3.12)(react@18.3.1))(@emotion/styled@11.13.5(@emotion/react@11.13.5(@types/react@18.3.12)(react@18.3.1))(@types/react@18.3.12)(react@18.3.1))(react@18.3.1))(react@18.3.1)
      '@chakra-ui/react-context': 2.1.0(react@18.3.1)
      '@chakra-ui/shared-utils': 2.0.5
      '@chakra-ui/system': 2.6.2(@emotion/react@11.13.5(@types/react@18.3.12)(react@18.3.1))(@emotion/styled@11.13.5(@emotion/react@11.13.5(@types/react@18.3.12)(react@18.3.1))(@types/react@18.3.12)(react@18.3.1))(react@18.3.1)
      react: 18.3.1

  '@chakra-ui/storybook-addon@5.2.5(@chakra-ui/react@2.8.2(@emotion/react@11.13.5(@types/react@18.3.12)(react@18.3.1))(@emotion/styled@11.13.5(@emotion/react@11.13.5(@types/react@18.3.12)(react@18.3.1))(@types/react@18.3.12)(react@18.3.1))(@types/react@18.3.12)(framer-motion@11.11.17(@emotion/is-prop-valid@1.3.0)(react-dom@18.3.1(react@18.3.1))(react@18.3.1))(react-dom@18.3.1(react@18.3.1))(react@18.3.1))(@storybook/components@8.4.5(storybook@8.4.5(prettier@3.4.1)))(@storybook/manager-api@8.4.5(storybook@8.4.5(prettier@3.4.1)))(@storybook/preview-api@8.4.5(storybook@8.4.5(prettier@3.4.1)))(@storybook/types@8.4.5(storybook@8.4.5(prettier@3.4.1)))(react-dom@18.3.1(react@18.3.1))(react@18.3.1)':
    dependencies:
      '@chakra-ui/react': 2.8.2(@emotion/react@11.13.5(@types/react@18.3.12)(react@18.3.1))(@emotion/styled@11.13.5(@emotion/react@11.13.5(@types/react@18.3.12)(react@18.3.1))(@types/react@18.3.12)(react@18.3.1))(@types/react@18.3.12)(framer-motion@11.11.17(@emotion/is-prop-valid@1.3.0)(react-dom@18.3.1(react@18.3.1))(react@18.3.1))(react-dom@18.3.1(react@18.3.1))(react@18.3.1)
      '@storybook/components': 8.4.5(storybook@8.4.5(prettier@3.4.1))
      '@storybook/manager-api': 8.4.5(storybook@8.4.5(prettier@3.4.1))
      '@storybook/preview-api': 8.4.5(storybook@8.4.5(prettier@3.4.1))
      '@storybook/types': 8.4.5(storybook@8.4.5(prettier@3.4.1))
    optionalDependencies:
      react: 18.3.1
      react-dom: 18.3.1(react@18.3.1)

  '@chakra-ui/styled-system@2.9.2':
    dependencies:
      '@chakra-ui/shared-utils': 2.0.5
      csstype: 3.1.3
      lodash.mergewith: 4.6.2

  '@chakra-ui/switch@2.1.2(@chakra-ui/system@2.6.2(@emotion/react@11.13.5(@types/react@18.3.12)(react@18.3.1))(@emotion/styled@11.13.5(@emotion/react@11.13.5(@types/react@18.3.12)(react@18.3.1))(@types/react@18.3.12)(react@18.3.1))(react@18.3.1))(framer-motion@11.11.17(@emotion/is-prop-valid@1.3.0)(react-dom@18.3.1(react@18.3.1))(react@18.3.1))(react@18.3.1)':
    dependencies:
      '@chakra-ui/checkbox': 2.3.2(@chakra-ui/system@2.6.2(@emotion/react@11.13.5(@types/react@18.3.12)(react@18.3.1))(@emotion/styled@11.13.5(@emotion/react@11.13.5(@types/react@18.3.12)(react@18.3.1))(@types/react@18.3.12)(react@18.3.1))(react@18.3.1))(react@18.3.1)
      '@chakra-ui/shared-utils': 2.0.5
      '@chakra-ui/system': 2.6.2(@emotion/react@11.13.5(@types/react@18.3.12)(react@18.3.1))(@emotion/styled@11.13.5(@emotion/react@11.13.5(@types/react@18.3.12)(react@18.3.1))(@types/react@18.3.12)(react@18.3.1))(react@18.3.1)
      framer-motion: 11.11.17(@emotion/is-prop-valid@1.3.0)(react-dom@18.3.1(react@18.3.1))(react@18.3.1)
      react: 18.3.1

  '@chakra-ui/system@2.6.2(@emotion/react@11.13.5(@types/react@18.3.12)(react@18.3.1))(@emotion/styled@11.13.5(@emotion/react@11.13.5(@types/react@18.3.12)(react@18.3.1))(@types/react@18.3.12)(react@18.3.1))(react@18.3.1)':
    dependencies:
      '@chakra-ui/color-mode': 2.2.0(react@18.3.1)
      '@chakra-ui/object-utils': 2.1.0
      '@chakra-ui/react-utils': 2.0.12(react@18.3.1)
      '@chakra-ui/styled-system': 2.9.2
      '@chakra-ui/theme-utils': 2.0.21
      '@chakra-ui/utils': 2.0.15
      '@emotion/react': 11.13.5(@types/react@18.3.12)(react@18.3.1)
      '@emotion/styled': 11.13.5(@emotion/react@11.13.5(@types/react@18.3.12)(react@18.3.1))(@types/react@18.3.12)(react@18.3.1)
      react: 18.3.1
      react-fast-compare: 3.2.2

  '@chakra-ui/table@2.1.0(@chakra-ui/system@2.6.2(@emotion/react@11.13.5(@types/react@18.3.12)(react@18.3.1))(@emotion/styled@11.13.5(@emotion/react@11.13.5(@types/react@18.3.12)(react@18.3.1))(@types/react@18.3.12)(react@18.3.1))(react@18.3.1))(react@18.3.1)':
    dependencies:
      '@chakra-ui/react-context': 2.1.0(react@18.3.1)
      '@chakra-ui/shared-utils': 2.0.5
      '@chakra-ui/system': 2.6.2(@emotion/react@11.13.5(@types/react@18.3.12)(react@18.3.1))(@emotion/styled@11.13.5(@emotion/react@11.13.5(@types/react@18.3.12)(react@18.3.1))(@types/react@18.3.12)(react@18.3.1))(react@18.3.1)
      react: 18.3.1

  '@chakra-ui/tabs@3.0.0(@chakra-ui/system@2.6.2(@emotion/react@11.13.5(@types/react@18.3.12)(react@18.3.1))(@emotion/styled@11.13.5(@emotion/react@11.13.5(@types/react@18.3.12)(react@18.3.1))(@types/react@18.3.12)(react@18.3.1))(react@18.3.1))(react@18.3.1)':
    dependencies:
      '@chakra-ui/clickable': 2.1.0(react@18.3.1)
      '@chakra-ui/descendant': 3.1.0(react@18.3.1)
      '@chakra-ui/lazy-utils': 2.0.5
      '@chakra-ui/react-children-utils': 2.0.6(react@18.3.1)
      '@chakra-ui/react-context': 2.1.0(react@18.3.1)
      '@chakra-ui/react-use-controllable-state': 2.1.0(react@18.3.1)
      '@chakra-ui/react-use-merge-refs': 2.1.0(react@18.3.1)
      '@chakra-ui/react-use-safe-layout-effect': 2.1.0(react@18.3.1)
      '@chakra-ui/shared-utils': 2.0.5
      '@chakra-ui/system': 2.6.2(@emotion/react@11.13.5(@types/react@18.3.12)(react@18.3.1))(@emotion/styled@11.13.5(@emotion/react@11.13.5(@types/react@18.3.12)(react@18.3.1))(@types/react@18.3.12)(react@18.3.1))(react@18.3.1)
      react: 18.3.1

  '@chakra-ui/tag@3.1.1(@chakra-ui/system@2.6.2(@emotion/react@11.13.5(@types/react@18.3.12)(react@18.3.1))(@emotion/styled@11.13.5(@emotion/react@11.13.5(@types/react@18.3.12)(react@18.3.1))(@types/react@18.3.12)(react@18.3.1))(react@18.3.1))(react@18.3.1)':
    dependencies:
      '@chakra-ui/icon': 3.2.0(@chakra-ui/system@2.6.2(@emotion/react@11.13.5(@types/react@18.3.12)(react@18.3.1))(@emotion/styled@11.13.5(@emotion/react@11.13.5(@types/react@18.3.12)(react@18.3.1))(@types/react@18.3.12)(react@18.3.1))(react@18.3.1))(react@18.3.1)
      '@chakra-ui/react-context': 2.1.0(react@18.3.1)
      '@chakra-ui/system': 2.6.2(@emotion/react@11.13.5(@types/react@18.3.12)(react@18.3.1))(@emotion/styled@11.13.5(@emotion/react@11.13.5(@types/react@18.3.12)(react@18.3.1))(@types/react@18.3.12)(react@18.3.1))(react@18.3.1)
      react: 18.3.1

  '@chakra-ui/textarea@2.1.2(@chakra-ui/system@2.6.2(@emotion/react@11.13.5(@types/react@18.3.12)(react@18.3.1))(@emotion/styled@11.13.5(@emotion/react@11.13.5(@types/react@18.3.12)(react@18.3.1))(@types/react@18.3.12)(react@18.3.1))(react@18.3.1))(react@18.3.1)':
    dependencies:
      '@chakra-ui/form-control': 2.2.0(@chakra-ui/system@2.6.2(@emotion/react@11.13.5(@types/react@18.3.12)(react@18.3.1))(@emotion/styled@11.13.5(@emotion/react@11.13.5(@types/react@18.3.12)(react@18.3.1))(@types/react@18.3.12)(react@18.3.1))(react@18.3.1))(react@18.3.1)
      '@chakra-ui/shared-utils': 2.0.5
      '@chakra-ui/system': 2.6.2(@emotion/react@11.13.5(@types/react@18.3.12)(react@18.3.1))(@emotion/styled@11.13.5(@emotion/react@11.13.5(@types/react@18.3.12)(react@18.3.1))(@types/react@18.3.12)(react@18.3.1))(react@18.3.1)
      react: 18.3.1

  '@chakra-ui/theme-tools@2.1.2(@chakra-ui/styled-system@2.9.2)':
    dependencies:
      '@chakra-ui/anatomy': 2.2.2
      '@chakra-ui/shared-utils': 2.0.5
      '@chakra-ui/styled-system': 2.9.2
      color2k: 2.0.3

  '@chakra-ui/theme-utils@2.0.21':
    dependencies:
      '@chakra-ui/shared-utils': 2.0.5
      '@chakra-ui/styled-system': 2.9.2
      '@chakra-ui/theme': 3.3.1(@chakra-ui/styled-system@2.9.2)
      lodash.mergewith: 4.6.2

  '@chakra-ui/theme@3.3.1(@chakra-ui/styled-system@2.9.2)':
    dependencies:
      '@chakra-ui/anatomy': 2.2.2
      '@chakra-ui/shared-utils': 2.0.5
      '@chakra-ui/styled-system': 2.9.2
      '@chakra-ui/theme-tools': 2.1.2(@chakra-ui/styled-system@2.9.2)

  '@chakra-ui/toast@7.0.2(@chakra-ui/system@2.6.2(@emotion/react@11.13.5(@types/react@18.3.12)(react@18.3.1))(@emotion/styled@11.13.5(@emotion/react@11.13.5(@types/react@18.3.12)(react@18.3.1))(@types/react@18.3.12)(react@18.3.1))(react@18.3.1))(framer-motion@11.11.17(@emotion/is-prop-valid@1.3.0)(react-dom@18.3.1(react@18.3.1))(react@18.3.1))(react-dom@18.3.1(react@18.3.1))(react@18.3.1)':
    dependencies:
      '@chakra-ui/alert': 2.2.2(@chakra-ui/system@2.6.2(@emotion/react@11.13.5(@types/react@18.3.12)(react@18.3.1))(@emotion/styled@11.13.5(@emotion/react@11.13.5(@types/react@18.3.12)(react@18.3.1))(@types/react@18.3.12)(react@18.3.1))(react@18.3.1))(react@18.3.1)
      '@chakra-ui/close-button': 2.1.1(@chakra-ui/system@2.6.2(@emotion/react@11.13.5(@types/react@18.3.12)(react@18.3.1))(@emotion/styled@11.13.5(@emotion/react@11.13.5(@types/react@18.3.12)(react@18.3.1))(@types/react@18.3.12)(react@18.3.1))(react@18.3.1))(react@18.3.1)
      '@chakra-ui/portal': 2.1.0(react-dom@18.3.1(react@18.3.1))(react@18.3.1)
      '@chakra-ui/react-context': 2.1.0(react@18.3.1)
      '@chakra-ui/react-use-timeout': 2.1.0(react@18.3.1)
      '@chakra-ui/react-use-update-effect': 2.1.0(react@18.3.1)
      '@chakra-ui/shared-utils': 2.0.5
      '@chakra-ui/styled-system': 2.9.2
      '@chakra-ui/system': 2.6.2(@emotion/react@11.13.5(@types/react@18.3.12)(react@18.3.1))(@emotion/styled@11.13.5(@emotion/react@11.13.5(@types/react@18.3.12)(react@18.3.1))(@types/react@18.3.12)(react@18.3.1))(react@18.3.1)
      '@chakra-ui/theme': 3.3.1(@chakra-ui/styled-system@2.9.2)
      framer-motion: 11.11.17(@emotion/is-prop-valid@1.3.0)(react-dom@18.3.1(react@18.3.1))(react@18.3.1)
      react: 18.3.1
      react-dom: 18.3.1(react@18.3.1)

  '@chakra-ui/tooltip@2.3.1(@chakra-ui/system@2.6.2(@emotion/react@11.13.5(@types/react@18.3.12)(react@18.3.1))(@emotion/styled@11.13.5(@emotion/react@11.13.5(@types/react@18.3.12)(react@18.3.1))(@types/react@18.3.12)(react@18.3.1))(react@18.3.1))(framer-motion@11.11.17(@emotion/is-prop-valid@1.3.0)(react-dom@18.3.1(react@18.3.1))(react@18.3.1))(react-dom@18.3.1(react@18.3.1))(react@18.3.1)':
    dependencies:
      '@chakra-ui/dom-utils': 2.1.0
      '@chakra-ui/popper': 3.1.0(react@18.3.1)
      '@chakra-ui/portal': 2.1.0(react-dom@18.3.1(react@18.3.1))(react@18.3.1)
      '@chakra-ui/react-types': 2.0.7(react@18.3.1)
      '@chakra-ui/react-use-disclosure': 2.1.0(react@18.3.1)
      '@chakra-ui/react-use-event-listener': 2.1.0(react@18.3.1)
      '@chakra-ui/react-use-merge-refs': 2.1.0(react@18.3.1)
      '@chakra-ui/shared-utils': 2.0.5
      '@chakra-ui/system': 2.6.2(@emotion/react@11.13.5(@types/react@18.3.12)(react@18.3.1))(@emotion/styled@11.13.5(@emotion/react@11.13.5(@types/react@18.3.12)(react@18.3.1))(@types/react@18.3.12)(react@18.3.1))(react@18.3.1)
      framer-motion: 11.11.17(@emotion/is-prop-valid@1.3.0)(react-dom@18.3.1(react@18.3.1))(react@18.3.1)
      react: 18.3.1
      react-dom: 18.3.1(react@18.3.1)

  '@chakra-ui/transition@2.1.0(framer-motion@11.11.17(@emotion/is-prop-valid@1.3.0)(react-dom@18.3.1(react@18.3.1))(react@18.3.1))(react@18.3.1)':
    dependencies:
      '@chakra-ui/shared-utils': 2.0.5
      framer-motion: 11.11.17(@emotion/is-prop-valid@1.3.0)(react-dom@18.3.1(react@18.3.1))(react@18.3.1)
      react: 18.3.1

  '@chakra-ui/utils@2.0.15':
    dependencies:
      '@types/lodash.mergewith': 4.6.7
      css-box-model: 1.2.1
      framesync: 6.1.2
      lodash.mergewith: 4.6.2

  '@chakra-ui/visually-hidden@2.2.0(@chakra-ui/system@2.6.2(@emotion/react@11.13.5(@types/react@18.3.12)(react@18.3.1))(@emotion/styled@11.13.5(@emotion/react@11.13.5(@types/react@18.3.12)(react@18.3.1))(@types/react@18.3.12)(react@18.3.1))(react@18.3.1))(react@18.3.1)':
    dependencies:
      '@chakra-ui/system': 2.6.2(@emotion/react@11.13.5(@types/react@18.3.12)(react@18.3.1))(@emotion/styled@11.13.5(@emotion/react@11.13.5(@types/react@18.3.12)(react@18.3.1))(@types/react@18.3.12)(react@18.3.1))(react@18.3.1)
      react: 18.3.1

  '@emotion/babel-plugin@11.13.5':
    dependencies:
      '@babel/helper-module-imports': 7.25.7
      '@babel/runtime': 7.25.7
      '@emotion/hash': 0.9.2
      '@emotion/memoize': 0.9.0
      '@emotion/serialize': 1.3.3
      babel-plugin-macros: 3.1.0
      convert-source-map: 1.9.0
      escape-string-regexp: 4.0.0
      find-root: 1.1.0
      source-map: 0.5.7
      stylis: 4.2.0
    transitivePeerDependencies:
      - supports-color

  '@emotion/cache@11.13.1':
    dependencies:
      '@emotion/memoize': 0.9.0
      '@emotion/sheet': 1.4.0
      '@emotion/utils': 1.4.0
      '@emotion/weak-memoize': 0.4.0
      stylis: 4.2.0

  '@emotion/cache@11.13.5':
    dependencies:
      '@emotion/memoize': 0.9.0
      '@emotion/sheet': 1.4.0
      '@emotion/utils': 1.4.2
      '@emotion/weak-memoize': 0.4.0
      stylis: 4.2.0

  '@emotion/hash@0.9.2': {}

  '@emotion/is-prop-valid@1.3.0':
    dependencies:
      '@emotion/memoize': 0.9.0

  '@emotion/memoize@0.9.0': {}

  '@emotion/react@11.13.5(@types/react@18.3.12)(react@18.3.1)':
    dependencies:
      '@babel/runtime': 7.25.7
      '@emotion/babel-plugin': 11.13.5
      '@emotion/cache': 11.13.5
      '@emotion/serialize': 1.3.3
      '@emotion/use-insertion-effect-with-fallbacks': 1.1.0(react@18.3.1)
      '@emotion/utils': 1.4.2
      '@emotion/weak-memoize': 0.4.0
      hoist-non-react-statics: 3.3.2
      react: 18.3.1
    optionalDependencies:
      '@types/react': 18.3.12
    transitivePeerDependencies:
      - supports-color

  '@emotion/serialize@1.3.3':
    dependencies:
      '@emotion/hash': 0.9.2
      '@emotion/memoize': 0.9.0
      '@emotion/unitless': 0.10.0
      '@emotion/utils': 1.4.2
      csstype: 3.1.3

  '@emotion/sheet@1.4.0': {}

  '@emotion/styled@11.13.5(@emotion/react@11.13.5(@types/react@18.3.12)(react@18.3.1))(@types/react@18.3.12)(react@18.3.1)':
    dependencies:
      '@babel/runtime': 7.25.7
      '@emotion/babel-plugin': 11.13.5
      '@emotion/is-prop-valid': 1.3.0
      '@emotion/react': 11.13.5(@types/react@18.3.12)(react@18.3.1)
      '@emotion/serialize': 1.3.3
      '@emotion/use-insertion-effect-with-fallbacks': 1.1.0(react@18.3.1)
      '@emotion/utils': 1.4.2
      react: 18.3.1
    optionalDependencies:
      '@types/react': 18.3.12
    transitivePeerDependencies:
      - supports-color

  '@emotion/unitless@0.10.0': {}

  '@emotion/use-insertion-effect-with-fallbacks@1.1.0(react@18.3.1)':
    dependencies:
      react: 18.3.1

  '@emotion/utils@1.4.0': {}

  '@emotion/utils@1.4.2': {}

  '@emotion/weak-memoize@0.4.0': {}

  '@esbuild/aix-ppc64@0.21.5':
    optional: true

  '@esbuild/aix-ppc64@0.23.1':
    optional: true

  '@esbuild/android-arm64@0.21.5':
    optional: true

  '@esbuild/android-arm64@0.23.1':
    optional: true

  '@esbuild/android-arm@0.21.5':
    optional: true

  '@esbuild/android-arm@0.23.1':
    optional: true

  '@esbuild/android-x64@0.21.5':
    optional: true

  '@esbuild/android-x64@0.23.1':
    optional: true

  '@esbuild/darwin-arm64@0.21.5':
    optional: true

  '@esbuild/darwin-arm64@0.23.1':
    optional: true

  '@esbuild/darwin-x64@0.21.5':
    optional: true

  '@esbuild/darwin-x64@0.23.1':
    optional: true

  '@esbuild/freebsd-arm64@0.21.5':
    optional: true

  '@esbuild/freebsd-arm64@0.23.1':
    optional: true

  '@esbuild/freebsd-x64@0.21.5':
    optional: true

  '@esbuild/freebsd-x64@0.23.1':
    optional: true

  '@esbuild/linux-arm64@0.21.5':
    optional: true

  '@esbuild/linux-arm64@0.23.1':
    optional: true

  '@esbuild/linux-arm@0.21.5':
    optional: true

  '@esbuild/linux-arm@0.23.1':
    optional: true

  '@esbuild/linux-ia32@0.21.5':
    optional: true

  '@esbuild/linux-ia32@0.23.1':
    optional: true

  '@esbuild/linux-loong64@0.21.5':
    optional: true

  '@esbuild/linux-loong64@0.23.1':
    optional: true

  '@esbuild/linux-mips64el@0.21.5':
    optional: true

  '@esbuild/linux-mips64el@0.23.1':
    optional: true

  '@esbuild/linux-ppc64@0.21.5':
    optional: true

  '@esbuild/linux-ppc64@0.23.1':
    optional: true

  '@esbuild/linux-riscv64@0.21.5':
    optional: true

  '@esbuild/linux-riscv64@0.23.1':
    optional: true

  '@esbuild/linux-s390x@0.21.5':
    optional: true

  '@esbuild/linux-s390x@0.23.1':
    optional: true

  '@esbuild/linux-x64@0.21.5':
    optional: true

  '@esbuild/linux-x64@0.23.1':
    optional: true

  '@esbuild/netbsd-x64@0.21.5':
    optional: true

  '@esbuild/netbsd-x64@0.23.1':
    optional: true

  '@esbuild/openbsd-arm64@0.23.1':
    optional: true

  '@esbuild/openbsd-x64@0.21.5':
    optional: true

  '@esbuild/openbsd-x64@0.23.1':
    optional: true

  '@esbuild/sunos-x64@0.21.5':
    optional: true

  '@esbuild/sunos-x64@0.23.1':
    optional: true

  '@esbuild/win32-arm64@0.21.5':
    optional: true

  '@esbuild/win32-arm64@0.23.1':
    optional: true

  '@esbuild/win32-ia32@0.21.5':
    optional: true

  '@esbuild/win32-ia32@0.23.1':
    optional: true

  '@esbuild/win32-x64@0.21.5':
    optional: true

  '@esbuild/win32-x64@0.23.1':
    optional: true

  '@eslint-community/eslint-utils@4.4.0(eslint@8.57.0)':
    dependencies:
      eslint: 8.57.0
      eslint-visitor-keys: 3.4.3

  '@eslint-community/eslint-utils@4.4.1(eslint@8.57.0)':
    dependencies:
      eslint: 8.57.0
      eslint-visitor-keys: 3.4.3

  '@eslint-community/regexpp@4.11.0': {}

  '@eslint-community/regexpp@4.12.1': {}

  '@eslint/eslintrc@2.1.4':
    dependencies:
      ajv: 6.12.6
      debug: 4.3.7
      espree: 9.6.1
      globals: 13.24.0
      ignore: 5.3.2
      import-fresh: 3.3.0
      js-yaml: 4.1.0
      minimatch: 3.1.2
      strip-json-comments: 3.1.1
    transitivePeerDependencies:
      - supports-color

  '@eslint/js@8.57.0': {}

  '@floating-ui/core@1.6.7':
    dependencies:
      '@floating-ui/utils': 0.2.7

  '@floating-ui/dom@1.6.10':
    dependencies:
      '@floating-ui/core': 1.6.7
      '@floating-ui/utils': 0.2.7

  '@floating-ui/utils@0.2.7': {}

  '@fontsource/open-sans@5.1.0': {}

  '@fortawesome/fontawesome-common-types@6.7.1': {}

  '@fortawesome/fontawesome-svg-core@6.7.1':
    dependencies:
      '@fortawesome/fontawesome-common-types': 6.7.1

  '@fortawesome/free-solid-svg-icons@6.7.1':
    dependencies:
      '@fortawesome/fontawesome-common-types': 6.7.1

  '@fortawesome/react-fontawesome@0.2.2(@fortawesome/fontawesome-svg-core@6.7.1)(react@18.3.1)':
    dependencies:
      '@fortawesome/fontawesome-svg-core': 6.7.1
      prop-types: 15.8.1
      react: 18.3.1

  '@gql.tada/cli-utils@1.6.3(@0no-co/graphqlsp@1.12.16(graphql@16.9.0)(typescript@5.7.2))(graphql@16.9.0)(typescript@5.7.2)':
    dependencies:
      '@0no-co/graphqlsp': 1.12.16(graphql@16.9.0)(typescript@5.7.2)
      '@gql.tada/internal': 1.0.8(graphql@16.9.0)(typescript@5.7.2)
      graphql: 16.9.0
      typescript: 5.7.2

  '@gql.tada/internal@1.0.8(graphql@16.9.0)(typescript@5.7.2)':
    dependencies:
      '@0no-co/graphql.web': 1.0.11(graphql@16.9.0)
      graphql: 16.9.0
      typescript: 5.7.2

  '@graphql-typed-document-node/core@3.2.0(graphql@16.9.0)':
    dependencies:
      graphql: 16.9.0

  '@hookform/resolvers@3.9.1(react-hook-form@7.53.2(react@18.3.1))':
    dependencies:
      react-hook-form: 7.53.2(react@18.3.1)

  '@humanwhocodes/config-array@0.11.14':
    dependencies:
      '@humanwhocodes/object-schema': 2.0.3
      debug: 4.3.7
      minimatch: 3.1.2
    transitivePeerDependencies:
      - supports-color

  '@humanwhocodes/module-importer@1.0.1': {}

  '@humanwhocodes/object-schema@2.0.3': {}

  '@inquirer/confirm@5.0.1(@types/node@22.7.5)':
    dependencies:
      '@inquirer/core': 10.0.1(@types/node@22.7.5)
      '@inquirer/type': 3.0.0(@types/node@22.7.5)
      '@types/node': 22.7.5

  '@inquirer/core@10.0.1(@types/node@22.7.5)':
    dependencies:
      '@inquirer/figures': 1.0.7
      '@inquirer/type': 3.0.0(@types/node@22.7.5)
      ansi-escapes: 4.3.2
      cli-width: 4.1.0
      mute-stream: 2.0.0
      signal-exit: 4.1.0
      strip-ansi: 6.0.1
      wrap-ansi: 6.2.0
      yoctocolors-cjs: 2.1.2
    transitivePeerDependencies:
      - '@types/node'

  '@inquirer/figures@1.0.7': {}

  '@inquirer/type@3.0.0(@types/node@22.7.5)':
    dependencies:
      '@types/node': 22.7.5

  '@isaacs/cliui@8.0.2':
    dependencies:
      string-width: 5.1.2
      string-width-cjs: string-width@4.2.3
      strip-ansi: 7.1.0
      strip-ansi-cjs: strip-ansi@6.0.1
      wrap-ansi: 8.1.0
      wrap-ansi-cjs: wrap-ansi@7.0.0

  '@istanbuljs/schema@0.1.3': {}

  '@joshwooding/vite-plugin-react-docgen-typescript@0.3.0(typescript@5.7.2)(vite@5.4.11(@types/node@22.7.5))':
    dependencies:
      glob: 7.2.3
      glob-promise: 4.2.2(glob@7.2.3)
      magic-string: 0.27.0
      react-docgen-typescript: 2.2.2(typescript@5.7.2)
      vite: 5.4.11(@types/node@22.7.5)
    optionalDependencies:
      typescript: 5.7.2

  '@jridgewell/gen-mapping@0.3.5':
    dependencies:
      '@jridgewell/set-array': 1.2.1
      '@jridgewell/sourcemap-codec': 1.5.0
      '@jridgewell/trace-mapping': 0.3.25

  '@jridgewell/resolve-uri@3.1.2': {}

  '@jridgewell/set-array@1.2.1': {}

  '@jridgewell/sourcemap-codec@1.5.0': {}

  '@jridgewell/trace-mapping@0.3.25':
    dependencies:
      '@jridgewell/resolve-uri': 3.1.2
      '@jridgewell/sourcemap-codec': 1.5.0

  '@mdx-js/react@3.0.1(@types/react@18.3.12)(react@18.3.1)':
    dependencies:
      '@types/mdx': 2.0.13
      '@types/react': 18.3.12
      react: 18.3.1

  '@mswjs/interceptors@0.37.1':
    dependencies:
      '@open-draft/deferred-promise': 2.2.0
      '@open-draft/logger': 0.3.0
      '@open-draft/until': 2.1.0
      is-node-process: 1.2.0
      outvariant: 1.4.3
      strict-event-emitter: 0.5.1

  '@nivo/annotations@0.88.0(react-dom@18.3.1(react@18.3.1))(react@18.3.1)':
    dependencies:
      '@nivo/colors': 0.88.0(react-dom@18.3.1(react@18.3.1))(react@18.3.1)
      '@nivo/core': 0.88.0(react-dom@18.3.1(react@18.3.1))(react@18.3.1)
      '@react-spring/web': 9.7.4(react-dom@18.3.1(react@18.3.1))(react@18.3.1)
      lodash: 4.17.21
      react: 18.3.1
    transitivePeerDependencies:
      - react-dom

  '@nivo/arcs@0.88.0(react-dom@18.3.1(react@18.3.1))(react@18.3.1)':
    dependencies:
      '@nivo/colors': 0.88.0(react-dom@18.3.1(react@18.3.1))(react@18.3.1)
      '@nivo/core': 0.88.0(react-dom@18.3.1(react@18.3.1))(react@18.3.1)
      '@react-spring/web': 9.7.4(react-dom@18.3.1(react@18.3.1))(react@18.3.1)
      '@types/d3-shape': 3.1.6
      d3-shape: 3.2.0
      react: 18.3.1
    transitivePeerDependencies:
      - react-dom

  '@nivo/axes@0.88.0(react-dom@18.3.1(react@18.3.1))(react@18.3.1)':
    dependencies:
      '@nivo/core': 0.88.0(react-dom@18.3.1(react@18.3.1))(react@18.3.1)
      '@nivo/scales': 0.88.0
      '@react-spring/web': 9.7.4(react-dom@18.3.1(react@18.3.1))(react@18.3.1)
      '@types/d3-format': 1.4.5
      '@types/d3-time-format': 2.3.4
      d3-format: 1.4.5
      d3-time-format: 3.0.0
      react: 18.3.1
    transitivePeerDependencies:
      - react-dom

  '@nivo/bar@0.88.0(react-dom@18.3.1(react@18.3.1))(react@18.3.1)':
    dependencies:
      '@nivo/annotations': 0.88.0(react-dom@18.3.1(react@18.3.1))(react@18.3.1)
      '@nivo/axes': 0.88.0(react-dom@18.3.1(react@18.3.1))(react@18.3.1)
      '@nivo/colors': 0.88.0(react-dom@18.3.1(react@18.3.1))(react@18.3.1)
      '@nivo/core': 0.88.0(react-dom@18.3.1(react@18.3.1))(react@18.3.1)
      '@nivo/legends': 0.88.0(react-dom@18.3.1(react@18.3.1))(react@18.3.1)
      '@nivo/scales': 0.88.0
      '@nivo/tooltip': 0.88.0(react-dom@18.3.1(react@18.3.1))(react@18.3.1)
      '@react-spring/web': 9.7.4(react-dom@18.3.1(react@18.3.1))(react@18.3.1)
      '@types/d3-scale': 4.0.8
      '@types/d3-shape': 3.1.6
      d3-scale: 4.0.2
      d3-shape: 3.2.0
      lodash: 4.17.21
      react: 18.3.1
    transitivePeerDependencies:
      - react-dom

  '@nivo/colors@0.88.0(react-dom@18.3.1(react@18.3.1))(react@18.3.1)':
    dependencies:
      '@nivo/core': 0.88.0(react-dom@18.3.1(react@18.3.1))(react@18.3.1)
      '@types/d3-color': 3.1.3
      '@types/d3-scale': 4.0.8
      '@types/d3-scale-chromatic': 3.0.3
      '@types/prop-types': 15.7.13
      d3-color: 3.1.0
      d3-scale: 4.0.2
      d3-scale-chromatic: 3.1.0
      lodash: 4.17.21
      prop-types: 15.8.1
      react: 18.3.1
    transitivePeerDependencies:
      - react-dom

  '@nivo/core@0.88.0(react-dom@18.3.1(react@18.3.1))(react@18.3.1)':
    dependencies:
      '@nivo/tooltip': 0.88.0(react-dom@18.3.1(react@18.3.1))(react@18.3.1)
      '@react-spring/web': 9.7.4(react-dom@18.3.1(react@18.3.1))(react@18.3.1)
      '@types/d3-shape': 3.1.6
      d3-color: 3.1.0
      d3-format: 1.4.5
      d3-interpolate: 3.0.1
      d3-scale: 4.0.2
      d3-scale-chromatic: 3.1.0
      d3-shape: 3.2.0
      d3-time-format: 3.0.0
      lodash: 4.17.21
      prop-types: 15.8.1
      react: 18.3.1
    transitivePeerDependencies:
      - react-dom

  '@nivo/legends@0.88.0(react-dom@18.3.1(react@18.3.1))(react@18.3.1)':
    dependencies:
      '@nivo/colors': 0.88.0(react-dom@18.3.1(react@18.3.1))(react@18.3.1)
      '@nivo/core': 0.88.0(react-dom@18.3.1(react@18.3.1))(react@18.3.1)
      '@types/d3-scale': 4.0.8
      d3-scale: 4.0.2
      react: 18.3.1
    transitivePeerDependencies:
      - react-dom

  '@nivo/pie@0.88.0(react-dom@18.3.1(react@18.3.1))(react@18.3.1)':
    dependencies:
      '@nivo/arcs': 0.88.0(react-dom@18.3.1(react@18.3.1))(react@18.3.1)
      '@nivo/colors': 0.88.0(react-dom@18.3.1(react@18.3.1))(react@18.3.1)
      '@nivo/core': 0.88.0(react-dom@18.3.1(react@18.3.1))(react@18.3.1)
      '@nivo/legends': 0.88.0(react-dom@18.3.1(react@18.3.1))(react@18.3.1)
      '@nivo/tooltip': 0.88.0(react-dom@18.3.1(react@18.3.1))(react@18.3.1)
      '@types/d3-shape': 3.1.6
      d3-shape: 3.2.0
      react: 18.3.1
    transitivePeerDependencies:
      - react-dom

  '@nivo/sankey@0.88.0(react-dom@18.3.1(react@18.3.1))(react@18.3.1)':
    dependencies:
      '@nivo/colors': 0.88.0(react-dom@18.3.1(react@18.3.1))(react@18.3.1)
      '@nivo/core': 0.88.0(react-dom@18.3.1(react@18.3.1))(react@18.3.1)
      '@nivo/legends': 0.88.0(react-dom@18.3.1(react@18.3.1))(react@18.3.1)
      '@nivo/tooltip': 0.88.0(react-dom@18.3.1(react@18.3.1))(react@18.3.1)
      '@react-spring/web': 9.7.4(react-dom@18.3.1(react@18.3.1))(react@18.3.1)
      '@types/d3-sankey': 0.11.2
      '@types/d3-shape': 3.1.6
      d3-sankey: 0.12.3
      d3-shape: 3.2.0
      lodash: 4.17.21
      react: 18.3.1
    transitivePeerDependencies:
      - react-dom

  '@nivo/scales@0.88.0':
    dependencies:
      '@types/d3-scale': 4.0.8
      '@types/d3-time': 1.1.4
      '@types/d3-time-format': 3.0.4
      d3-scale: 4.0.2
      d3-time: 1.1.0
      d3-time-format: 3.0.0
      lodash: 4.17.21

  '@nivo/sunburst@0.88.0(react-dom@18.3.1(react@18.3.1))(react@18.3.1)':
    dependencies:
      '@nivo/arcs': 0.88.0(react-dom@18.3.1(react@18.3.1))(react@18.3.1)
      '@nivo/colors': 0.88.0(react-dom@18.3.1(react@18.3.1))(react@18.3.1)
      '@nivo/core': 0.88.0(react-dom@18.3.1(react@18.3.1))(react@18.3.1)
      '@nivo/tooltip': 0.88.0(react-dom@18.3.1(react@18.3.1))(react@18.3.1)
      '@types/d3-hierarchy': 1.1.11
      d3-hierarchy: 1.1.9
      lodash: 4.17.21
      react: 18.3.1
    transitivePeerDependencies:
      - react-dom

  '@nivo/tooltip@0.88.0(react-dom@18.3.1(react@18.3.1))(react@18.3.1)':
    dependencies:
      '@nivo/core': 0.88.0(react-dom@18.3.1(react@18.3.1))(react@18.3.1)
      '@react-spring/web': 9.7.4(react-dom@18.3.1(react@18.3.1))(react@18.3.1)
      react: 18.3.1
    transitivePeerDependencies:
      - react-dom

  '@nodelib/fs.scandir@2.1.5':
    dependencies:
      '@nodelib/fs.stat': 2.0.5
      run-parallel: 1.2.0

  '@nodelib/fs.stat@2.0.5': {}

  '@nodelib/fs.walk@1.2.8':
    dependencies:
      '@nodelib/fs.scandir': 2.1.5
      fastq: 1.17.1

  '@nolyfill/is-core-module@1.0.39': {}

  '@open-draft/deferred-promise@2.2.0': {}

  '@open-draft/logger@0.3.0':
    dependencies:
      is-node-process: 1.2.0
      outvariant: 1.4.3

  '@open-draft/until@2.1.0': {}

  '@pkgjs/parseargs@0.11.0':
    optional: true

  '@polka/url@1.0.0-next.28': {}

  '@popperjs/core@2.11.8': {}

  '@react-spring/animated@9.7.4(react@18.3.1)':
    dependencies:
      '@react-spring/shared': 9.7.4(react@18.3.1)
      '@react-spring/types': 9.7.4
      react: 18.3.1

  '@react-spring/core@9.7.4(react@18.3.1)':
    dependencies:
      '@react-spring/animated': 9.7.4(react@18.3.1)
      '@react-spring/shared': 9.7.4(react@18.3.1)
      '@react-spring/types': 9.7.4
      react: 18.3.1

  '@react-spring/rafz@9.7.4': {}

  '@react-spring/shared@9.7.4(react@18.3.1)':
    dependencies:
      '@react-spring/rafz': 9.7.4
      '@react-spring/types': 9.7.4
      react: 18.3.1

  '@react-spring/types@9.7.4': {}

  '@react-spring/web@9.7.4(react-dom@18.3.1(react@18.3.1))(react@18.3.1)':
    dependencies:
      '@react-spring/animated': 9.7.4(react@18.3.1)
      '@react-spring/core': 9.7.4(react@18.3.1)
      '@react-spring/shared': 9.7.4(react@18.3.1)
      '@react-spring/types': 9.7.4
      react: 18.3.1
      react-dom: 18.3.1(react@18.3.1)

  '@remix-run/router@1.21.0': {}

  '@restart/hooks@0.4.16(react@18.3.1)':
    dependencies:
      dequal: 2.0.3
      react: 18.3.1

  '@rollup/pluginutils@5.1.2(rollup@4.25.0)':
    dependencies:
      '@types/estree': 1.0.6
      estree-walker: 2.0.2
      picomatch: 2.3.1
    optionalDependencies:
      rollup: 4.25.0

  '@rollup/rollup-android-arm-eabi@4.25.0':
    optional: true

  '@rollup/rollup-android-arm64@4.25.0':
    optional: true

  '@rollup/rollup-darwin-arm64@4.25.0':
    optional: true

  '@rollup/rollup-darwin-x64@4.25.0':
    optional: true

  '@rollup/rollup-freebsd-arm64@4.25.0':
    optional: true

  '@rollup/rollup-freebsd-x64@4.25.0':
    optional: true

  '@rollup/rollup-linux-arm-gnueabihf@4.25.0':
    optional: true

  '@rollup/rollup-linux-arm-musleabihf@4.25.0':
    optional: true

  '@rollup/rollup-linux-arm64-gnu@4.25.0':
    optional: true

  '@rollup/rollup-linux-arm64-musl@4.25.0':
    optional: true

  '@rollup/rollup-linux-powerpc64le-gnu@4.25.0':
    optional: true

  '@rollup/rollup-linux-riscv64-gnu@4.25.0':
    optional: true

  '@rollup/rollup-linux-s390x-gnu@4.25.0':
    optional: true

  '@rollup/rollup-linux-x64-gnu@4.25.0':
    optional: true

  '@rollup/rollup-linux-x64-musl@4.25.0':
    optional: true

  '@rollup/rollup-win32-arm64-msvc@4.25.0':
    optional: true

  '@rollup/rollup-win32-ia32-msvc@4.25.0':
    optional: true

  '@rollup/rollup-win32-x64-msvc@4.25.0':
    optional: true

  '@rtsao/scc@1.1.0': {}

  '@sentry-internal/browser-utils@8.40.0':
    dependencies:
      '@sentry/core': 8.40.0
      '@sentry/types': 8.40.0

  '@sentry-internal/feedback@8.40.0':
    dependencies:
      '@sentry/core': 8.40.0
      '@sentry/types': 8.40.0

  '@sentry-internal/replay-canvas@8.40.0':
    dependencies:
      '@sentry-internal/replay': 8.40.0
      '@sentry/core': 8.40.0
      '@sentry/types': 8.40.0

  '@sentry-internal/replay@8.40.0':
    dependencies:
      '@sentry-internal/browser-utils': 8.40.0
      '@sentry/core': 8.40.0
      '@sentry/types': 8.40.0

  '@sentry/browser@8.40.0':
    dependencies:
      '@sentry-internal/browser-utils': 8.40.0
      '@sentry-internal/feedback': 8.40.0
      '@sentry-internal/replay': 8.40.0
      '@sentry-internal/replay-canvas': 8.40.0
      '@sentry/core': 8.40.0
      '@sentry/types': 8.40.0

  '@sentry/core@8.40.0':
    dependencies:
      '@sentry/types': 8.40.0

  '@sentry/react@8.40.0(react@18.3.1)':
    dependencies:
      '@sentry/browser': 8.40.0
      '@sentry/core': 8.40.0
      '@sentry/types': 8.40.0
      hoist-non-react-statics: 3.3.2
      react: 18.3.1

  '@sentry/types@8.40.0': {}

  '@storybook/addon-actions@8.4.5(storybook@8.4.5(prettier@3.4.1))':
    dependencies:
      '@storybook/global': 5.0.0
      '@types/uuid': 9.0.8
      dequal: 2.0.3
      polished: 4.3.1
      storybook: 8.4.5(prettier@3.4.1)
      uuid: 9.0.1

  '@storybook/addon-backgrounds@8.4.5(storybook@8.4.5(prettier@3.4.1))':
    dependencies:
      '@storybook/global': 5.0.0
      memoizerific: 1.11.3
      storybook: 8.4.5(prettier@3.4.1)
      ts-dedent: 2.2.0

  '@storybook/addon-controls@8.4.5(storybook@8.4.5(prettier@3.4.1))':
    dependencies:
      '@storybook/global': 5.0.0
      dequal: 2.0.3
      storybook: 8.4.5(prettier@3.4.1)
      ts-dedent: 2.2.0

  '@storybook/addon-docs@8.4.5(@types/react@18.3.12)(storybook@8.4.5(prettier@3.4.1))':
    dependencies:
      '@mdx-js/react': 3.0.1(@types/react@18.3.12)(react@18.3.1)
      '@storybook/blocks': 8.4.5(react-dom@18.3.1(react@18.3.1))(react@18.3.1)(storybook@8.4.5(prettier@3.4.1))
      '@storybook/csf-plugin': 8.4.5(storybook@8.4.5(prettier@3.4.1))
      '@storybook/react-dom-shim': 8.4.5(react-dom@18.3.1(react@18.3.1))(react@18.3.1)(storybook@8.4.5(prettier@3.4.1))
      react: 18.3.1
      react-dom: 18.3.1(react@18.3.1)
      storybook: 8.4.5(prettier@3.4.1)
      ts-dedent: 2.2.0
    transitivePeerDependencies:
      - '@types/react'
      - webpack-sources

  '@storybook/addon-essentials@8.4.5(@types/react@18.3.12)(storybook@8.4.5(prettier@3.4.1))':
    dependencies:
      '@storybook/addon-actions': 8.4.5(storybook@8.4.5(prettier@3.4.1))
      '@storybook/addon-backgrounds': 8.4.5(storybook@8.4.5(prettier@3.4.1))
      '@storybook/addon-controls': 8.4.5(storybook@8.4.5(prettier@3.4.1))
      '@storybook/addon-docs': 8.4.5(@types/react@18.3.12)(storybook@8.4.5(prettier@3.4.1))
      '@storybook/addon-highlight': 8.4.5(storybook@8.4.5(prettier@3.4.1))
      '@storybook/addon-measure': 8.4.5(storybook@8.4.5(prettier@3.4.1))
      '@storybook/addon-outline': 8.4.5(storybook@8.4.5(prettier@3.4.1))
      '@storybook/addon-toolbars': 8.4.5(storybook@8.4.5(prettier@3.4.1))
      '@storybook/addon-viewport': 8.4.5(storybook@8.4.5(prettier@3.4.1))
      storybook: 8.4.5(prettier@3.4.1)
      ts-dedent: 2.2.0
    transitivePeerDependencies:
      - '@types/react'
      - webpack-sources

  '@storybook/addon-highlight@8.4.5(storybook@8.4.5(prettier@3.4.1))':
    dependencies:
      '@storybook/global': 5.0.0
      storybook: 8.4.5(prettier@3.4.1)

  '@storybook/addon-interactions@8.4.5(storybook@8.4.5(prettier@3.4.1))':
    dependencies:
      '@storybook/global': 5.0.0
      '@storybook/instrumenter': 8.4.5(storybook@8.4.5(prettier@3.4.1))
      '@storybook/test': 8.4.5(storybook@8.4.5(prettier@3.4.1))
      polished: 4.3.1
      storybook: 8.4.5(prettier@3.4.1)
      ts-dedent: 2.2.0

  '@storybook/addon-links@8.4.5(react@18.3.1)(storybook@8.4.5(prettier@3.4.1))':
    dependencies:
      '@storybook/csf': 0.1.11
      '@storybook/global': 5.0.0
      storybook: 8.4.5(prettier@3.4.1)
      ts-dedent: 2.2.0
    optionalDependencies:
      react: 18.3.1

  '@storybook/addon-measure@8.4.5(storybook@8.4.5(prettier@3.4.1))':
    dependencies:
      '@storybook/global': 5.0.0
      storybook: 8.4.5(prettier@3.4.1)
      tiny-invariant: 1.3.3

  '@storybook/addon-outline@8.4.5(storybook@8.4.5(prettier@3.4.1))':
    dependencies:
      '@storybook/global': 5.0.0
      storybook: 8.4.5(prettier@3.4.1)
      ts-dedent: 2.2.0

  '@storybook/addon-toolbars@8.4.5(storybook@8.4.5(prettier@3.4.1))':
    dependencies:
      storybook: 8.4.5(prettier@3.4.1)

  '@storybook/addon-viewport@8.4.5(storybook@8.4.5(prettier@3.4.1))':
    dependencies:
      memoizerific: 1.11.3
      storybook: 8.4.5(prettier@3.4.1)

  '@storybook/blocks@8.4.5(react-dom@18.3.1(react@18.3.1))(react@18.3.1)(storybook@8.4.5(prettier@3.4.1))':
    dependencies:
      '@storybook/csf': 0.1.11
      '@storybook/icons': 1.2.12(react-dom@18.3.1(react@18.3.1))(react@18.3.1)
      storybook: 8.4.5(prettier@3.4.1)
      ts-dedent: 2.2.0
    optionalDependencies:
      react: 18.3.1
      react-dom: 18.3.1(react@18.3.1)

  '@storybook/builder-vite@8.4.5(storybook@8.4.5(prettier@3.4.1))(vite@5.4.11(@types/node@22.7.5))':
    dependencies:
      '@storybook/csf-plugin': 8.4.5(storybook@8.4.5(prettier@3.4.1))
      browser-assert: 1.2.1
      storybook: 8.4.5(prettier@3.4.1)
      ts-dedent: 2.2.0
      vite: 5.4.11(@types/node@22.7.5)
    transitivePeerDependencies:
      - webpack-sources

  '@storybook/components@8.4.5(storybook@8.4.5(prettier@3.4.1))':
    dependencies:
      storybook: 8.4.5(prettier@3.4.1)

  '@storybook/core@8.4.5(prettier@3.4.1)':
    dependencies:
      '@storybook/csf': 0.1.11
      better-opn: 3.0.2
      browser-assert: 1.2.1
      esbuild: 0.23.1
      esbuild-register: 3.6.0(esbuild@0.23.1)
      jsdoc-type-pratt-parser: 4.1.0
      process: 0.11.10
      recast: 0.23.9
      semver: 7.6.3
      util: 0.12.5
      ws: 8.18.0
    optionalDependencies:
      prettier: 3.4.1
    transitivePeerDependencies:
      - bufferutil
      - supports-color
      - utf-8-validate

  '@storybook/csf-plugin@8.4.5(storybook@8.4.5(prettier@3.4.1))':
    dependencies:
      storybook: 8.4.5(prettier@3.4.1)
      unplugin: 1.14.1
    transitivePeerDependencies:
      - webpack-sources

  '@storybook/csf@0.1.11':
    dependencies:
      type-fest: 2.19.0

  '@storybook/global@5.0.0': {}

  '@storybook/icons@1.2.12(react-dom@18.3.1(react@18.3.1))(react@18.3.1)':
    dependencies:
      react: 18.3.1
      react-dom: 18.3.1(react@18.3.1)

  '@storybook/instrumenter@8.4.5(storybook@8.4.5(prettier@3.4.1))':
    dependencies:
      '@storybook/global': 5.0.0
      '@vitest/utils': 2.1.6
      storybook: 8.4.5(prettier@3.4.1)

  '@storybook/manager-api@8.4.5(storybook@8.4.5(prettier@3.4.1))':
    dependencies:
      storybook: 8.4.5(prettier@3.4.1)

  '@storybook/node-logger@8.4.5(storybook@8.4.5(prettier@3.4.1))':
    dependencies:
      storybook: 8.4.5(prettier@3.4.1)

  '@storybook/preview-api@8.4.5(storybook@8.4.5(prettier@3.4.1))':
    dependencies:
      storybook: 8.4.5(prettier@3.4.1)

  '@storybook/react-dom-shim@8.4.5(react-dom@18.3.1(react@18.3.1))(react@18.3.1)(storybook@8.4.5(prettier@3.4.1))':
    dependencies:
      react: 18.3.1
      react-dom: 18.3.1(react@18.3.1)
      storybook: 8.4.5(prettier@3.4.1)

  '@storybook/react-vite@8.4.5(@storybook/test@8.4.5(storybook@8.4.5(prettier@3.4.1)))(react-dom@18.3.1(react@18.3.1))(react@18.3.1)(rollup@4.25.0)(storybook@8.4.5(prettier@3.4.1))(typescript@5.7.2)(vite@5.4.11(@types/node@22.7.5))':
    dependencies:
      '@joshwooding/vite-plugin-react-docgen-typescript': 0.3.0(typescript@5.7.2)(vite@5.4.11(@types/node@22.7.5))
      '@rollup/pluginutils': 5.1.2(rollup@4.25.0)
      '@storybook/builder-vite': 8.4.5(storybook@8.4.5(prettier@3.4.1))(vite@5.4.11(@types/node@22.7.5))
      '@storybook/react': 8.4.5(@storybook/test@8.4.5(storybook@8.4.5(prettier@3.4.1)))(react-dom@18.3.1(react@18.3.1))(react@18.3.1)(storybook@8.4.5(prettier@3.4.1))(typescript@5.7.2)
      find-up: 5.0.0
      magic-string: 0.30.12
      react: 18.3.1
      react-docgen: 7.0.3
      react-dom: 18.3.1(react@18.3.1)
      resolve: 1.22.8
      storybook: 8.4.5(prettier@3.4.1)
      tsconfig-paths: 4.2.0
      vite: 5.4.11(@types/node@22.7.5)
    transitivePeerDependencies:
      - '@storybook/test'
      - rollup
      - supports-color
      - typescript
      - webpack-sources

  '@storybook/react@8.4.5(@storybook/test@8.4.5(storybook@8.4.5(prettier@3.4.1)))(react-dom@18.3.1(react@18.3.1))(react@18.3.1)(storybook@8.4.5(prettier@3.4.1))(typescript@5.7.2)':
    dependencies:
      '@storybook/components': 8.4.5(storybook@8.4.5(prettier@3.4.1))
      '@storybook/global': 5.0.0
      '@storybook/manager-api': 8.4.5(storybook@8.4.5(prettier@3.4.1))
      '@storybook/preview-api': 8.4.5(storybook@8.4.5(prettier@3.4.1))
      '@storybook/react-dom-shim': 8.4.5(react-dom@18.3.1(react@18.3.1))(react@18.3.1)(storybook@8.4.5(prettier@3.4.1))
      '@storybook/theming': 8.4.5(storybook@8.4.5(prettier@3.4.1))
      react: 18.3.1
      react-dom: 18.3.1(react@18.3.1)
      storybook: 8.4.5(prettier@3.4.1)
    optionalDependencies:
      '@storybook/test': 8.4.5(storybook@8.4.5(prettier@3.4.1))
      typescript: 5.7.2

  '@storybook/test@8.4.5(storybook@8.4.5(prettier@3.4.1))':
    dependencies:
      '@storybook/csf': 0.1.11
      '@storybook/global': 5.0.0
      '@storybook/instrumenter': 8.4.5(storybook@8.4.5(prettier@3.4.1))
      '@testing-library/dom': 10.4.0
      '@testing-library/jest-dom': 6.5.0
      '@testing-library/user-event': 14.5.2(@testing-library/dom@10.4.0)
      '@vitest/expect': 2.0.5
      '@vitest/spy': 2.0.5
      storybook: 8.4.5(prettier@3.4.1)

  '@storybook/theming@8.4.5(storybook@8.4.5(prettier@3.4.1))':
    dependencies:
      storybook: 8.4.5(prettier@3.4.1)

  '@storybook/types@8.4.5(storybook@8.4.5(prettier@3.4.1))':
    dependencies:
      storybook: 8.4.5(prettier@3.4.1)

  '@swc/core-darwin-arm64@1.9.3':
    optional: true

  '@swc/core-darwin-x64@1.9.3':
    optional: true

  '@swc/core-linux-arm-gnueabihf@1.9.3':
    optional: true

  '@swc/core-linux-arm64-gnu@1.9.3':
    optional: true

  '@swc/core-linux-arm64-musl@1.9.3':
    optional: true

  '@swc/core-linux-x64-gnu@1.9.3':
    optional: true

  '@swc/core-linux-x64-musl@1.9.3':
    optional: true

  '@swc/core-win32-arm64-msvc@1.9.3':
    optional: true

  '@swc/core-win32-ia32-msvc@1.9.3':
    optional: true

  '@swc/core-win32-x64-msvc@1.9.3':
    optional: true

  '@swc/core@1.9.3':
    dependencies:
      '@swc/counter': 0.1.3
      '@swc/types': 0.1.17
    optionalDependencies:
      '@swc/core-darwin-arm64': 1.9.3
      '@swc/core-darwin-x64': 1.9.3
      '@swc/core-linux-arm-gnueabihf': 1.9.3
      '@swc/core-linux-arm64-gnu': 1.9.3
      '@swc/core-linux-arm64-musl': 1.9.3
      '@swc/core-linux-x64-gnu': 1.9.3
      '@swc/core-linux-x64-musl': 1.9.3
      '@swc/core-win32-arm64-msvc': 1.9.3
      '@swc/core-win32-ia32-msvc': 1.9.3
      '@swc/core-win32-x64-msvc': 1.9.3

  '@swc/counter@0.1.3': {}

  '@swc/types@0.1.17':
    dependencies:
      '@swc/counter': 0.1.3

  '@testing-library/dom@10.4.0':
    dependencies:
      '@babel/code-frame': 7.25.7
      '@babel/runtime': 7.25.7
      '@types/aria-query': 5.0.4
      aria-query: 5.3.0
      chalk: 4.1.2
      dom-accessibility-api: 0.5.16
      lz-string: 1.5.0
      pretty-format: 27.5.1

  '@testing-library/jest-dom@6.5.0':
    dependencies:
      '@adobe/css-tools': 4.4.0
      aria-query: 5.3.2
      chalk: 3.0.0
      css.escape: 1.5.1
      dom-accessibility-api: 0.6.3
      lodash: 4.17.21
      redent: 3.0.0

  '@testing-library/jest-dom@6.6.3':
    dependencies:
      '@adobe/css-tools': 4.4.0
      aria-query: 5.3.2
      chalk: 3.0.0
      css.escape: 1.5.1
      dom-accessibility-api: 0.6.3
      lodash: 4.17.21
      redent: 3.0.0

  '@testing-library/react@16.0.1(@testing-library/dom@10.4.0)(@types/react-dom@18.3.1)(@types/react@18.3.12)(react-dom@18.3.1(react@18.3.1))(react@18.3.1)':
    dependencies:
      '@babel/runtime': 7.25.6
      '@testing-library/dom': 10.4.0
      react: 18.3.1
      react-dom: 18.3.1(react@18.3.1)
    optionalDependencies:
      '@types/react': 18.3.12
      '@types/react-dom': 18.3.1

  '@testing-library/user-event@14.5.2(@testing-library/dom@10.4.0)':
    dependencies:
      '@testing-library/dom': 10.4.0

  '@tidyjs/tidy@2.5.2':
    dependencies:
      d3-array: 2.12.1
      ts-toolbelt: 8.4.0

  '@types/aria-query@5.0.4': {}

  '@types/babel__core@7.20.5':
    dependencies:
      '@babel/parser': 7.26.2
      '@babel/types': 7.26.0
      '@types/babel__generator': 7.6.8
      '@types/babel__template': 7.4.4
      '@types/babel__traverse': 7.20.6

  '@types/babel__generator@7.6.8':
    dependencies:
      '@babel/types': 7.26.0

  '@types/babel__template@7.4.4':
    dependencies:
      '@babel/parser': 7.26.2
      '@babel/types': 7.26.0

  '@types/babel__traverse@7.20.6':
    dependencies:
      '@babel/types': 7.26.0

  '@types/cookie@0.6.0': {}

  '@types/d3-array@3.0.3': {}

  '@types/d3-array@3.2.1': {}

  '@types/d3-color@3.1.0': {}

  '@types/d3-color@3.1.3': {}

  '@types/d3-delaunay@6.0.1': {}

  '@types/d3-ease@3.0.2': {}

  '@types/d3-format@1.4.5': {}

  '@types/d3-format@3.0.1': {}

  '@types/d3-geo@3.1.0':
    dependencies:
      '@types/geojson': 7946.0.14

  '@types/d3-hierarchy@1.1.11': {}

  '@types/d3-interpolate@3.0.1':
    dependencies:
      '@types/d3-color': 3.1.3

  '@types/d3-interpolate@3.0.4':
    dependencies:
      '@types/d3-color': 3.1.3

  '@types/d3-path@1.0.11': {}

  '@types/d3-path@3.1.0': {}

  '@types/d3-random@2.2.3': {}

  '@types/d3-sankey@0.11.2':
    dependencies:
      '@types/d3-shape': 1.3.12

  '@types/d3-scale-chromatic@3.0.3': {}

  '@types/d3-scale@4.0.2':
    dependencies:
      '@types/d3-time': 3.0.3

  '@types/d3-scale@4.0.8':
    dependencies:
      '@types/d3-time': 3.0.3

  '@types/d3-shape@1.3.12':
    dependencies:
      '@types/d3-path': 1.0.11

  '@types/d3-shape@3.1.6':
    dependencies:
      '@types/d3-path': 3.1.0

  '@types/d3-time-format@2.1.0': {}

  '@types/d3-time-format@2.3.4': {}

  '@types/d3-time-format@3.0.4': {}

  '@types/d3-time@1.1.4': {}

  '@types/d3-time@3.0.0': {}

  '@types/d3-time@3.0.3': {}

  '@types/d3-timer@3.0.2': {}

  '@types/date-arithmetic@4.1.4': {}

  '@types/doctrine@0.0.9': {}

  '@types/estree@1.0.6': {}

  '@types/geojson@7946.0.14': {}

  '@types/glob@7.2.0':
    dependencies:
      '@types/minimatch': 5.1.2
      '@types/node': 22.7.5

  '@types/json5@0.0.29': {}

  '@types/lodash.mergewith@4.6.7':
    dependencies:
      '@types/lodash': 4.17.7

  '@types/lodash@4.17.7': {}

  '@types/mdx@2.0.13': {}

  '@types/minimatch@5.1.2': {}

  '@types/node@22.7.5':
    dependencies:
      undici-types: 6.19.8

  '@types/parse-json@4.0.2': {}

  '@types/prop-types@15.7.13': {}

  '@types/react-big-calendar@1.16.0':
    dependencies:
      '@types/date-arithmetic': 4.1.4
      '@types/prop-types': 15.7.13
      '@types/react': 18.3.12

  '@types/react-dom@18.3.1':
    dependencies:
      '@types/react': 18.3.12

  '@types/react-table@7.7.20':
    dependencies:
      '@types/react': 18.3.12

  '@types/react-transition-group@4.4.11':
    dependencies:
      '@types/react': 18.3.12

  '@types/react@18.3.12':
    dependencies:
      '@types/prop-types': 15.7.13
      csstype: 3.1.3

  '@types/resolve@1.20.6': {}

  '@types/statuses@2.0.5': {}

  '@types/tough-cookie@4.0.5': {}

  '@types/uuid@9.0.8': {}

  '@types/warning@3.0.3': {}

  '@typescript-eslint/eslint-plugin@8.16.0(@typescript-eslint/parser@8.16.0(eslint@8.57.0)(typescript@5.7.2))(eslint@8.57.0)(typescript@5.7.2)':
    dependencies:
      '@eslint-community/regexpp': 4.12.1
      '@typescript-eslint/parser': 8.16.0(eslint@8.57.0)(typescript@5.7.2)
      '@typescript-eslint/scope-manager': 8.16.0
      '@typescript-eslint/type-utils': 8.16.0(eslint@8.57.0)(typescript@5.7.2)
      '@typescript-eslint/utils': 8.16.0(eslint@8.57.0)(typescript@5.7.2)
      '@typescript-eslint/visitor-keys': 8.16.0
      eslint: 8.57.0
      graphemer: 1.4.0
      ignore: 5.3.2
      natural-compare: 1.4.0
      ts-api-utils: 1.4.0(typescript@5.7.2)
    optionalDependencies:
      typescript: 5.7.2
    transitivePeerDependencies:
      - supports-color

  '@typescript-eslint/parser@8.16.0(eslint@8.57.0)(typescript@5.7.2)':
    dependencies:
      '@typescript-eslint/scope-manager': 8.16.0
      '@typescript-eslint/types': 8.16.0
      '@typescript-eslint/typescript-estree': 8.16.0(typescript@5.7.2)
      '@typescript-eslint/visitor-keys': 8.16.0
      debug: 4.3.7
      eslint: 8.57.0
    optionalDependencies:
      typescript: 5.7.2
    transitivePeerDependencies:
      - supports-color

  '@typescript-eslint/scope-manager@8.15.0':
    dependencies:
      '@typescript-eslint/types': 8.15.0
      '@typescript-eslint/visitor-keys': 8.15.0

  '@typescript-eslint/scope-manager@8.16.0':
    dependencies:
      '@typescript-eslint/types': 8.16.0
      '@typescript-eslint/visitor-keys': 8.16.0

  '@typescript-eslint/type-utils@8.16.0(eslint@8.57.0)(typescript@5.7.2)':
    dependencies:
      '@typescript-eslint/typescript-estree': 8.16.0(typescript@5.7.2)
      '@typescript-eslint/utils': 8.16.0(eslint@8.57.0)(typescript@5.7.2)
      debug: 4.3.7
      eslint: 8.57.0
      ts-api-utils: 1.4.0(typescript@5.7.2)
    optionalDependencies:
      typescript: 5.7.2
    transitivePeerDependencies:
      - supports-color

  '@typescript-eslint/types@8.15.0': {}

  '@typescript-eslint/types@8.16.0': {}

  '@typescript-eslint/typescript-estree@8.15.0(typescript@5.7.2)':
    dependencies:
      '@typescript-eslint/types': 8.15.0
      '@typescript-eslint/visitor-keys': 8.15.0
      debug: 4.3.7
      fast-glob: 3.3.2
      is-glob: 4.0.3
      minimatch: 9.0.5
      semver: 7.6.3
      ts-api-utils: 1.4.0(typescript@5.7.2)
    optionalDependencies:
      typescript: 5.7.2
    transitivePeerDependencies:
      - supports-color

  '@typescript-eslint/typescript-estree@8.16.0(typescript@5.7.2)':
    dependencies:
      '@typescript-eslint/types': 8.16.0
      '@typescript-eslint/visitor-keys': 8.16.0
      debug: 4.3.7
      fast-glob: 3.3.2
      is-glob: 4.0.3
      minimatch: 9.0.5
      semver: 7.6.3
      ts-api-utils: 1.4.0(typescript@5.7.2)
    optionalDependencies:
      typescript: 5.7.2
    transitivePeerDependencies:
      - supports-color

  '@typescript-eslint/utils@8.15.0(eslint@8.57.0)(typescript@5.7.2)':
    dependencies:
      '@eslint-community/eslint-utils': 4.4.1(eslint@8.57.0)
      '@typescript-eslint/scope-manager': 8.15.0
      '@typescript-eslint/types': 8.15.0
      '@typescript-eslint/typescript-estree': 8.15.0(typescript@5.7.2)
      eslint: 8.57.0
    optionalDependencies:
      typescript: 5.7.2
    transitivePeerDependencies:
      - supports-color

  '@typescript-eslint/utils@8.16.0(eslint@8.57.0)(typescript@5.7.2)':
    dependencies:
      '@eslint-community/eslint-utils': 4.4.1(eslint@8.57.0)
      '@typescript-eslint/scope-manager': 8.16.0
      '@typescript-eslint/types': 8.16.0
      '@typescript-eslint/typescript-estree': 8.16.0(typescript@5.7.2)
      eslint: 8.57.0
    optionalDependencies:
      typescript: 5.7.2
    transitivePeerDependencies:
      - supports-color

  '@typescript-eslint/visitor-keys@8.15.0':
    dependencies:
      '@typescript-eslint/types': 8.15.0
      eslint-visitor-keys: 4.2.0

  '@typescript-eslint/visitor-keys@8.16.0':
    dependencies:
      '@typescript-eslint/types': 8.16.0
      eslint-visitor-keys: 4.2.0

  '@ungap/structured-clone@1.2.0': {}

  '@visx/axis@3.12.0(react@18.3.1)':
    dependencies:
      '@types/react': 18.3.12
      '@visx/group': 3.12.0(react@18.3.1)
      '@visx/point': 3.12.0
      '@visx/scale': 3.12.0
      '@visx/shape': 3.12.0(react@18.3.1)
      '@visx/text': 3.12.0(react@18.3.1)
      classnames: 2.5.1
      prop-types: 15.8.1
      react: 18.3.1

  '@visx/bounds@3.12.0(react-dom@18.3.1(react@18.3.1))(react@18.3.1)':
    dependencies:
      '@types/react': 18.3.12
      '@types/react-dom': 18.3.1
      prop-types: 15.8.1
      react: 18.3.1
      react-dom: 18.3.1(react@18.3.1)

  '@visx/curve@3.12.0':
    dependencies:
      '@types/d3-shape': 1.3.12
      d3-shape: 1.3.7

  '@visx/event@3.12.0':
    dependencies:
      '@types/react': 18.3.12
      '@visx/point': 3.12.0

  '@visx/grid@3.12.0(react@18.3.1)':
    dependencies:
      '@types/react': 18.3.12
      '@visx/curve': 3.12.0
      '@visx/group': 3.12.0(react@18.3.1)
      '@visx/point': 3.12.0
      '@visx/scale': 3.12.0
      '@visx/shape': 3.12.0(react@18.3.1)
      classnames: 2.5.1
      prop-types: 15.8.1
      react: 18.3.1

  '@visx/group@3.12.0(react@18.3.1)':
    dependencies:
      '@types/react': 18.3.12
      classnames: 2.5.1
      prop-types: 15.8.1
      react: 18.3.1

  '@visx/mock-data@3.12.0':
    dependencies:
      '@types/d3-random': 2.2.3
      d3-random: 2.2.2

  '@visx/point@3.12.0': {}

  '@visx/responsive@3.12.0(react@18.3.1)':
    dependencies:
      '@types/lodash': 4.17.7
      '@types/react': 18.3.12
      lodash: 4.17.21
      prop-types: 15.8.1
      react: 18.3.1

  '@visx/scale@3.12.0':
    dependencies:
      '@visx/vendor': 3.12.0

  '@visx/shape@3.12.0(react@18.3.1)':
    dependencies:
      '@types/d3-path': 1.0.11
      '@types/d3-shape': 1.3.12
      '@types/lodash': 4.17.7
      '@types/react': 18.3.12
      '@visx/curve': 3.12.0
      '@visx/group': 3.12.0(react@18.3.1)
      '@visx/scale': 3.12.0
      classnames: 2.5.1
      d3-path: 1.0.9
      d3-shape: 1.3.7
      lodash: 4.17.21
      prop-types: 15.8.1
      react: 18.3.1

  '@visx/text@3.12.0(react@18.3.1)':
    dependencies:
      '@types/lodash': 4.17.7
      '@types/react': 18.3.12
      classnames: 2.5.1
      lodash: 4.17.21
      prop-types: 15.8.1
      react: 18.3.1
      reduce-css-calc: 1.3.0

  '@visx/tooltip@3.12.0(react-dom@18.3.1(react@18.3.1))(react@18.3.1)':
    dependencies:
      '@types/react': 18.3.12
      '@visx/bounds': 3.12.0(react-dom@18.3.1(react@18.3.1))(react@18.3.1)
      classnames: 2.5.1
      prop-types: 15.8.1
      react: 18.3.1
      react-dom: 18.3.1(react@18.3.1)
      react-use-measure: 2.1.1(react-dom@18.3.1(react@18.3.1))(react@18.3.1)

  '@visx/vendor@3.12.0':
    dependencies:
      '@types/d3-array': 3.0.3
      '@types/d3-color': 3.1.0
      '@types/d3-delaunay': 6.0.1
      '@types/d3-format': 3.0.1
      '@types/d3-geo': 3.1.0
      '@types/d3-interpolate': 3.0.1
      '@types/d3-scale': 4.0.2
      '@types/d3-time': 3.0.0
      '@types/d3-time-format': 2.1.0
      d3-array: 3.2.1
      d3-color: 3.1.0
      d3-delaunay: 6.0.2
      d3-format: 3.1.0
      d3-geo: 3.1.0
      d3-interpolate: 3.0.1
      d3-scale: 4.0.2
      d3-time: 3.1.0
      d3-time-format: 4.1.0
      internmap: 2.0.3

  '@vitejs/plugin-react-swc@3.7.2(vite@5.4.11(@types/node@22.7.5))':
    dependencies:
      '@swc/core': 1.9.3
      vite: 5.4.11(@types/node@22.7.5)
    transitivePeerDependencies:
      - '@swc/helpers'

  '@vitest/coverage-v8@2.1.6(vitest@2.1.6)':
    dependencies:
      '@ampproject/remapping': 2.3.0
      '@bcoe/v8-coverage': 0.2.3
      debug: 4.3.7
      istanbul-lib-coverage: 3.2.2
      istanbul-lib-report: 3.0.1
      istanbul-lib-source-maps: 5.0.6
      istanbul-reports: 3.1.7
      magic-string: 0.30.14
      magicast: 0.3.5
      std-env: 3.8.0
      test-exclude: 7.0.1
      tinyrainbow: 1.2.0
      vitest: 2.1.6(@types/node@22.7.5)(@vitest/ui@2.1.6)(jsdom@25.0.1)(msw@2.6.6(@types/node@22.7.5)(typescript@5.7.2))
    transitivePeerDependencies:
      - supports-color

  '@vitest/expect@2.0.5':
    dependencies:
      '@vitest/spy': 2.0.5
      '@vitest/utils': 2.0.5
      chai: 5.1.2
      tinyrainbow: 1.2.0

  '@vitest/expect@2.1.6':
    dependencies:
      '@vitest/spy': 2.1.6
      '@vitest/utils': 2.1.6
      chai: 5.1.2
      tinyrainbow: 1.2.0

  '@vitest/mocker@2.1.6(msw@2.6.6(@types/node@22.7.5)(typescript@5.7.2))(vite@5.4.11(@types/node@22.7.5))':
    dependencies:
      '@vitest/spy': 2.1.6
      estree-walker: 3.0.3
      magic-string: 0.30.14
    optionalDependencies:
      msw: 2.6.6(@types/node@22.7.5)(typescript@5.7.2)
      vite: 5.4.11(@types/node@22.7.5)

  '@vitest/pretty-format@2.0.5':
    dependencies:
      tinyrainbow: 1.2.0

  '@vitest/pretty-format@2.1.6':
    dependencies:
      tinyrainbow: 1.2.0

  '@vitest/runner@2.1.6':
    dependencies:
      '@vitest/utils': 2.1.6
      pathe: 1.1.2

  '@vitest/snapshot@2.1.6':
    dependencies:
      '@vitest/pretty-format': 2.1.6
      magic-string: 0.30.14
      pathe: 1.1.2

  '@vitest/spy@2.0.5':
    dependencies:
      tinyspy: 3.0.2

  '@vitest/spy@2.1.6':
    dependencies:
      tinyspy: 3.0.2

  '@vitest/ui@2.1.6(vitest@2.1.6)':
    dependencies:
      '@vitest/utils': 2.1.6
      fflate: 0.8.2
      flatted: 3.3.2
      pathe: 1.1.2
      sirv: 3.0.0
      tinyglobby: 0.2.10
      tinyrainbow: 1.2.0
      vitest: 2.1.6(@types/node@22.7.5)(@vitest/ui@2.1.6)(jsdom@25.0.1)(msw@2.6.6(@types/node@22.7.5)(typescript@5.7.2))

  '@vitest/utils@2.0.5':
    dependencies:
      '@vitest/pretty-format': 2.0.5
      estree-walker: 3.0.3
      loupe: 3.1.2
      tinyrainbow: 1.2.0

  '@vitest/utils@2.1.6':
    dependencies:
      '@vitest/pretty-format': 2.1.6
      loupe: 3.1.2
      tinyrainbow: 1.2.0

  '@wry/caches@1.0.1':
    dependencies:
      tslib: 2.8.1

  '@wry/context@0.7.4':
    dependencies:
      tslib: 2.8.1

  '@wry/equality@0.5.7':
    dependencies:
      tslib: 2.8.1

  '@wry/trie@0.4.3':
    dependencies:
      tslib: 2.8.1

  '@wry/trie@0.5.0':
    dependencies:
      tslib: 2.8.1

  '@zag-js/dom-query@0.16.0': {}

  '@zag-js/element-size@0.10.5': {}

  '@zag-js/focus-visible@0.16.0':
    dependencies:
      '@zag-js/dom-query': 0.16.0

  '@zxing/browser@0.1.5(@zxing/library@0.21.3)':
    dependencies:
      '@zxing/library': 0.21.3
    optionalDependencies:
      '@zxing/text-encoding': 0.9.0

  '@zxing/library@0.21.3':
    dependencies:
      ts-custom-error: 3.3.1
    optionalDependencies:
      '@zxing/text-encoding': 0.9.0

  '@zxing/text-encoding@0.9.0':
    optional: true

  acorn-jsx@5.3.2(acorn@8.12.1):
    dependencies:
      acorn: 8.12.1

  acorn@8.12.1: {}

  agent-base@7.1.1:
    dependencies:
      debug: 4.3.7
    transitivePeerDependencies:
      - supports-color

  ajv@6.12.6:
    dependencies:
      fast-deep-equal: 3.1.3
      fast-json-stable-stringify: 2.1.0
      json-schema-traverse: 0.4.1
      uri-js: 4.4.1

  ansi-escapes@4.3.2:
    dependencies:
      type-fest: 0.21.3

  ansi-escapes@7.0.0:
    dependencies:
      environment: 1.1.0

  ansi-regex@5.0.1: {}

  ansi-regex@6.1.0: {}

  ansi-styles@3.2.1:
    dependencies:
      color-convert: 1.9.3

  ansi-styles@4.3.0:
    dependencies:
      color-convert: 2.0.1

  ansi-styles@5.2.0: {}

  ansi-styles@6.2.1: {}

  argparse@2.0.1: {}

  aria-hidden@1.2.4:
    dependencies:
      tslib: 2.8.1

  aria-query@5.3.0:
    dependencies:
      dequal: 2.0.3

  aria-query@5.3.2: {}

  array-buffer-byte-length@1.0.1:
    dependencies:
      call-bind: 1.0.7
      is-array-buffer: 3.0.4

  array-includes@3.1.8:
    dependencies:
      call-bind: 1.0.7
      define-properties: 1.2.1
      es-abstract: 1.23.3
      es-object-atoms: 1.0.0
      get-intrinsic: 1.2.4
      is-string: 1.0.7

  array.prototype.findlast@1.2.5:
    dependencies:
      call-bind: 1.0.7
      define-properties: 1.2.1
      es-abstract: 1.23.3
      es-errors: 1.3.0
      es-object-atoms: 1.0.0
      es-shim-unscopables: 1.0.2

  array.prototype.findlastindex@1.2.5:
    dependencies:
      call-bind: 1.0.7
      define-properties: 1.2.1
      es-abstract: 1.23.3
      es-errors: 1.3.0
      es-object-atoms: 1.0.0
      es-shim-unscopables: 1.0.2

  array.prototype.flat@1.3.2:
    dependencies:
      call-bind: 1.0.7
      define-properties: 1.2.1
      es-abstract: 1.23.3
      es-shim-unscopables: 1.0.2

  array.prototype.flatmap@1.3.2:
    dependencies:
      call-bind: 1.0.7
      define-properties: 1.2.1
      es-abstract: 1.23.3
      es-shim-unscopables: 1.0.2

  array.prototype.tosorted@1.1.4:
    dependencies:
      call-bind: 1.0.7
      define-properties: 1.2.1
      es-abstract: 1.23.3
      es-errors: 1.3.0
      es-shim-unscopables: 1.0.2

  arraybuffer.prototype.slice@1.0.3:
    dependencies:
      array-buffer-byte-length: 1.0.1
      call-bind: 1.0.7
      define-properties: 1.2.1
      es-abstract: 1.23.3
      es-errors: 1.3.0
      get-intrinsic: 1.2.4
      is-array-buffer: 3.0.4
      is-shared-array-buffer: 1.0.3

  assertion-error@2.0.1: {}

  ast-types-flow@0.0.8: {}

  ast-types@0.16.1:
    dependencies:
      tslib: 2.8.1

  asynckit@0.4.0: {}

  available-typed-arrays@1.0.7:
    dependencies:
      possible-typed-array-names: 1.0.0

  axe-core@4.10.2: {}

  axobject-query@4.1.0: {}

  babel-plugin-macros@3.1.0:
    dependencies:
      '@babel/runtime': 7.25.7
      cosmiconfig: 7.1.0
      resolve: 1.22.8

  balanced-match@0.4.2: {}

  balanced-match@1.0.2: {}

  better-opn@3.0.2:
    dependencies:
      open: 8.4.2

  brace-expansion@1.1.11:
    dependencies:
      balanced-match: 1.0.2
      concat-map: 0.0.1

  brace-expansion@2.0.1:
    dependencies:
      balanced-match: 1.0.2

  braces@3.0.3:
    dependencies:
      fill-range: 7.1.1

  browser-assert@1.2.1: {}

  browserslist@4.24.0:
    dependencies:
      caniuse-lite: 1.0.30001667
      electron-to-chromium: 1.5.33
      node-releases: 2.0.18
      update-browserslist-db: 1.1.1(browserslist@4.24.0)

  cac@6.7.14: {}

  call-bind@1.0.7:
    dependencies:
      es-define-property: 1.0.0
      es-errors: 1.3.0
      function-bind: 1.1.2
      get-intrinsic: 1.2.4
      set-function-length: 1.2.2

  callsites@3.1.0: {}

  caniuse-lite@1.0.30001667: {}

  chai@5.1.2:
    dependencies:
      assertion-error: 2.0.1
      check-error: 2.1.1
      deep-eql: 5.0.2
      loupe: 3.1.2
      pathval: 2.0.0

  chakra-react-select@4.9.2(lua3slmabkggl3r4jhqlwdsd2u):
    dependencies:
      '@chakra-ui/form-control': 2.2.0(@chakra-ui/system@2.6.2(@emotion/react@11.13.5(@types/react@18.3.12)(react@18.3.1))(@emotion/styled@11.13.5(@emotion/react@11.13.5(@types/react@18.3.12)(react@18.3.1))(@types/react@18.3.12)(react@18.3.1))(react@18.3.1))(react@18.3.1)
      '@chakra-ui/icon': 3.2.0(@chakra-ui/system@2.6.2(@emotion/react@11.13.5(@types/react@18.3.12)(react@18.3.1))(@emotion/styled@11.13.5(@emotion/react@11.13.5(@types/react@18.3.12)(react@18.3.1))(@types/react@18.3.12)(react@18.3.1))(react@18.3.1))(react@18.3.1)
      '@chakra-ui/layout': 2.3.1(@chakra-ui/system@2.6.2(@emotion/react@11.13.5(@types/react@18.3.12)(react@18.3.1))(@emotion/styled@11.13.5(@emotion/react@11.13.5(@types/react@18.3.12)(react@18.3.1))(@types/react@18.3.12)(react@18.3.1))(react@18.3.1))(react@18.3.1)
      '@chakra-ui/media-query': 3.3.0(@chakra-ui/system@2.6.2(@emotion/react@11.13.5(@types/react@18.3.12)(react@18.3.1))(@emotion/styled@11.13.5(@emotion/react@11.13.5(@types/react@18.3.12)(react@18.3.1))(@types/react@18.3.12)(react@18.3.1))(react@18.3.1))(react@18.3.1)
      '@chakra-ui/menu': 2.2.1(@chakra-ui/system@2.6.2(@emotion/react@11.13.5(@types/react@18.3.12)(react@18.3.1))(@emotion/styled@11.13.5(@emotion/react@11.13.5(@types/react@18.3.12)(react@18.3.1))(@types/react@18.3.12)(react@18.3.1))(react@18.3.1))(framer-motion@11.11.17(@emotion/is-prop-valid@1.3.0)(react-dom@18.3.1(react@18.3.1))(react@18.3.1))(react@18.3.1)
      '@chakra-ui/spinner': 2.1.0(@chakra-ui/system@2.6.2(@emotion/react@11.13.5(@types/react@18.3.12)(react@18.3.1))(@emotion/styled@11.13.5(@emotion/react@11.13.5(@types/react@18.3.12)(react@18.3.1))(@types/react@18.3.12)(react@18.3.1))(react@18.3.1))(react@18.3.1)
      '@chakra-ui/system': 2.6.2(@emotion/react@11.13.5(@types/react@18.3.12)(react@18.3.1))(@emotion/styled@11.13.5(@emotion/react@11.13.5(@types/react@18.3.12)(react@18.3.1))(@types/react@18.3.12)(react@18.3.1))(react@18.3.1)
      '@emotion/react': 11.13.5(@types/react@18.3.12)(react@18.3.1)
      react: 18.3.1
      react-dom: 18.3.1(react@18.3.1)
      react-select: 5.8.0(@types/react@18.3.12)(react-dom@18.3.1(react@18.3.1))(react@18.3.1)
    transitivePeerDependencies:
      - '@types/react'
      - supports-color

  chalk@2.4.2:
    dependencies:
      ansi-styles: 3.2.1
      escape-string-regexp: 1.0.5
      supports-color: 5.5.0

  chalk@3.0.0:
    dependencies:
      ansi-styles: 4.3.0
      supports-color: 7.2.0

  chalk@4.1.2:
    dependencies:
      ansi-styles: 4.3.0
      supports-color: 7.2.0

  chalk@5.3.0: {}

  check-error@2.1.1: {}

  classnames@2.5.1: {}

  cli-cursor@5.0.0:
    dependencies:
      restore-cursor: 5.1.0

  cli-truncate@4.0.0:
    dependencies:
      slice-ansi: 5.0.0
      string-width: 7.2.0

  cli-width@4.1.0: {}

  cliui@8.0.1:
    dependencies:
      string-width: 4.2.3
      strip-ansi: 6.0.1
      wrap-ansi: 7.0.0

  clsx@1.2.1: {}

  color-convert@1.9.3:
    dependencies:
      color-name: 1.1.3

  color-convert@2.0.1:
    dependencies:
      color-name: 1.1.4

  color-name@1.1.3: {}

  color-name@1.1.4: {}

  color2k@2.0.3: {}

  colorette@2.0.20: {}

  combined-stream@1.0.8:
    dependencies:
      delayed-stream: 1.0.0

  commander@12.1.0: {}

  compute-scroll-into-view@3.0.3: {}

  concat-map@0.0.1: {}

  convert-source-map@1.9.0: {}

  convert-source-map@2.0.0: {}

  cookie@0.7.2: {}

  copy-to-clipboard@3.3.3:
    dependencies:
      toggle-selection: 1.0.6

  cosmiconfig@7.1.0:
    dependencies:
      '@types/parse-json': 4.0.2
      import-fresh: 3.3.0
      parse-json: 5.2.0
      path-type: 4.0.0
      yaml: 1.10.2

  cross-spawn@7.0.3:
    dependencies:
      path-key: 3.1.1
      shebang-command: 2.0.0
      which: 2.0.2

  cross-spawn@7.0.6:
    dependencies:
      path-key: 3.1.1
      shebang-command: 2.0.0
      which: 2.0.2

  css-box-model@1.2.1:
    dependencies:
      tiny-invariant: 1.3.3

  css.escape@1.5.1: {}

  cssstyle@4.1.0:
    dependencies:
      rrweb-cssom: 0.7.1

  csstype@3.1.3: {}

  d3-array@2.12.1:
    dependencies:
      internmap: 1.0.1

  d3-array@3.2.1:
    dependencies:
      internmap: 2.0.3

  d3-array@3.2.4:
    dependencies:
      internmap: 2.0.3

  d3-color@3.1.0: {}

  d3-delaunay@6.0.2:
    dependencies:
      delaunator: 5.0.1

  d3-ease@3.0.1: {}

  d3-format@1.4.5: {}

  d3-format@3.1.0: {}

  d3-geo@3.1.0:
    dependencies:
      d3-array: 3.2.4

  d3-hierarchy@1.1.9: {}

  d3-interpolate@3.0.1:
    dependencies:
      d3-color: 3.1.0

  d3-path@1.0.9: {}

  d3-path@3.1.0: {}

  d3-random@2.2.2: {}

  d3-sankey@0.12.3:
    dependencies:
      d3-array: 2.12.1
      d3-shape: 1.3.7

  d3-scale-chromatic@3.1.0:
    dependencies:
      d3-color: 3.1.0
      d3-interpolate: 3.0.1

  d3-scale@4.0.2:
    dependencies:
      d3-array: 3.2.4
      d3-format: 3.1.0
      d3-interpolate: 3.0.1
      d3-time: 3.1.0
      d3-time-format: 4.1.0

  d3-shape@1.3.7:
    dependencies:
      d3-path: 1.0.9

  d3-shape@3.2.0:
    dependencies:
      d3-path: 3.1.0

  d3-time-format@3.0.0:
    dependencies:
      d3-time: 2.1.1

  d3-time-format@4.1.0:
    dependencies:
      d3-time: 3.1.0

  d3-time@1.1.0: {}

  d3-time@2.1.1:
    dependencies:
      d3-array: 2.12.1

  d3-time@3.1.0:
    dependencies:
      d3-array: 3.2.4

  d3-timer@3.0.1: {}

  d3-voronoi@1.1.4: {}

  damerau-levenshtein@1.0.8: {}

  data-urls@5.0.0:
    dependencies:
      whatwg-mimetype: 4.0.0
      whatwg-url: 14.0.0

  data-view-buffer@1.0.1:
    dependencies:
      call-bind: 1.0.7
      es-errors: 1.3.0
      is-data-view: 1.0.1

  data-view-byte-length@1.0.1:
    dependencies:
      call-bind: 1.0.7
      es-errors: 1.3.0
      is-data-view: 1.0.1

  data-view-byte-offset@1.0.0:
    dependencies:
      call-bind: 1.0.7
      es-errors: 1.3.0
      is-data-view: 1.0.1

  date-arithmetic@4.1.0: {}

  date-fns@4.1.0: {}

  dayjs@1.11.13: {}

  debounce@1.2.1: {}

  debug@3.2.7:
    dependencies:
      ms: 2.1.3

  debug@4.3.7:
    dependencies:
      ms: 2.1.3

  decimal.js@10.4.3: {}

  deep-eql@5.0.2: {}

  deep-is@0.1.4: {}

  define-data-property@1.1.4:
    dependencies:
      es-define-property: 1.0.0
      es-errors: 1.3.0
      gopd: 1.0.1

  define-lazy-prop@2.0.0: {}

  define-properties@1.2.1:
    dependencies:
      define-data-property: 1.1.4
      has-property-descriptors: 1.0.2
      object-keys: 1.1.1

  delaunator@4.0.1: {}

  delaunator@5.0.1:
    dependencies:
      robust-predicates: 3.0.2

  delaunay-find@0.0.6:
    dependencies:
      delaunator: 4.0.1

  delayed-stream@1.0.0: {}

  dequal@2.0.3: {}

  detect-node-es@1.1.0: {}

  doctrine@2.1.0:
    dependencies:
      esutils: 2.0.3

  doctrine@3.0.0:
    dependencies:
      esutils: 2.0.3

  dom-accessibility-api@0.5.16: {}

  dom-accessibility-api@0.6.3: {}

  dom-helpers@5.2.1:
    dependencies:
      '@babel/runtime': 7.26.0
      csstype: 3.1.3

  dom-to-image-more@3.5.0: {}

  eastasianwidth@0.2.0: {}

  electron-to-chromium@1.5.33: {}

  emoji-regex@10.4.0: {}

  emoji-regex@8.0.0: {}

  emoji-regex@9.2.2: {}

  enhanced-resolve@5.17.1:
    dependencies:
      graceful-fs: 4.2.11
      tapable: 2.2.1

  entities@4.5.0: {}

  environment@1.1.0: {}

  error-ex@1.3.2:
    dependencies:
      is-arrayish: 0.2.1

  es-abstract@1.23.3:
    dependencies:
      array-buffer-byte-length: 1.0.1
      arraybuffer.prototype.slice: 1.0.3
      available-typed-arrays: 1.0.7
      call-bind: 1.0.7
      data-view-buffer: 1.0.1
      data-view-byte-length: 1.0.1
      data-view-byte-offset: 1.0.0
      es-define-property: 1.0.0
      es-errors: 1.3.0
      es-object-atoms: 1.0.0
      es-set-tostringtag: 2.0.3
      es-to-primitive: 1.2.1
      function.prototype.name: 1.1.6
      get-intrinsic: 1.2.4
      get-symbol-description: 1.0.2
      globalthis: 1.0.4
      gopd: 1.0.1
      has-property-descriptors: 1.0.2
      has-proto: 1.0.3
      has-symbols: 1.0.3
      hasown: 2.0.2
      internal-slot: 1.0.7
      is-array-buffer: 3.0.4
      is-callable: 1.2.7
      is-data-view: 1.0.1
      is-negative-zero: 2.0.3
      is-regex: 1.1.4
      is-shared-array-buffer: 1.0.3
      is-string: 1.0.7
      is-typed-array: 1.1.13
      is-weakref: 1.0.2
      object-inspect: 1.13.3
      object-keys: 1.1.1
      object.assign: 4.1.5
      regexp.prototype.flags: 1.5.3
      safe-array-concat: 1.1.2
      safe-regex-test: 1.0.3
      string.prototype.trim: 1.2.9
      string.prototype.trimend: 1.0.8
      string.prototype.trimstart: 1.0.8
      typed-array-buffer: 1.0.2
      typed-array-byte-length: 1.0.1
      typed-array-byte-offset: 1.0.2
      typed-array-length: 1.0.6
      unbox-primitive: 1.0.2
      which-typed-array: 1.1.15

  es-define-property@1.0.0:
    dependencies:
      get-intrinsic: 1.2.4

  es-errors@1.3.0: {}

  es-iterator-helpers@1.2.0:
    dependencies:
      call-bind: 1.0.7
      define-properties: 1.2.1
      es-abstract: 1.23.3
      es-errors: 1.3.0
      es-set-tostringtag: 2.0.3
      function-bind: 1.1.2
      get-intrinsic: 1.2.4
      globalthis: 1.0.4
      gopd: 1.0.1
      has-property-descriptors: 1.0.2
      has-proto: 1.0.3
      has-symbols: 1.0.3
      internal-slot: 1.0.7
      iterator.prototype: 1.1.3
      safe-array-concat: 1.1.2

  es-module-lexer@1.5.4: {}

  es-object-atoms@1.0.0:
    dependencies:
      es-errors: 1.3.0

  es-set-tostringtag@2.0.3:
    dependencies:
      get-intrinsic: 1.2.4
      has-tostringtag: 1.0.2
      hasown: 2.0.2

  es-shim-unscopables@1.0.2:
    dependencies:
      hasown: 2.0.2

  es-to-primitive@1.2.1:
    dependencies:
      is-callable: 1.2.7
      is-date-object: 1.0.5
      is-symbol: 1.0.4

  esbuild-register@3.6.0(esbuild@0.23.1):
    dependencies:
      debug: 4.3.7
      esbuild: 0.23.1
    transitivePeerDependencies:
      - supports-color

  esbuild@0.21.5:
    optionalDependencies:
      '@esbuild/aix-ppc64': 0.21.5
      '@esbuild/android-arm': 0.21.5
      '@esbuild/android-arm64': 0.21.5
      '@esbuild/android-x64': 0.21.5
      '@esbuild/darwin-arm64': 0.21.5
      '@esbuild/darwin-x64': 0.21.5
      '@esbuild/freebsd-arm64': 0.21.5
      '@esbuild/freebsd-x64': 0.21.5
      '@esbuild/linux-arm': 0.21.5
      '@esbuild/linux-arm64': 0.21.5
      '@esbuild/linux-ia32': 0.21.5
      '@esbuild/linux-loong64': 0.21.5
      '@esbuild/linux-mips64el': 0.21.5
      '@esbuild/linux-ppc64': 0.21.5
      '@esbuild/linux-riscv64': 0.21.5
      '@esbuild/linux-s390x': 0.21.5
      '@esbuild/linux-x64': 0.21.5
      '@esbuild/netbsd-x64': 0.21.5
      '@esbuild/openbsd-x64': 0.21.5
      '@esbuild/sunos-x64': 0.21.5
      '@esbuild/win32-arm64': 0.21.5
      '@esbuild/win32-ia32': 0.21.5
      '@esbuild/win32-x64': 0.21.5

  esbuild@0.23.1:
    optionalDependencies:
      '@esbuild/aix-ppc64': 0.23.1
      '@esbuild/android-arm': 0.23.1
      '@esbuild/android-arm64': 0.23.1
      '@esbuild/android-x64': 0.23.1
      '@esbuild/darwin-arm64': 0.23.1
      '@esbuild/darwin-x64': 0.23.1
      '@esbuild/freebsd-arm64': 0.23.1
      '@esbuild/freebsd-x64': 0.23.1
      '@esbuild/linux-arm': 0.23.1
      '@esbuild/linux-arm64': 0.23.1
      '@esbuild/linux-ia32': 0.23.1
      '@esbuild/linux-loong64': 0.23.1
      '@esbuild/linux-mips64el': 0.23.1
      '@esbuild/linux-ppc64': 0.23.1
      '@esbuild/linux-riscv64': 0.23.1
      '@esbuild/linux-s390x': 0.23.1
      '@esbuild/linux-x64': 0.23.1
      '@esbuild/netbsd-x64': 0.23.1
      '@esbuild/openbsd-arm64': 0.23.1
      '@esbuild/openbsd-x64': 0.23.1
      '@esbuild/sunos-x64': 0.23.1
      '@esbuild/win32-arm64': 0.23.1
      '@esbuild/win32-ia32': 0.23.1
      '@esbuild/win32-x64': 0.23.1

  escalade@3.2.0: {}

  escape-string-regexp@1.0.5: {}

  escape-string-regexp@4.0.0: {}

  eslint-config-prettier@9.1.0(eslint@8.57.0):
    dependencies:
      eslint: 8.57.0

  eslint-import-resolver-node@0.3.9:
    dependencies:
      debug: 3.2.7
      is-core-module: 2.15.1
      resolve: 1.22.8
    transitivePeerDependencies:
      - supports-color

  eslint-import-resolver-typescript@3.6.3(@typescript-eslint/parser@8.16.0(eslint@8.57.0)(typescript@5.7.2))(eslint-plugin-import@2.31.0)(eslint@8.57.0):
    dependencies:
      '@nolyfill/is-core-module': 1.0.39
      debug: 4.3.7
      enhanced-resolve: 5.17.1
      eslint: 8.57.0
      eslint-module-utils: 2.11.0(@typescript-eslint/parser@8.16.0(eslint@8.57.0)(typescript@5.7.2))(eslint-import-resolver-typescript@3.6.3)(eslint@8.57.0)
      fast-glob: 3.3.2
      get-tsconfig: 4.8.0
      is-bun-module: 1.2.1
      is-glob: 4.0.3
    optionalDependencies:
      eslint-plugin-import: 2.31.0(@typescript-eslint/parser@8.16.0(eslint@8.57.0)(typescript@5.7.2))(eslint-import-resolver-typescript@3.6.3)(eslint@8.57.0)
    transitivePeerDependencies:
      - '@typescript-eslint/parser'
      - eslint-import-resolver-node
      - eslint-import-resolver-webpack
      - supports-color

  eslint-module-utils@2.11.0(@typescript-eslint/parser@8.16.0(eslint@8.57.0)(typescript@5.7.2))(eslint-import-resolver-typescript@3.6.3)(eslint@8.57.0):
    dependencies:
      debug: 3.2.7
    optionalDependencies:
      '@typescript-eslint/parser': 8.16.0(eslint@8.57.0)(typescript@5.7.2)
      eslint: 8.57.0
      eslint-import-resolver-typescript: 3.6.3(@typescript-eslint/parser@8.16.0(eslint@8.57.0)(typescript@5.7.2))(eslint-plugin-import@2.31.0)(eslint@8.57.0)
    transitivePeerDependencies:
      - supports-color

  eslint-module-utils@2.12.0(@typescript-eslint/parser@8.16.0(eslint@8.57.0)(typescript@5.7.2))(eslint-import-resolver-node@0.3.9)(eslint-import-resolver-typescript@3.6.3)(eslint@8.57.0):
    dependencies:
      debug: 3.2.7
    optionalDependencies:
      '@typescript-eslint/parser': 8.16.0(eslint@8.57.0)(typescript@5.7.2)
      eslint: 8.57.0
      eslint-import-resolver-node: 0.3.9
      eslint-import-resolver-typescript: 3.6.3(@typescript-eslint/parser@8.16.0(eslint@8.57.0)(typescript@5.7.2))(eslint-plugin-import@2.31.0)(eslint@8.57.0)
    transitivePeerDependencies:
      - supports-color

  eslint-plugin-import@2.31.0(@typescript-eslint/parser@8.16.0(eslint@8.57.0)(typescript@5.7.2))(eslint-import-resolver-typescript@3.6.3)(eslint@8.57.0):
    dependencies:
      '@rtsao/scc': 1.1.0
      array-includes: 3.1.8
      array.prototype.findlastindex: 1.2.5
      array.prototype.flat: 1.3.2
      array.prototype.flatmap: 1.3.2
      debug: 3.2.7
      doctrine: 2.1.0
      eslint: 8.57.0
      eslint-import-resolver-node: 0.3.9
      eslint-module-utils: 2.12.0(@typescript-eslint/parser@8.16.0(eslint@8.57.0)(typescript@5.7.2))(eslint-import-resolver-node@0.3.9)(eslint-import-resolver-typescript@3.6.3)(eslint@8.57.0)
      hasown: 2.0.2
      is-core-module: 2.15.1
      is-glob: 4.0.3
      minimatch: 3.1.2
      object.fromentries: 2.0.8
      object.groupby: 1.0.3
      object.values: 1.2.0
      semver: 6.3.1
      string.prototype.trimend: 1.0.8
      tsconfig-paths: 3.15.0
    optionalDependencies:
      '@typescript-eslint/parser': 8.16.0(eslint@8.57.0)(typescript@5.7.2)
    transitivePeerDependencies:
      - eslint-import-resolver-typescript
      - eslint-import-resolver-webpack
      - supports-color

  eslint-plugin-jsx-a11y@6.10.2(eslint@8.57.0):
    dependencies:
      aria-query: 5.3.2
      array-includes: 3.1.8
      array.prototype.flatmap: 1.3.2
      ast-types-flow: 0.0.8
      axe-core: 4.10.2
      axobject-query: 4.1.0
      damerau-levenshtein: 1.0.8
      emoji-regex: 9.2.2
      eslint: 8.57.0
      hasown: 2.0.2
      jsx-ast-utils: 3.3.5
      language-tags: 1.0.9
      minimatch: 3.1.2
      object.fromentries: 2.0.8
      safe-regex-test: 1.0.3
      string.prototype.includes: 2.0.1

  eslint-plugin-react-hooks@5.0.0(eslint@8.57.0):
    dependencies:
      eslint: 8.57.0

  eslint-plugin-react-refresh@0.4.14(eslint@8.57.0):
    dependencies:
      eslint: 8.57.0

  eslint-plugin-react@7.37.2(eslint@8.57.0):
    dependencies:
      array-includes: 3.1.8
      array.prototype.findlast: 1.2.5
      array.prototype.flatmap: 1.3.2
      array.prototype.tosorted: 1.1.4
      doctrine: 2.1.0
      es-iterator-helpers: 1.2.0
      eslint: 8.57.0
      estraverse: 5.3.0
      hasown: 2.0.2
      jsx-ast-utils: 3.3.5
      minimatch: 3.1.2
      object.entries: 1.1.8
      object.fromentries: 2.0.8
      object.values: 1.2.0
      prop-types: 15.8.1
      resolve: 2.0.0-next.5
      semver: 6.3.1
      string.prototype.matchall: 4.0.11
      string.prototype.repeat: 1.0.0

  eslint-plugin-testing-library@7.0.0(eslint@8.57.0)(typescript@5.7.2):
    dependencies:
      '@typescript-eslint/scope-manager': 8.15.0
      '@typescript-eslint/utils': 8.15.0(eslint@8.57.0)(typescript@5.7.2)
      eslint: 8.57.0
    transitivePeerDependencies:
      - supports-color
      - typescript

  eslint-scope@7.2.2:
    dependencies:
      esrecurse: 4.3.0
      estraverse: 5.3.0

  eslint-visitor-keys@3.4.3: {}

  eslint-visitor-keys@4.2.0: {}

  eslint@8.57.0:
    dependencies:
      '@eslint-community/eslint-utils': 4.4.0(eslint@8.57.0)
      '@eslint-community/regexpp': 4.11.0
      '@eslint/eslintrc': 2.1.4
      '@eslint/js': 8.57.0
      '@humanwhocodes/config-array': 0.11.14
      '@humanwhocodes/module-importer': 1.0.1
      '@nodelib/fs.walk': 1.2.8
      '@ungap/structured-clone': 1.2.0
      ajv: 6.12.6
      chalk: 4.1.2
      cross-spawn: 7.0.3
      debug: 4.3.7
      doctrine: 3.0.0
      escape-string-regexp: 4.0.0
      eslint-scope: 7.2.2
      eslint-visitor-keys: 3.4.3
      espree: 9.6.1
      esquery: 1.6.0
      esutils: 2.0.3
      fast-deep-equal: 3.1.3
      file-entry-cache: 6.0.1
      find-up: 5.0.0
      glob-parent: 6.0.2
      globals: 13.24.0
      graphemer: 1.4.0
      ignore: 5.3.2
      imurmurhash: 0.1.4
      is-glob: 4.0.3
      is-path-inside: 3.0.3
      js-yaml: 4.1.0
      json-stable-stringify-without-jsonify: 1.0.1
      levn: 0.4.1
      lodash.merge: 4.6.2
      minimatch: 3.1.2
      natural-compare: 1.4.0
      optionator: 0.9.4
      strip-ansi: 6.0.1
      text-table: 0.2.0
    transitivePeerDependencies:
      - supports-color

  espree@9.6.1:
    dependencies:
      acorn: 8.12.1
      acorn-jsx: 5.3.2(acorn@8.12.1)
      eslint-visitor-keys: 3.4.3

  esprima@4.0.1: {}

  esquery@1.6.0:
    dependencies:
      estraverse: 5.3.0

  esrecurse@4.3.0:
    dependencies:
      estraverse: 5.3.0

  estraverse@5.3.0: {}

  estree-walker@2.0.2: {}

  estree-walker@3.0.3:
    dependencies:
      '@types/estree': 1.0.6

  esutils@2.0.3: {}

  eventemitter3@5.0.1: {}

  execa@8.0.1:
    dependencies:
      cross-spawn: 7.0.3
      get-stream: 8.0.1
      human-signals: 5.0.0
      is-stream: 3.0.0
      merge-stream: 2.0.0
      npm-run-path: 5.3.0
      onetime: 6.0.0
      signal-exit: 4.1.0
      strip-final-newline: 3.0.0

  expect-type@1.1.0: {}

  fast-deep-equal@3.1.3: {}

  fast-glob@3.3.2:
    dependencies:
      '@nodelib/fs.stat': 2.0.5
      '@nodelib/fs.walk': 1.2.8
      glob-parent: 5.1.2
      merge2: 1.4.1
      micromatch: 4.0.8

  fast-json-stable-stringify@2.1.0: {}

  fast-levenshtein@2.0.6: {}

  fastq@1.17.1:
    dependencies:
      reusify: 1.0.4

  fdir@6.4.2(picomatch@4.0.2):
    optionalDependencies:
      picomatch: 4.0.2

  fflate@0.8.2: {}

  file-entry-cache@6.0.1:
    dependencies:
      flat-cache: 3.2.0

  fill-range@7.1.1:
    dependencies:
      to-regex-range: 5.0.1

  find-root@1.1.0: {}

  find-up@5.0.0:
    dependencies:
      locate-path: 6.0.0
      path-exists: 4.0.0

  flat-cache@3.2.0:
    dependencies:
      flatted: 3.3.2
      keyv: 4.5.4
      rimraf: 3.0.2

  flatted@3.3.2: {}

  focus-lock@1.3.5:
    dependencies:
      tslib: 2.8.1

  for-each@0.3.3:
    dependencies:
      is-callable: 1.2.7

  foreground-child@3.3.0:
    dependencies:
      cross-spawn: 7.0.6
      signal-exit: 4.1.0

  form-data@4.0.0:
    dependencies:
      asynckit: 0.4.0
      combined-stream: 1.0.8
      mime-types: 2.1.35

  framer-motion@11.11.17(@emotion/is-prop-valid@1.3.0)(react-dom@18.3.1(react@18.3.1))(react@18.3.1):
    dependencies:
      tslib: 2.8.1
    optionalDependencies:
      '@emotion/is-prop-valid': 1.3.0
      react: 18.3.1
      react-dom: 18.3.1(react@18.3.1)

  framesync@6.1.2:
    dependencies:
      tslib: 2.4.0

  fs.realpath@1.0.0: {}

  fsevents@2.3.3:
    optional: true

  function-bind@1.1.2: {}

  function.prototype.name@1.1.6:
    dependencies:
      call-bind: 1.0.7
      define-properties: 1.2.1
      es-abstract: 1.23.3
      functions-have-names: 1.2.3

  functions-have-names@1.2.3: {}

  gensync@1.0.0-beta.2: {}

  get-caller-file@2.0.5: {}

  get-east-asian-width@1.2.0: {}

  get-intrinsic@1.2.4:
    dependencies:
      es-errors: 1.3.0
      function-bind: 1.1.2
      has-proto: 1.0.3
      has-symbols: 1.0.3
      hasown: 2.0.2

  get-nonce@1.0.1: {}

  get-stream@8.0.1: {}

  get-symbol-description@1.0.2:
    dependencies:
      call-bind: 1.0.7
      es-errors: 1.3.0
      get-intrinsic: 1.2.4

  get-tsconfig@4.8.0:
    dependencies:
      resolve-pkg-maps: 1.0.0

  glob-parent@5.1.2:
    dependencies:
      is-glob: 4.0.3

  glob-parent@6.0.2:
    dependencies:
      is-glob: 4.0.3

  glob-promise@4.2.2(glob@7.2.3):
    dependencies:
      '@types/glob': 7.2.0
      glob: 7.2.3

  glob@10.4.5:
    dependencies:
      foreground-child: 3.3.0
      jackspeak: 3.4.3
      minimatch: 9.0.5
      minipass: 7.1.2
      package-json-from-dist: 1.0.1
      path-scurry: 1.11.1

  glob@7.2.3:
    dependencies:
      fs.realpath: 1.0.0
      inflight: 1.0.6
      inherits: 2.0.4
      minimatch: 3.1.2
      once: 1.4.0
      path-is-absolute: 1.0.1

  globalize@0.1.1: {}

  globals@11.12.0: {}

  globals@13.24.0:
    dependencies:
      type-fest: 0.20.2

  globalthis@1.0.4:
    dependencies:
      define-properties: 1.2.1
      gopd: 1.0.1

  globrex@0.1.2: {}

  gopd@1.0.1:
    dependencies:
      get-intrinsic: 1.2.4

  gql.tada@1.8.10(graphql@16.9.0)(typescript@5.7.2):
    dependencies:
      '@0no-co/graphql.web': 1.0.11(graphql@16.9.0)
      '@0no-co/graphqlsp': 1.12.16(graphql@16.9.0)(typescript@5.7.2)
      '@gql.tada/cli-utils': 1.6.3(@0no-co/graphqlsp@1.12.16(graphql@16.9.0)(typescript@5.7.2))(graphql@16.9.0)(typescript@5.7.2)
      '@gql.tada/internal': 1.0.8(graphql@16.9.0)(typescript@5.7.2)
      typescript: 5.7.2
    transitivePeerDependencies:
      - '@gql.tada/svelte-support'
      - '@gql.tada/vue-support'
      - graphql

  graceful-fs@4.2.11: {}

  graphemer@1.4.0: {}

  graphql-tag@2.12.6(graphql@16.9.0):
    dependencies:
      graphql: 16.9.0
      tslib: 2.7.0

  graphql-ws@5.16.0(graphql@16.9.0):
    dependencies:
      graphql: 16.9.0
    optional: true

  graphql@16.9.0: {}

  has-bigints@1.0.2: {}

  has-flag@3.0.0: {}

  has-flag@4.0.0: {}

  has-property-descriptors@1.0.2:
    dependencies:
      es-define-property: 1.0.0

  has-proto@1.0.3: {}

  has-symbols@1.0.3: {}

  has-tostringtag@1.0.2:
    dependencies:
      has-symbols: 1.0.3

  hasown@2.0.2:
    dependencies:
      function-bind: 1.1.2

  headers-polyfill@4.0.3: {}

  hoist-non-react-statics@3.3.2:
    dependencies:
      react-is: 16.13.1

  html-encoding-sniffer@4.0.0:
    dependencies:
      whatwg-encoding: 3.1.1

  html-escaper@2.0.2: {}

  http-proxy-agent@7.0.2:
    dependencies:
      agent-base: 7.1.1
      debug: 4.3.7
    transitivePeerDependencies:
      - supports-color

  https-proxy-agent@7.0.5:
    dependencies:
      agent-base: 7.1.1
      debug: 4.3.7
    transitivePeerDependencies:
      - supports-color

  human-signals@5.0.0: {}

  iconv-lite@0.6.3:
    dependencies:
      safer-buffer: 2.1.2

  ignore@5.3.2: {}

  import-fresh@3.3.0:
    dependencies:
      parent-module: 1.0.1
      resolve-from: 4.0.0

  imurmurhash@0.1.4: {}

  indent-string@4.0.0: {}

  inflight@1.0.6:
    dependencies:
      once: 1.4.0
      wrappy: 1.0.2

  inherits@2.0.4: {}

  internal-slot@1.0.7:
    dependencies:
      es-errors: 1.3.0
      hasown: 2.0.2
      side-channel: 1.0.6

  internmap@1.0.1: {}

  internmap@2.0.3: {}

  invariant@2.2.4:
    dependencies:
      loose-envify: 1.4.0

  is-arguments@1.1.1:
    dependencies:
      call-bind: 1.0.7
      has-tostringtag: 1.0.2

  is-array-buffer@3.0.4:
    dependencies:
      call-bind: 1.0.7
      get-intrinsic: 1.2.4

  is-arrayish@0.2.1: {}

  is-async-function@2.0.0:
    dependencies:
      has-tostringtag: 1.0.2

  is-bigint@1.0.4:
    dependencies:
      has-bigints: 1.0.2

  is-boolean-object@1.1.2:
    dependencies:
      call-bind: 1.0.7
      has-tostringtag: 1.0.2

  is-bun-module@1.2.1:
    dependencies:
      semver: 7.6.3

  is-callable@1.2.7: {}

  is-core-module@2.15.1:
    dependencies:
      hasown: 2.0.2

  is-data-view@1.0.1:
    dependencies:
      is-typed-array: 1.1.13

  is-date-object@1.0.5:
    dependencies:
      has-tostringtag: 1.0.2

  is-docker@2.2.1: {}

  is-extglob@2.1.1: {}

  is-finalizationregistry@1.0.2:
    dependencies:
      call-bind: 1.0.7

  is-fullwidth-code-point@3.0.0: {}

  is-fullwidth-code-point@4.0.0: {}

  is-fullwidth-code-point@5.0.0:
    dependencies:
      get-east-asian-width: 1.2.0

  is-generator-function@1.0.10:
    dependencies:
      has-tostringtag: 1.0.2

  is-glob@4.0.3:
    dependencies:
      is-extglob: 2.1.1

  is-map@2.0.3: {}

  is-negative-zero@2.0.3: {}

  is-node-process@1.2.0: {}

  is-number-object@1.0.7:
    dependencies:
      has-tostringtag: 1.0.2

  is-number@7.0.0: {}

  is-path-inside@3.0.3: {}

  is-potential-custom-element-name@1.0.1: {}

  is-regex@1.1.4:
    dependencies:
      call-bind: 1.0.7
      has-tostringtag: 1.0.2

  is-set@2.0.3: {}

  is-shared-array-buffer@1.0.3:
    dependencies:
      call-bind: 1.0.7

  is-stream@3.0.0: {}

  is-string@1.0.7:
    dependencies:
      has-tostringtag: 1.0.2

  is-symbol@1.0.4:
    dependencies:
      has-symbols: 1.0.3

  is-typed-array@1.1.13:
    dependencies:
      which-typed-array: 1.1.15

  is-weakmap@2.0.2: {}

  is-weakref@1.0.2:
    dependencies:
      call-bind: 1.0.7

  is-weakset@2.0.3:
    dependencies:
      call-bind: 1.0.7
      get-intrinsic: 1.2.4

  is-wsl@2.2.0:
    dependencies:
      is-docker: 2.2.1

  isarray@2.0.5: {}

  isexe@2.0.0: {}

  istanbul-lib-coverage@3.2.2: {}

  istanbul-lib-report@3.0.1:
    dependencies:
      istanbul-lib-coverage: 3.2.2
      make-dir: 4.0.0
      supports-color: 7.2.0

  istanbul-lib-source-maps@5.0.6:
    dependencies:
      '@jridgewell/trace-mapping': 0.3.25
      debug: 4.3.7
      istanbul-lib-coverage: 3.2.2
    transitivePeerDependencies:
      - supports-color

  istanbul-reports@3.1.7:
    dependencies:
      html-escaper: 2.0.2
      istanbul-lib-report: 3.0.1

  iterator.prototype@1.1.3:
    dependencies:
      define-properties: 1.2.1
      get-intrinsic: 1.2.4
      has-symbols: 1.0.3
      reflect.getprototypeof: 1.0.6
      set-function-name: 2.0.2

  jackspeak@3.4.3:
    dependencies:
      '@isaacs/cliui': 8.0.2
    optionalDependencies:
      '@pkgjs/parseargs': 0.11.0

  js-tokens@4.0.0: {}

  js-yaml@4.1.0:
    dependencies:
      argparse: 2.0.1

  jsdoc-type-pratt-parser@4.1.0: {}

  jsdom@25.0.1:
    dependencies:
      cssstyle: 4.1.0
      data-urls: 5.0.0
      decimal.js: 10.4.3
      form-data: 4.0.0
      html-encoding-sniffer: 4.0.0
      http-proxy-agent: 7.0.2
      https-proxy-agent: 7.0.5
      is-potential-custom-element-name: 1.0.1
      nwsapi: 2.2.13
      parse5: 7.1.2
      rrweb-cssom: 0.7.1
      saxes: 6.0.0
      symbol-tree: 3.2.4
      tough-cookie: 5.0.0
      w3c-xmlserializer: 5.0.0
      webidl-conversions: 7.0.0
      whatwg-encoding: 3.1.1
      whatwg-mimetype: 4.0.0
      whatwg-url: 14.0.0
      ws: 8.18.0
      xml-name-validator: 5.0.0
    transitivePeerDependencies:
      - bufferutil
      - supports-color
      - utf-8-validate

  jsesc@3.0.2: {}

  json-buffer@3.0.1: {}

  json-parse-even-better-errors@2.3.1: {}

  json-schema-traverse@0.4.1: {}

  json-stable-stringify-without-jsonify@1.0.1: {}

  json-stringify-safe@5.0.1: {}

  json5@1.0.2:
    dependencies:
      minimist: 1.2.8

  json5@2.2.3: {}

  jsx-ast-utils@3.3.5:
    dependencies:
      array-includes: 3.1.8
      array.prototype.flat: 1.3.2
      object.assign: 4.1.5
      object.values: 1.2.0

  keyv@4.5.4:
    dependencies:
      json-buffer: 3.0.1

  language-subtag-registry@0.3.23: {}

  language-tags@1.0.9:
    dependencies:
      language-subtag-registry: 0.3.23

  levn@0.4.1:
    dependencies:
      prelude-ls: 1.2.1
      type-check: 0.4.0

  lilconfig@3.1.2: {}

  lines-and-columns@1.2.4: {}

  lint-staged@15.2.10:
    dependencies:
      chalk: 5.3.0
      commander: 12.1.0
      debug: 4.3.7
      execa: 8.0.1
      lilconfig: 3.1.2
      listr2: 8.2.4
      micromatch: 4.0.8
      pidtree: 0.6.0
      string-argv: 0.3.2
      yaml: 2.5.1
    transitivePeerDependencies:
      - supports-color

  listr2@8.2.4:
    dependencies:
      cli-truncate: 4.0.0
      colorette: 2.0.20
      eventemitter3: 5.0.1
      log-update: 6.1.0
      rfdc: 1.4.1
      wrap-ansi: 9.0.0

  locate-path@6.0.0:
    dependencies:
      p-locate: 5.0.0

  lodash-es@4.17.21: {}

  lodash.merge@4.6.2: {}

  lodash.mergewith@4.6.2: {}

  lodash@4.17.21: {}

  log-update@6.1.0:
    dependencies:
      ansi-escapes: 7.0.0
      cli-cursor: 5.0.0
      slice-ansi: 7.1.0
      strip-ansi: 7.1.0
      wrap-ansi: 9.0.0

  loose-envify@1.4.0:
    dependencies:
      js-tokens: 4.0.0

  loupe@3.1.2: {}

  lru-cache@10.4.3: {}

  lru-cache@5.1.1:
    dependencies:
      yallist: 3.1.1

  luxon@3.5.0: {}

  lz-string@1.5.0: {}

  magic-string@0.27.0:
    dependencies:
      '@jridgewell/sourcemap-codec': 1.5.0

  magic-string@0.30.12:
    dependencies:
      '@jridgewell/sourcemap-codec': 1.5.0

  magic-string@0.30.14:
    dependencies:
      '@jridgewell/sourcemap-codec': 1.5.0

  magicast@0.3.5:
    dependencies:
      '@babel/parser': 7.26.2
      '@babel/types': 7.26.0
      source-map-js: 1.2.1

  make-dir@4.0.0:
    dependencies:
      semver: 7.6.3

  map-or-similar@1.5.0: {}

  math-expression-evaluator@1.4.0: {}

  memoize-one@6.0.0: {}

  memoizerific@1.11.3:
    dependencies:
      map-or-similar: 1.5.0

  merge-stream@2.0.0: {}

  merge2@1.4.1: {}

  micromatch@4.0.8:
    dependencies:
      braces: 3.0.3
      picomatch: 2.3.1

  mime-db@1.52.0: {}

  mime-types@2.1.35:
    dependencies:
      mime-db: 1.52.0

  mimic-fn@4.0.0: {}

  mimic-function@5.0.1: {}

  min-indent@1.0.1: {}

  minimatch@3.1.2:
    dependencies:
      brace-expansion: 1.1.11

  minimatch@9.0.5:
    dependencies:
      brace-expansion: 2.0.1

  minimist@1.2.8: {}

  minipass@7.1.2: {}

  moment-timezone@0.5.46:
    dependencies:
      moment: 2.30.1

  moment@2.30.1: {}

  mrmime@2.0.0: {}

  ms@2.1.3: {}

  msw@2.6.6(@types/node@22.7.5)(typescript@5.7.2):
    dependencies:
      '@bundled-es-modules/cookie': 2.0.1
      '@bundled-es-modules/statuses': 1.0.1
      '@bundled-es-modules/tough-cookie': 0.1.6
      '@inquirer/confirm': 5.0.1(@types/node@22.7.5)
      '@mswjs/interceptors': 0.37.1
      '@open-draft/deferred-promise': 2.2.0
      '@open-draft/until': 2.1.0
      '@types/cookie': 0.6.0
      '@types/statuses': 2.0.5
      chalk: 4.1.2
      graphql: 16.9.0
      headers-polyfill: 4.0.3
      is-node-process: 1.2.0
      outvariant: 1.4.3
      path-to-regexp: 6.3.0
      strict-event-emitter: 0.5.1
      type-fest: 4.26.1
      yargs: 17.7.2
    optionalDependencies:
      typescript: 5.7.2
    transitivePeerDependencies:
      - '@types/node'

  mutationobserver-shim@0.3.7: {}

  mute-stream@2.0.0: {}

  nanoid@3.3.7: {}

  natural-compare@1.4.0: {}

  node-releases@2.0.18: {}

  npm-run-path@5.3.0:
    dependencies:
      path-key: 4.0.0

  nwsapi@2.2.13: {}

  object-assign@4.1.1: {}

  object-inspect@1.13.3: {}

  object-keys@1.1.1: {}

  object.assign@4.1.5:
    dependencies:
      call-bind: 1.0.7
      define-properties: 1.2.1
      has-symbols: 1.0.3
      object-keys: 1.1.1

  object.entries@1.1.8:
    dependencies:
      call-bind: 1.0.7
      define-properties: 1.2.1
      es-object-atoms: 1.0.0

  object.fromentries@2.0.8:
    dependencies:
      call-bind: 1.0.7
      define-properties: 1.2.1
      es-abstract: 1.23.3
      es-object-atoms: 1.0.0

  object.groupby@1.0.3:
    dependencies:
      call-bind: 1.0.7
      define-properties: 1.2.1
      es-abstract: 1.23.3

  object.values@1.2.0:
    dependencies:
      call-bind: 1.0.7
      define-properties: 1.2.1
      es-object-atoms: 1.0.0

  once@1.4.0:
    dependencies:
      wrappy: 1.0.2

  onetime@6.0.0:
    dependencies:
      mimic-fn: 4.0.0

  onetime@7.0.0:
    dependencies:
      mimic-function: 5.0.1

  open@8.4.2:
    dependencies:
      define-lazy-prop: 2.0.0
      is-docker: 2.2.1
      is-wsl: 2.2.0

  optimism@0.18.0:
    dependencies:
      '@wry/caches': 1.0.1
      '@wry/context': 0.7.4
      '@wry/trie': 0.4.3
      tslib: 2.8.1

  optionator@0.9.4:
    dependencies:
      deep-is: 0.1.4
      fast-levenshtein: 2.0.6
      levn: 0.4.1
      prelude-ls: 1.2.1
      type-check: 0.4.0
      word-wrap: 1.2.5

  outvariant@1.4.3: {}

  p-limit@3.1.0:
    dependencies:
      yocto-queue: 0.1.0

  p-locate@5.0.0:
    dependencies:
      p-limit: 3.1.0

  package-json-from-dist@1.0.1: {}

  parent-module@1.0.1:
    dependencies:
      callsites: 3.1.0

  parse-json@5.2.0:
    dependencies:
      '@babel/code-frame': 7.25.7
      error-ex: 1.3.2
      json-parse-even-better-errors: 2.3.1
      lines-and-columns: 1.2.4

  parse5@7.1.2:
    dependencies:
      entities: 4.5.0

  path-exists@4.0.0: {}

  path-is-absolute@1.0.1: {}

  path-key@3.1.1: {}

  path-key@4.0.0: {}

  path-parse@1.0.7: {}

  path-scurry@1.11.1:
    dependencies:
      lru-cache: 10.4.3
      minipass: 7.1.2

  path-to-regexp@6.3.0: {}

  path-type@4.0.0: {}

  pathe@1.1.2: {}

  pathval@2.0.0: {}

  picocolors@1.1.1: {}

  picomatch@2.3.1: {}

  picomatch@4.0.2: {}

  pidtree@0.6.0: {}

  polished@4.3.1:
    dependencies:
      '@babel/runtime': 7.25.7

  possible-typed-array-names@1.0.0: {}

  postcss@8.4.49:
    dependencies:
      nanoid: 3.3.7
      picocolors: 1.1.1
      source-map-js: 1.2.1

  prelude-ls@1.2.1: {}

  prettier@3.4.1: {}

  pretty-format@27.5.1:
    dependencies:
      ansi-regex: 5.0.1
      ansi-styles: 5.2.0
      react-is: 17.0.2

  process@0.11.10: {}

  prop-types@15.8.1:
    dependencies:
      loose-envify: 1.4.0
      object-assign: 4.1.1
      react-is: 16.13.1

  psl@1.9.0: {}

  punycode@2.3.1: {}

  querystringify@2.2.0: {}

  queue-microtask@1.2.3: {}

<<<<<<< HEAD
  react-big-calendar@1.16.2(react-dom@18.3.1(react@18.3.1))(react@18.3.1):
=======
  react-big-calendar@1.16.3(react-dom@18.3.1(react@18.3.1))(react@18.3.1):
>>>>>>> 3e9f3935
    dependencies:
      '@babel/runtime': 7.26.0
      clsx: 1.2.1
      date-arithmetic: 4.1.0
      dayjs: 1.11.13
      dom-helpers: 5.2.1
      globalize: 0.1.1
      invariant: 2.2.4
      lodash: 4.17.21
      lodash-es: 4.17.21
      luxon: 3.5.0
      memoize-one: 6.0.0
      moment: 2.30.1
      moment-timezone: 0.5.46
      prop-types: 15.8.1
      react: 18.3.1
      react-dom: 18.3.1(react@18.3.1)
      react-overlays: 5.2.1(react-dom@18.3.1(react@18.3.1))(react@18.3.1)
      uncontrollable: 7.2.1(react@18.3.1)

  react-clientside-effect@1.2.6(react@18.3.1):
    dependencies:
      '@babel/runtime': 7.26.0
      react: 18.3.1

  react-docgen-typescript@2.2.2(typescript@5.7.2):
    dependencies:
      typescript: 5.7.2

  react-docgen@7.0.3:
    dependencies:
      '@babel/core': 7.25.7
      '@babel/traverse': 7.25.7
      '@babel/types': 7.26.0
      '@types/babel__core': 7.20.5
      '@types/babel__traverse': 7.20.6
      '@types/doctrine': 0.0.9
      '@types/resolve': 1.20.6
      doctrine: 3.0.0
      resolve: 1.22.8
      strip-indent: 4.0.0
    transitivePeerDependencies:
      - supports-color

  react-dom@18.3.1(react@18.3.1):
    dependencies:
      loose-envify: 1.4.0
      react: 18.3.1
      scheduler: 0.23.2

  react-fast-compare@3.2.2: {}

  react-focus-lock@2.13.2(@types/react@18.3.12)(react@18.3.1):
    dependencies:
      '@babel/runtime': 7.26.0
      focus-lock: 1.3.5
      prop-types: 15.8.1
      react: 18.3.1
      react-clientside-effect: 1.2.6(react@18.3.1)
      use-callback-ref: 1.3.2(@types/react@18.3.12)(react@18.3.1)
      use-sidecar: 1.1.2(@types/react@18.3.12)(react@18.3.1)
    optionalDependencies:
      '@types/react': 18.3.12

  react-hook-form@7.53.2(react@18.3.1):
    dependencies:
      react: 18.3.1

  react-icons@5.3.0(react@18.3.1):
    dependencies:
      react: 18.3.1

  react-is@16.13.1: {}

  react-is@17.0.2: {}

  react-lifecycles-compat@3.0.4: {}

  react-overlays@5.2.1(react-dom@18.3.1(react@18.3.1))(react@18.3.1):
    dependencies:
      '@babel/runtime': 7.26.0
      '@popperjs/core': 2.11.8
      '@restart/hooks': 0.4.16(react@18.3.1)
      '@types/warning': 3.0.3
      dom-helpers: 5.2.1
      prop-types: 15.8.1
      react: 18.3.1
      react-dom: 18.3.1(react@18.3.1)
      uncontrollable: 7.2.1(react@18.3.1)
      warning: 4.0.3

  react-remove-scroll-bar@2.3.6(@types/react@18.3.12)(react@18.3.1):
    dependencies:
      react: 18.3.1
      react-style-singleton: 2.2.1(@types/react@18.3.12)(react@18.3.1)
      tslib: 2.8.1
    optionalDependencies:
      '@types/react': 18.3.12

  react-remove-scroll@2.6.0(@types/react@18.3.12)(react@18.3.1):
    dependencies:
      react: 18.3.1
      react-remove-scroll-bar: 2.3.6(@types/react@18.3.12)(react@18.3.1)
      react-style-singleton: 2.2.1(@types/react@18.3.12)(react@18.3.1)
      tslib: 2.8.1
      use-callback-ref: 1.3.2(@types/react@18.3.12)(react@18.3.1)
      use-sidecar: 1.1.2(@types/react@18.3.12)(react@18.3.1)
    optionalDependencies:
      '@types/react': 18.3.12

  react-router-dom@6.28.0(react-dom@18.3.1(react@18.3.1))(react@18.3.1):
    dependencies:
      '@remix-run/router': 1.21.0
      react: 18.3.1
      react-dom: 18.3.1(react@18.3.1)
      react-router: 6.28.0(react@18.3.1)

  react-router@6.28.0(react@18.3.1):
    dependencies:
      '@remix-run/router': 1.21.0
      react: 18.3.1

  react-select@5.8.0(@types/react@18.3.12)(react-dom@18.3.1(react@18.3.1))(react@18.3.1):
    dependencies:
      '@babel/runtime': 7.25.7
      '@emotion/cache': 11.13.1
      '@emotion/react': 11.13.5(@types/react@18.3.12)(react@18.3.1)
      '@floating-ui/dom': 1.6.10
      '@types/react-transition-group': 4.4.11
      memoize-one: 6.0.0
      prop-types: 15.8.1
      react: 18.3.1
      react-dom: 18.3.1(react@18.3.1)
      react-transition-group: 4.4.5(react-dom@18.3.1(react@18.3.1))(react@18.3.1)
      use-isomorphic-layout-effect: 1.1.2(@types/react@18.3.12)(react@18.3.1)
    transitivePeerDependencies:
      - '@types/react'
      - supports-color

  react-style-singleton@2.2.1(@types/react@18.3.12)(react@18.3.1):
    dependencies:
      get-nonce: 1.0.1
      invariant: 2.2.4
      react: 18.3.1
      tslib: 2.8.1
    optionalDependencies:
      '@types/react': 18.3.12

  react-table@7.8.0(react@18.3.1):
    dependencies:
      react: 18.3.1

  react-transition-group@4.4.5(react-dom@18.3.1(react@18.3.1))(react@18.3.1):
    dependencies:
      '@babel/runtime': 7.25.7
      dom-helpers: 5.2.1
      loose-envify: 1.4.0
      prop-types: 15.8.1
      react: 18.3.1
      react-dom: 18.3.1(react@18.3.1)

  react-use-measure@2.1.1(react-dom@18.3.1(react@18.3.1))(react@18.3.1):
    dependencies:
      debounce: 1.2.1
      react: 18.3.1
      react-dom: 18.3.1(react@18.3.1)

  react@18.3.1:
    dependencies:
      loose-envify: 1.4.0

  recast@0.23.9:
    dependencies:
      ast-types: 0.16.1
      esprima: 4.0.1
      source-map: 0.6.1
      tiny-invariant: 1.3.3
      tslib: 2.8.1

  redent@3.0.0:
    dependencies:
      indent-string: 4.0.0
      strip-indent: 3.0.0

  reduce-css-calc@1.3.0:
    dependencies:
      balanced-match: 0.4.2
      math-expression-evaluator: 1.4.0
      reduce-function-call: 1.0.3

  reduce-function-call@1.0.3:
    dependencies:
      balanced-match: 1.0.2

  reflect.getprototypeof@1.0.6:
    dependencies:
      call-bind: 1.0.7
      define-properties: 1.2.1
      es-abstract: 1.23.3
      es-errors: 1.3.0
      get-intrinsic: 1.2.4
      globalthis: 1.0.4
      which-builtin-type: 1.1.4

  regenerator-runtime@0.14.1: {}

  regexp.prototype.flags@1.5.3:
    dependencies:
      call-bind: 1.0.7
      define-properties: 1.2.1
      es-errors: 1.3.0
      set-function-name: 2.0.2

  rehackt@0.1.0(@types/react@18.3.12)(react@18.3.1):
    optionalDependencies:
      '@types/react': 18.3.12
      react: 18.3.1

<<<<<<< HEAD
=======
  relay-runtime@12.0.0:
    dependencies:
      '@babel/runtime': 7.26.0
      fbjs: 3.0.5
      invariant: 2.2.4
    transitivePeerDependencies:
      - encoding

  remedial@1.0.8: {}

  remove-trailing-separator@1.1.0: {}

  remove-trailing-spaces@1.0.8: {}

>>>>>>> 3e9f3935
  require-directory@2.1.1: {}

  requires-port@1.0.0: {}

  resolve-from@4.0.0: {}

  resolve-pkg-maps@1.0.0: {}

  resolve@1.22.8:
    dependencies:
      is-core-module: 2.15.1
      path-parse: 1.0.7
      supports-preserve-symlinks-flag: 1.0.0

  resolve@2.0.0-next.5:
    dependencies:
      is-core-module: 2.15.1
      path-parse: 1.0.7
      supports-preserve-symlinks-flag: 1.0.0

  response-iterator@0.2.6: {}

  restore-cursor@5.1.0:
    dependencies:
      onetime: 7.0.0
      signal-exit: 4.1.0

  reusify@1.0.4: {}

  rfdc@1.4.1: {}

  rimraf@3.0.2:
    dependencies:
      glob: 7.2.3

  robust-predicates@3.0.2: {}

  rollup@4.25.0:
    dependencies:
      '@types/estree': 1.0.6
    optionalDependencies:
      '@rollup/rollup-android-arm-eabi': 4.25.0
      '@rollup/rollup-android-arm64': 4.25.0
      '@rollup/rollup-darwin-arm64': 4.25.0
      '@rollup/rollup-darwin-x64': 4.25.0
      '@rollup/rollup-freebsd-arm64': 4.25.0
      '@rollup/rollup-freebsd-x64': 4.25.0
      '@rollup/rollup-linux-arm-gnueabihf': 4.25.0
      '@rollup/rollup-linux-arm-musleabihf': 4.25.0
      '@rollup/rollup-linux-arm64-gnu': 4.25.0
      '@rollup/rollup-linux-arm64-musl': 4.25.0
      '@rollup/rollup-linux-powerpc64le-gnu': 4.25.0
      '@rollup/rollup-linux-riscv64-gnu': 4.25.0
      '@rollup/rollup-linux-s390x-gnu': 4.25.0
      '@rollup/rollup-linux-x64-gnu': 4.25.0
      '@rollup/rollup-linux-x64-musl': 4.25.0
      '@rollup/rollup-win32-arm64-msvc': 4.25.0
      '@rollup/rollup-win32-ia32-msvc': 4.25.0
      '@rollup/rollup-win32-x64-msvc': 4.25.0
      fsevents: 2.3.3

  rrweb-cssom@0.7.1: {}

  run-parallel@1.2.0:
    dependencies:
      queue-microtask: 1.2.3

  safe-array-concat@1.1.2:
    dependencies:
      call-bind: 1.0.7
      get-intrinsic: 1.2.4
      has-symbols: 1.0.3
      isarray: 2.0.5

  safe-regex-test@1.0.3:
    dependencies:
      call-bind: 1.0.7
      es-errors: 1.3.0
      is-regex: 1.1.4

  safer-buffer@2.1.2: {}

  saxes@6.0.0:
    dependencies:
      xmlchars: 2.2.0

  scheduler@0.23.2:
    dependencies:
      loose-envify: 1.4.0

  semver@6.3.1: {}

  semver@7.6.3: {}

  set-function-length@1.2.2:
    dependencies:
      define-data-property: 1.1.4
      es-errors: 1.3.0
      function-bind: 1.1.2
      get-intrinsic: 1.2.4
      gopd: 1.0.1
      has-property-descriptors: 1.0.2

  set-function-name@2.0.2:
    dependencies:
      define-data-property: 1.1.4
      es-errors: 1.3.0
      functions-have-names: 1.2.3
      has-property-descriptors: 1.0.2

  shebang-command@2.0.0:
    dependencies:
      shebang-regex: 3.0.0

  shebang-regex@3.0.0: {}

  side-channel@1.0.6:
    dependencies:
      call-bind: 1.0.7
      es-errors: 1.3.0
      get-intrinsic: 1.2.4
      object-inspect: 1.13.3

  siginfo@2.0.0: {}

  signal-exit@4.1.0: {}

  sirv@3.0.0:
    dependencies:
      '@polka/url': 1.0.0-next.28
      mrmime: 2.0.0
      totalist: 3.0.1

  slice-ansi@5.0.0:
    dependencies:
      ansi-styles: 6.2.1
      is-fullwidth-code-point: 4.0.0

  slice-ansi@7.1.0:
    dependencies:
      ansi-styles: 6.2.1
      is-fullwidth-code-point: 5.0.0

  source-map-js@1.2.1: {}

  source-map@0.5.7: {}

  source-map@0.6.1: {}

  stackback@0.0.2: {}

  statuses@2.0.1: {}

  std-env@3.8.0: {}

  storybook@8.4.5(prettier@3.4.1):
    dependencies:
      '@storybook/core': 8.4.5(prettier@3.4.1)
    optionalDependencies:
      prettier: 3.4.1
    transitivePeerDependencies:
      - bufferutil
      - supports-color
      - utf-8-validate

  strict-event-emitter@0.5.1: {}

  string-argv@0.3.2: {}

  string-width@4.2.3:
    dependencies:
      emoji-regex: 8.0.0
      is-fullwidth-code-point: 3.0.0
      strip-ansi: 6.0.1

  string-width@5.1.2:
    dependencies:
      eastasianwidth: 0.2.0
      emoji-regex: 9.2.2
      strip-ansi: 7.1.0

  string-width@7.2.0:
    dependencies:
      emoji-regex: 10.4.0
      get-east-asian-width: 1.2.0
      strip-ansi: 7.1.0

  string.prototype.includes@2.0.1:
    dependencies:
      call-bind: 1.0.7
      define-properties: 1.2.1
      es-abstract: 1.23.3

  string.prototype.matchall@4.0.11:
    dependencies:
      call-bind: 1.0.7
      define-properties: 1.2.1
      es-abstract: 1.23.3
      es-errors: 1.3.0
      es-object-atoms: 1.0.0
      get-intrinsic: 1.2.4
      gopd: 1.0.1
      has-symbols: 1.0.3
      internal-slot: 1.0.7
      regexp.prototype.flags: 1.5.3
      set-function-name: 2.0.2
      side-channel: 1.0.6

  string.prototype.repeat@1.0.0:
    dependencies:
      define-properties: 1.2.1
      es-abstract: 1.23.3

  string.prototype.trim@1.2.9:
    dependencies:
      call-bind: 1.0.7
      define-properties: 1.2.1
      es-abstract: 1.23.3
      es-object-atoms: 1.0.0

  string.prototype.trimend@1.0.8:
    dependencies:
      call-bind: 1.0.7
      define-properties: 1.2.1
      es-object-atoms: 1.0.0

  string.prototype.trimstart@1.0.8:
    dependencies:
      call-bind: 1.0.7
      define-properties: 1.2.1
      es-object-atoms: 1.0.0

  strip-ansi@6.0.1:
    dependencies:
      ansi-regex: 5.0.1

  strip-ansi@7.1.0:
    dependencies:
      ansi-regex: 6.1.0

  strip-bom@3.0.0: {}

  strip-final-newline@3.0.0: {}

  strip-indent@3.0.0:
    dependencies:
      min-indent: 1.0.1

  strip-indent@4.0.0:
    dependencies:
      min-indent: 1.0.1

  strip-json-comments@3.1.1: {}

  stylis@4.2.0: {}

  supports-color@5.5.0:
    dependencies:
      has-flag: 3.0.0

  supports-color@7.2.0:
    dependencies:
      has-flag: 4.0.0

  supports-preserve-symlinks-flag@1.0.0: {}

  symbol-observable@4.0.0: {}

  symbol-tree@3.2.4: {}

  tapable@2.2.1: {}

  test-exclude@7.0.1:
    dependencies:
      '@istanbuljs/schema': 0.1.3
      glob: 10.4.5
      minimatch: 9.0.5

  text-table@0.2.0: {}

  tiny-invariant@1.3.3: {}

  tinybench@2.9.0: {}

  tinyexec@0.3.1: {}

  tinyglobby@0.2.10:
    dependencies:
      fdir: 6.4.2(picomatch@4.0.2)
      picomatch: 4.0.2

  tinypool@1.0.2: {}

  tinyrainbow@1.2.0: {}

  tinyspy@3.0.2: {}

  tldts-core@6.1.50: {}

  tldts@6.1.50:
    dependencies:
      tldts-core: 6.1.50

  to-fast-properties@2.0.0: {}

  to-regex-range@5.0.1:
    dependencies:
      is-number: 7.0.0

  toggle-selection@1.0.6: {}

  totalist@3.0.1: {}

  tough-cookie@4.1.4:
    dependencies:
      psl: 1.9.0
      punycode: 2.3.1
      universalify: 0.2.0
      url-parse: 1.5.10

  tough-cookie@5.0.0:
    dependencies:
      tldts: 6.1.50

  tr46@5.0.0:
    dependencies:
      punycode: 2.3.1

  ts-api-utils@1.4.0(typescript@5.7.2):
    dependencies:
      typescript: 5.7.2

  ts-custom-error@3.3.1: {}

  ts-dedent@2.2.0: {}

  ts-invariant@0.10.3:
    dependencies:
      tslib: 2.8.1

<<<<<<< HEAD
=======
  ts-log@2.2.7: {}

  ts-node@10.9.2(@swc/core@1.9.3)(@types/node@22.7.5)(typescript@5.7.2):
    dependencies:
      '@cspotcode/source-map-support': 0.8.1
      '@tsconfig/node10': 1.0.11
      '@tsconfig/node12': 1.0.11
      '@tsconfig/node14': 1.0.3
      '@tsconfig/node16': 1.0.4
      '@types/node': 22.7.5
      acorn: 8.12.1
      acorn-walk: 8.3.4
      arg: 4.1.3
      create-require: 1.1.1
      diff: 4.0.2
      make-error: 1.3.6
      typescript: 5.7.2
      v8-compile-cache-lib: 3.0.1
      yn: 3.1.1
    optionalDependencies:
      '@swc/core': 1.9.3

>>>>>>> 3e9f3935
  ts-toolbelt@8.4.0: {}

  tsc-files@1.1.4(typescript@5.7.2):
    dependencies:
      typescript: 5.7.2

  tsconfck@3.1.4(typescript@5.7.2):
    optionalDependencies:
      typescript: 5.7.2

  tsconfig-paths@3.15.0:
    dependencies:
      '@types/json5': 0.0.29
      json5: 1.0.2
      minimist: 1.2.8
      strip-bom: 3.0.0

  tsconfig-paths@4.2.0:
    dependencies:
      json5: 2.2.3
      minimist: 1.2.8
      strip-bom: 3.0.0

  tslib@2.4.0: {}

  tslib@2.7.0: {}

  tslib@2.8.1: {}

  type-check@0.4.0:
    dependencies:
      prelude-ls: 1.2.1

  type-fest@0.20.2: {}

  type-fest@0.21.3: {}

  type-fest@2.19.0: {}

  type-fest@4.26.1: {}

  typed-array-buffer@1.0.2:
    dependencies:
      call-bind: 1.0.7
      es-errors: 1.3.0
      is-typed-array: 1.1.13

  typed-array-byte-length@1.0.1:
    dependencies:
      call-bind: 1.0.7
      for-each: 0.3.3
      gopd: 1.0.1
      has-proto: 1.0.3
      is-typed-array: 1.1.13

  typed-array-byte-offset@1.0.2:
    dependencies:
      available-typed-arrays: 1.0.7
      call-bind: 1.0.7
      for-each: 0.3.3
      gopd: 1.0.1
      has-proto: 1.0.3
      is-typed-array: 1.1.13

  typed-array-length@1.0.6:
    dependencies:
      call-bind: 1.0.7
      for-each: 0.3.3
      gopd: 1.0.1
      has-proto: 1.0.3
      is-typed-array: 1.1.13
      possible-typed-array-names: 1.0.0

  typescript@5.7.2: {}

  unbox-primitive@1.0.2:
    dependencies:
      call-bind: 1.0.7
      has-bigints: 1.0.2
      has-symbols: 1.0.3
      which-boxed-primitive: 1.0.2

  uncontrollable@7.2.1(react@18.3.1):
    dependencies:
      '@babel/runtime': 7.26.0
      '@types/react': 18.3.12
      invariant: 2.2.4
      react: 18.3.1
      react-lifecycles-compat: 3.0.4

  undici-types@6.19.8: {}

  universalify@0.2.0: {}

  unplugin@1.14.1:
    dependencies:
      acorn: 8.12.1
      webpack-virtual-modules: 0.6.2

  update-browserslist-db@1.1.1(browserslist@4.24.0):
    dependencies:
      browserslist: 4.24.0
      escalade: 3.2.0
      picocolors: 1.1.1

  uri-js@4.4.1:
    dependencies:
      punycode: 2.3.1

  url-parse@1.5.10:
    dependencies:
      querystringify: 2.2.0
      requires-port: 1.0.0

  use-callback-ref@1.3.2(@types/react@18.3.12)(react@18.3.1):
    dependencies:
      react: 18.3.1
      tslib: 2.8.1
    optionalDependencies:
      '@types/react': 18.3.12

  use-isomorphic-layout-effect@1.1.2(@types/react@18.3.12)(react@18.3.1):
    dependencies:
      react: 18.3.1
    optionalDependencies:
      '@types/react': 18.3.12

  use-sidecar@1.1.2(@types/react@18.3.12)(react@18.3.1):
    dependencies:
      detect-node-es: 1.1.0
      react: 18.3.1
      tslib: 2.8.1
    optionalDependencies:
      '@types/react': 18.3.12

  util@0.12.5:
    dependencies:
      inherits: 2.0.4
      is-arguments: 1.1.1
      is-generator-function: 1.0.10
      is-typed-array: 1.1.13
      which-typed-array: 1.1.15

  uuid@9.0.1: {}

  victory-area@37.3.2(react@18.3.1):
    dependencies:
      lodash: 4.17.21
      react: 18.3.1
      victory-core: 37.3.2(react@18.3.1)
      victory-vendor: 37.3.2

  victory-axis@37.3.2(react@18.3.1):
    dependencies:
      lodash: 4.17.21
      react: 18.3.1
      victory-core: 37.3.2(react@18.3.1)

  victory-bar@37.3.2(react@18.3.1):
    dependencies:
      lodash: 4.17.21
      react: 18.3.1
      victory-core: 37.3.2(react@18.3.1)
      victory-vendor: 37.3.2

  victory-box-plot@37.3.2(react@18.3.1):
    dependencies:
      lodash: 4.17.21
      react: 18.3.1
      victory-core: 37.3.2(react@18.3.1)
      victory-vendor: 37.3.2

  victory-brush-container@37.3.2(react@18.3.1):
    dependencies:
      lodash: 4.17.21
      react: 18.3.1
      react-fast-compare: 3.2.2
      victory-core: 37.3.2(react@18.3.1)

  victory-brush-line@37.3.2(react@18.3.1):
    dependencies:
      lodash: 4.17.21
      react: 18.3.1
      react-fast-compare: 3.2.2
      victory-core: 37.3.2(react@18.3.1)

  victory-candlestick@37.3.2(react@18.3.1):
    dependencies:
      lodash: 4.17.21
      react: 18.3.1
      victory-core: 37.3.2(react@18.3.1)

  victory-canvas@37.3.2(react@18.3.1):
    dependencies:
      lodash: 4.17.21
      react: 18.3.1
      victory-bar: 37.3.2(react@18.3.1)
      victory-core: 37.3.2(react@18.3.1)

  victory-chart@37.3.2(react@18.3.1):
    dependencies:
      lodash: 4.17.21
      react: 18.3.1
      react-fast-compare: 3.2.2
      victory-axis: 37.3.2(react@18.3.1)
      victory-core: 37.3.2(react@18.3.1)
      victory-polar-axis: 37.3.2(react@18.3.1)
      victory-shared-events: 37.3.2(react@18.3.1)

  victory-core@37.3.2(react@18.3.1):
    dependencies:
      lodash: 4.17.21
      react: 18.3.1
      react-fast-compare: 3.2.2
      victory-vendor: 37.3.2

  victory-create-container@37.3.2(react@18.3.1):
    dependencies:
      lodash: 4.17.21
      react: 18.3.1
      victory-brush-container: 37.3.2(react@18.3.1)
      victory-core: 37.3.2(react@18.3.1)
      victory-cursor-container: 37.3.2(react@18.3.1)
      victory-selection-container: 37.3.2(react@18.3.1)
      victory-voronoi-container: 37.3.2(react@18.3.1)
      victory-zoom-container: 37.3.2(react@18.3.1)

  victory-cursor-container@37.3.2(react@18.3.1):
    dependencies:
      lodash: 4.17.21
      react: 18.3.1
      victory-core: 37.3.2(react@18.3.1)

  victory-errorbar@37.3.2(react@18.3.1):
    dependencies:
      lodash: 4.17.21
      react: 18.3.1
      victory-core: 37.3.2(react@18.3.1)

  victory-group@37.3.2(react@18.3.1):
    dependencies:
      lodash: 4.17.21
      react: 18.3.1
      react-fast-compare: 3.2.2
      victory-core: 37.3.2(react@18.3.1)
      victory-shared-events: 37.3.2(react@18.3.1)

  victory-histogram@37.3.2(react@18.3.1):
    dependencies:
      lodash: 4.17.21
      react: 18.3.1
      react-fast-compare: 3.2.2
      victory-bar: 37.3.2(react@18.3.1)
      victory-core: 37.3.2(react@18.3.1)
      victory-vendor: 37.3.2

  victory-legend@37.3.2(react@18.3.1):
    dependencies:
      lodash: 4.17.21
      react: 18.3.1
      victory-core: 37.3.2(react@18.3.1)

  victory-line@37.3.2(react@18.3.1):
    dependencies:
      lodash: 4.17.21
      react: 18.3.1
      victory-core: 37.3.2(react@18.3.1)
      victory-vendor: 37.3.2

  victory-pie@37.3.2(react@18.3.1):
    dependencies:
      lodash: 4.17.21
      react: 18.3.1
      victory-core: 37.3.2(react@18.3.1)
      victory-vendor: 37.3.2

  victory-polar-axis@37.3.2(react@18.3.1):
    dependencies:
      lodash: 4.17.21
      react: 18.3.1
      victory-core: 37.3.2(react@18.3.1)

  victory-scatter@37.3.2(react@18.3.1):
    dependencies:
      lodash: 4.17.21
      react: 18.3.1
      victory-core: 37.3.2(react@18.3.1)

  victory-selection-container@37.3.2(react@18.3.1):
    dependencies:
      lodash: 4.17.21
      react: 18.3.1
      victory-core: 37.3.2(react@18.3.1)

  victory-shared-events@37.3.2(react@18.3.1):
    dependencies:
      json-stringify-safe: 5.0.1
      lodash: 4.17.21
      react: 18.3.1
      react-fast-compare: 3.2.2
      victory-core: 37.3.2(react@18.3.1)

  victory-stack@37.3.2(react@18.3.1):
    dependencies:
      lodash: 4.17.21
      react: 18.3.1
      react-fast-compare: 3.2.2
      victory-core: 37.3.2(react@18.3.1)
      victory-shared-events: 37.3.2(react@18.3.1)

  victory-tooltip@37.3.2(react@18.3.1):
    dependencies:
      lodash: 4.17.21
      react: 18.3.1
      victory-core: 37.3.2(react@18.3.1)

  victory-vendor@37.3.2:
    dependencies:
      '@types/d3-array': 3.2.1
      '@types/d3-ease': 3.0.2
      '@types/d3-interpolate': 3.0.4
      '@types/d3-scale': 4.0.8
      '@types/d3-shape': 3.1.6
      '@types/d3-time': 3.0.3
      '@types/d3-timer': 3.0.2
      d3-array: 3.2.4
      d3-ease: 3.0.1
      d3-interpolate: 3.0.1
      d3-scale: 4.0.2
      d3-shape: 3.2.0
      d3-time: 3.1.0
      d3-timer: 3.0.1

  victory-voronoi-container@37.3.2(react@18.3.1):
    dependencies:
      delaunay-find: 0.0.6
      lodash: 4.17.21
      react: 18.3.1
      react-fast-compare: 3.2.2
      victory-core: 37.3.2(react@18.3.1)
      victory-tooltip: 37.3.2(react@18.3.1)

  victory-voronoi@37.3.2(react@18.3.1):
    dependencies:
      d3-voronoi: 1.1.4
      lodash: 4.17.21
      react: 18.3.1
      victory-core: 37.3.2(react@18.3.1)

  victory-zoom-container@37.3.2(react@18.3.1):
    dependencies:
      lodash: 4.17.21
      react: 18.3.1
      victory-core: 37.3.2(react@18.3.1)

  victory@37.3.2(react@18.3.1):
    dependencies:
      react: 18.3.1
      victory-area: 37.3.2(react@18.3.1)
      victory-axis: 37.3.2(react@18.3.1)
      victory-bar: 37.3.2(react@18.3.1)
      victory-box-plot: 37.3.2(react@18.3.1)
      victory-brush-container: 37.3.2(react@18.3.1)
      victory-brush-line: 37.3.2(react@18.3.1)
      victory-candlestick: 37.3.2(react@18.3.1)
      victory-canvas: 37.3.2(react@18.3.1)
      victory-chart: 37.3.2(react@18.3.1)
      victory-core: 37.3.2(react@18.3.1)
      victory-create-container: 37.3.2(react@18.3.1)
      victory-cursor-container: 37.3.2(react@18.3.1)
      victory-errorbar: 37.3.2(react@18.3.1)
      victory-group: 37.3.2(react@18.3.1)
      victory-histogram: 37.3.2(react@18.3.1)
      victory-legend: 37.3.2(react@18.3.1)
      victory-line: 37.3.2(react@18.3.1)
      victory-pie: 37.3.2(react@18.3.1)
      victory-polar-axis: 37.3.2(react@18.3.1)
      victory-scatter: 37.3.2(react@18.3.1)
      victory-selection-container: 37.3.2(react@18.3.1)
      victory-shared-events: 37.3.2(react@18.3.1)
      victory-stack: 37.3.2(react@18.3.1)
      victory-tooltip: 37.3.2(react@18.3.1)
      victory-voronoi: 37.3.2(react@18.3.1)
      victory-voronoi-container: 37.3.2(react@18.3.1)
      victory-zoom-container: 37.3.2(react@18.3.1)

  vite-node@2.1.6(@types/node@22.7.5):
    dependencies:
      cac: 6.7.14
      debug: 4.3.7
      es-module-lexer: 1.5.4
      pathe: 1.1.2
      vite: 5.4.11(@types/node@22.7.5)
    transitivePeerDependencies:
      - '@types/node'
      - less
      - lightningcss
      - sass
      - sass-embedded
      - stylus
      - sugarss
      - supports-color
      - terser

  vite-tsconfig-paths@5.1.3(typescript@5.7.2)(vite@5.4.11(@types/node@22.7.5)):
    dependencies:
      debug: 4.3.7
      globrex: 0.1.2
      tsconfck: 3.1.4(typescript@5.7.2)
    optionalDependencies:
      vite: 5.4.11(@types/node@22.7.5)
    transitivePeerDependencies:
      - supports-color
      - typescript

  vite@5.4.11(@types/node@22.7.5):
    dependencies:
      esbuild: 0.21.5
      postcss: 8.4.49
      rollup: 4.25.0
    optionalDependencies:
      '@types/node': 22.7.5
      fsevents: 2.3.3

  vitest@2.1.6(@types/node@22.7.5)(@vitest/ui@2.1.6)(jsdom@25.0.1)(msw@2.6.6(@types/node@22.7.5)(typescript@5.7.2)):
    dependencies:
      '@vitest/expect': 2.1.6
      '@vitest/mocker': 2.1.6(msw@2.6.6(@types/node@22.7.5)(typescript@5.7.2))(vite@5.4.11(@types/node@22.7.5))
      '@vitest/pretty-format': 2.1.6
      '@vitest/runner': 2.1.6
      '@vitest/snapshot': 2.1.6
      '@vitest/spy': 2.1.6
      '@vitest/utils': 2.1.6
      chai: 5.1.2
      debug: 4.3.7
      expect-type: 1.1.0
      magic-string: 0.30.14
      pathe: 1.1.2
      std-env: 3.8.0
      tinybench: 2.9.0
      tinyexec: 0.3.1
      tinypool: 1.0.2
      tinyrainbow: 1.2.0
      vite: 5.4.11(@types/node@22.7.5)
      vite-node: 2.1.6(@types/node@22.7.5)
      why-is-node-running: 2.3.0
    optionalDependencies:
      '@types/node': 22.7.5
      '@vitest/ui': 2.1.6(vitest@2.1.6)
      jsdom: 25.0.1
    transitivePeerDependencies:
      - less
      - lightningcss
      - msw
      - sass
      - sass-embedded
      - stylus
      - sugarss
      - supports-color
      - terser

  w3c-xmlserializer@5.0.0:
    dependencies:
      xml-name-validator: 5.0.0

  warning@4.0.3:
    dependencies:
      loose-envify: 1.4.0

  webidl-conversions@7.0.0: {}

  webpack-virtual-modules@0.6.2: {}

  whatwg-encoding@3.1.1:
    dependencies:
      iconv-lite: 0.6.3

  whatwg-mimetype@4.0.0: {}

  whatwg-url@14.0.0:
    dependencies:
      tr46: 5.0.0
      webidl-conversions: 7.0.0

  which-boxed-primitive@1.0.2:
    dependencies:
      is-bigint: 1.0.4
      is-boolean-object: 1.1.2
      is-number-object: 1.0.7
      is-string: 1.0.7
      is-symbol: 1.0.4

  which-builtin-type@1.1.4:
    dependencies:
      function.prototype.name: 1.1.6
      has-tostringtag: 1.0.2
      is-async-function: 2.0.0
      is-date-object: 1.0.5
      is-finalizationregistry: 1.0.2
      is-generator-function: 1.0.10
      is-regex: 1.1.4
      is-weakref: 1.0.2
      isarray: 2.0.5
      which-boxed-primitive: 1.0.2
      which-collection: 1.0.2
      which-typed-array: 1.1.15

  which-collection@1.0.2:
    dependencies:
      is-map: 2.0.3
      is-set: 2.0.3
      is-weakmap: 2.0.2
      is-weakset: 2.0.3

  which-typed-array@1.1.15:
    dependencies:
      available-typed-arrays: 1.0.7
      call-bind: 1.0.7
      for-each: 0.3.3
      gopd: 1.0.1
      has-tostringtag: 1.0.2

  which@2.0.2:
    dependencies:
      isexe: 2.0.0

  why-is-node-running@2.3.0:
    dependencies:
      siginfo: 2.0.0
      stackback: 0.0.2

  word-wrap@1.2.5: {}

  wrap-ansi@6.2.0:
    dependencies:
      ansi-styles: 4.3.0
      string-width: 4.2.3
      strip-ansi: 6.0.1

  wrap-ansi@7.0.0:
    dependencies:
      ansi-styles: 4.3.0
      string-width: 4.2.3
      strip-ansi: 6.0.1

  wrap-ansi@8.1.0:
    dependencies:
      ansi-styles: 6.2.1
      string-width: 5.1.2
      strip-ansi: 7.1.0

  wrap-ansi@9.0.0:
    dependencies:
      ansi-styles: 6.2.1
      string-width: 7.2.0
      strip-ansi: 7.1.0

  wrappy@1.0.2: {}

  ws@8.18.0: {}

  xml-name-validator@5.0.0: {}

  xmlchars@2.2.0: {}

  y18n@5.0.8: {}

  yallist@3.1.1: {}

  yaml@1.10.2: {}

  yaml@2.5.1: {}

  yargs-parser@21.1.1: {}

  yargs@17.7.2:
    dependencies:
      cliui: 8.0.1
      escalade: 3.2.0
      get-caller-file: 2.0.5
      require-directory: 2.1.1
      string-width: 4.2.3
      y18n: 5.0.8
      yargs-parser: 21.1.1

  yocto-queue@0.1.0: {}

  yoctocolors-cjs@2.1.2: {}

  zen-observable-ts@1.2.5:
    dependencies:
      zen-observable: 0.8.15

  zen-observable@0.8.15: {}

  zod@3.23.8: {}<|MERGE_RESOLUTION|>--- conflicted
+++ resolved
@@ -220,12 +220,8 @@
         specifier: 4.9.2
         version: 4.9.2(lua3slmabkggl3r4jhqlwdsd2u)
       react-big-calendar:
-        specifier: ^1.16.2
-<<<<<<< HEAD
-        version: 1.16.2(react-dom@18.3.1(react@18.3.1))(react@18.3.1)
-=======
+        specifier: ^1.16.3
         version: 1.16.3(react-dom@18.3.1(react@18.3.1))(react@18.3.1)
->>>>>>> 3e9f3935
       react-icons:
         specifier: ^5.3.0
         version: 5.3.0(react@18.3.1)
@@ -241,14 +237,7 @@
     devDependencies:
       '@chakra-ui/storybook-addon':
         specifier: ^5.2.5
-<<<<<<< HEAD
-        version: 5.2.5(@chakra-ui/react@2.8.2(@emotion/react@11.13.5(@types/react@18.3.12)(react@18.3.1))(@emotion/styled@11.13.5(@emotion/react@11.13.5(@types/react@18.3.12)(react@18.3.1))(@types/react@18.3.12)(react@18.3.1))(@types/react@18.3.12)(framer-motion@11.11.17(@emotion/is-prop-valid@1.3.0)(react-dom@18.3.1(react@18.3.1))(react@18.3.1))(react-dom@18.3.1(react@18.3.1))(react@18.3.1))(@storybook/components@8.4.5(storybook@8.4.5(prettier@3.4.0)))(@storybook/manager-api@8.4.5(storybook@8.4.5(prettier@3.4.0)))(@storybook/preview-api@8.4.5(storybook@8.4.5(prettier@3.4.0)))(@storybook/types@8.4.5(storybook@8.4.5(prettier@3.4.0)))(react-dom@18.3.1(react@18.3.1))(react@18.3.1)
-=======
         version: 5.2.5(@chakra-ui/react@2.8.2(@emotion/react@11.13.5(@types/react@18.3.12)(react@18.3.1))(@emotion/styled@11.13.5(@emotion/react@11.13.5(@types/react@18.3.12)(react@18.3.1))(@types/react@18.3.12)(react@18.3.1))(@types/react@18.3.12)(framer-motion@11.11.17(@emotion/is-prop-valid@1.3.0)(react-dom@18.3.1(react@18.3.1))(react@18.3.1))(react-dom@18.3.1(react@18.3.1))(react@18.3.1))(@storybook/components@8.4.5(storybook@8.4.5(prettier@3.4.1)))(@storybook/manager-api@8.4.5(storybook@8.4.5(prettier@3.4.1)))(@storybook/preview-api@8.4.5(storybook@8.4.5(prettier@3.4.1)))(@storybook/types@8.4.5(storybook@8.4.5(prettier@3.4.1)))(react-dom@18.3.1(react@18.3.1))(react@18.3.1)
-      '@graphql-codegen/typescript':
-        specifier: ^4.1.1
-        version: 4.1.2(graphql@16.9.0)
->>>>>>> 3e9f3935
       '@sentry/types':
         specifier: ^8.40.0
         version: 8.40.0
@@ -302,16 +291,6 @@
       '@boxtribute/shared-components':
         specifier: workspace:*
         version: link:../shared-components
-<<<<<<< HEAD
-=======
-    devDependencies:
-      '@graphql-codegen/client-preset':
-        specifier: ^4.5.0
-        version: 4.5.1(graphql@16.9.0)
-      ts-node:
-        specifier: ^10.9.2
-        version: 10.9.2(@swc/core@1.9.3)(@types/node@22.7.5)(typescript@5.7.2)
->>>>>>> 3e9f3935
 
 packages:
 
@@ -443,10 +422,6 @@
     resolution: {integrity: sha512-FjoyLe754PMiYsFaN5C94ttGiOmBNYTf6pLr4xXHAT5uctHb092PBszndLDR5XA/jghQvn4n7JMHl7dmTgbm9w==}
     engines: {node: '>=6.9.0'}
 
-  '@babel/runtime@7.26.0':
-    resolution: {integrity: sha512-FDSOghenHTiToteC/QRlv2q3DhPZ/oOXTBoirfWNx1Cx3TMVcGWQtMMmQcSvb/JjpNeGzx8Pq/b4fKEJuWm1sw==}
-    engines: {node: '>=6.9.0'}
-
   '@babel/template@7.25.7':
     resolution: {integrity: sha512-wRwtAgI3bAS+JGU2upWNL9lSlDcRCqD05BZ1n3X2ONLH1WilFP6O1otQjeMK/1g0pvYcXC7b/qVUB1keofjtZA==}
     engines: {node: '>=6.9.0'}
@@ -1922,68 +1897,68 @@
     peerDependencies:
       storybook: ^8.2.0 || ^8.3.0-0 || ^8.4.0-0 || ^8.5.0-0 || ^8.6.0-0
 
-  '@swc/core-darwin-arm64@1.9.3':
-    resolution: {integrity: sha512-hGfl/KTic/QY4tB9DkTbNuxy5cV4IeejpPD4zo+Lzt4iLlDWIeANL4Fkg67FiVceNJboqg48CUX+APhDHO5G1w==}
+  '@swc/core-darwin-arm64@1.7.26':
+    resolution: {integrity: sha512-FF3CRYTg6a7ZVW4yT9mesxoVVZTrcSWtmZhxKCYJX9brH4CS/7PRPjAKNk6kzWgWuRoglP7hkjQcd6EpMcZEAw==}
     engines: {node: '>=10'}
     cpu: [arm64]
     os: [darwin]
 
-  '@swc/core-darwin-x64@1.9.3':
-    resolution: {integrity: sha512-IaRq05ZLdtgF5h9CzlcgaNHyg4VXuiStnOFpfNEMuI5fm5afP2S0FHq8WdakUz5WppsbddTdplL+vpeApt/WCQ==}
+  '@swc/core-darwin-x64@1.7.26':
+    resolution: {integrity: sha512-az3cibZdsay2HNKmc4bjf62QVukuiMRh5sfM5kHR/JMTrLyS6vSw7Ihs3UTkZjUxkLTT8ro54LI6sV6sUQUbLQ==}
     engines: {node: '>=10'}
     cpu: [x64]
     os: [darwin]
 
-  '@swc/core-linux-arm-gnueabihf@1.9.3':
-    resolution: {integrity: sha512-Pbwe7xYprj/nEnZrNBvZfjnTxlBIcfApAGdz2EROhjpPj+FBqBa3wOogqbsuGGBdCphf8S+KPprL1z+oDWkmSQ==}
+  '@swc/core-linux-arm-gnueabihf@1.7.26':
+    resolution: {integrity: sha512-VYPFVJDO5zT5U3RpCdHE5v1gz4mmR8BfHecUZTmD2v1JeFY6fv9KArJUpjrHEEsjK/ucXkQFmJ0jaiWXmpOV9Q==}
     engines: {node: '>=10'}
     cpu: [arm]
     os: [linux]
 
-  '@swc/core-linux-arm64-gnu@1.9.3':
-    resolution: {integrity: sha512-AQ5JZiwNGVV/2K2TVulg0mw/3LYfqpjZO6jDPtR2evNbk9Yt57YsVzS+3vHSlUBQDRV9/jqMuZYVU3P13xrk+g==}
+  '@swc/core-linux-arm64-gnu@1.7.26':
+    resolution: {integrity: sha512-YKevOV7abpjcAzXrhsl+W48Z9mZvgoVs2eP5nY+uoMAdP2b3GxC0Df1Co0I90o2lkzO4jYBpTMcZlmUXLdXn+Q==}
     engines: {node: '>=10'}
     cpu: [arm64]
     os: [linux]
 
-  '@swc/core-linux-arm64-musl@1.9.3':
-    resolution: {integrity: sha512-tzVH480RY6RbMl/QRgh5HK3zn1ZTFsThuxDGo6Iuk1MdwIbdFYUY034heWUTI4u3Db97ArKh0hNL0xhO3+PZdg==}
+  '@swc/core-linux-arm64-musl@1.7.26':
+    resolution: {integrity: sha512-3w8iZICMkQQON0uIcvz7+Q1MPOW6hJ4O5ETjA0LSP/tuKqx30hIniCGOgPDnv3UTMruLUnQbtBwVCZTBKR3Rkg==}
     engines: {node: '>=10'}
     cpu: [arm64]
     os: [linux]
 
-  '@swc/core-linux-x64-gnu@1.9.3':
-    resolution: {integrity: sha512-ivXXBRDXDc9k4cdv10R21ccBmGebVOwKXT/UdH1PhxUn9m/h8erAWjz5pcELwjiMf27WokqPgaWVfaclDbgE+w==}
+  '@swc/core-linux-x64-gnu@1.7.26':
+    resolution: {integrity: sha512-c+pp9Zkk2lqb06bNGkR2Looxrs7FtGDMA4/aHjZcCqATgp348hOKH5WPvNLBl+yPrISuWjbKDVn3NgAvfvpH4w==}
     engines: {node: '>=10'}
     cpu: [x64]
     os: [linux]
 
-  '@swc/core-linux-x64-musl@1.9.3':
-    resolution: {integrity: sha512-ILsGMgfnOz1HwdDz+ZgEuomIwkP1PHT6maigZxaCIuC6OPEhKE8uYna22uU63XvYcLQvZYDzpR3ms47WQPuNEg==}
+  '@swc/core-linux-x64-musl@1.7.26':
+    resolution: {integrity: sha512-PgtyfHBF6xG87dUSSdTJHwZ3/8vWZfNIXQV2GlwEpslrOkGqy+WaiiyE7Of7z9AvDILfBBBcJvJ/r8u980wAfQ==}
     engines: {node: '>=10'}
     cpu: [x64]
     os: [linux]
 
-  '@swc/core-win32-arm64-msvc@1.9.3':
-    resolution: {integrity: sha512-e+XmltDVIHieUnNJHtspn6B+PCcFOMYXNJB1GqoCcyinkEIQNwC8KtWgMqUucUbEWJkPc35NHy9k8aCXRmw9Kg==}
+  '@swc/core-win32-arm64-msvc@1.7.26':
+    resolution: {integrity: sha512-9TNXPIJqFynlAOrRD6tUQjMq7KApSklK3R/tXgIxc7Qx+lWu8hlDQ/kVPLpU7PWvMMwC/3hKBW+p5f+Tms1hmA==}
     engines: {node: '>=10'}
     cpu: [arm64]
     os: [win32]
 
-  '@swc/core-win32-ia32-msvc@1.9.3':
-    resolution: {integrity: sha512-rqpzNfpAooSL4UfQnHhkW8aL+oyjqJniDP0qwZfGnjDoJSbtPysHg2LpcOBEdSnEH+uIZq6J96qf0ZFD8AGfXA==}
+  '@swc/core-win32-ia32-msvc@1.7.26':
+    resolution: {integrity: sha512-9YngxNcG3177GYdsTum4V98Re+TlCeJEP4kEwEg9EagT5s3YejYdKwVAkAsJszzkXuyRDdnHUpYbTrPG6FiXrQ==}
     engines: {node: '>=10'}
     cpu: [ia32]
     os: [win32]
 
-  '@swc/core-win32-x64-msvc@1.9.3':
-    resolution: {integrity: sha512-3YJJLQ5suIEHEKc1GHtqVq475guiyqisKSoUnoaRtxkDaW5g1yvPt9IoSLOe2mRs7+FFhGGU693RsBUSwOXSdQ==}
+  '@swc/core-win32-x64-msvc@1.7.26':
+    resolution: {integrity: sha512-VR+hzg9XqucgLjXxA13MtV5O3C0bK0ywtLIBw/+a+O+Oc6mxFWHtdUeXDbIi5AiPbn0fjgVJMqYnyjGyyX8u0w==}
     engines: {node: '>=10'}
     cpu: [x64]
     os: [win32]
 
-  '@swc/core@1.9.3':
-    resolution: {integrity: sha512-oRj0AFePUhtatX+BscVhnzaAmWjpfAeySpM1TCbxA1rtBDeH/JDhi5yYzAKneDYtVtBvA7ApfeuzhMC9ye4xSg==}
+  '@swc/core@1.7.26':
+    resolution: {integrity: sha512-f5uYFf+TmMQyYIoxkn/evWhNGuUzC730dFwAKGwBVHHVoPyak1/GvJUm6i1SKl+2Hrj9oN0i3WSoWWZ4pgI8lw==}
     engines: {node: '>=10'}
     peerDependencies:
       '@swc/helpers': '*'
@@ -1994,8 +1969,8 @@
   '@swc/counter@0.1.3':
     resolution: {integrity: sha512-e2BR4lsJkkRlKZ/qCHPw9ZaSxc0MVUd7gtbtaB7aMvHeJVYe8sOB8DBZkP2DtISHGSku9sCK6T6cnY0CtXrOCQ==}
 
-  '@swc/types@0.1.17':
-    resolution: {integrity: sha512-V5gRru+aD8YVyCOMAjMpWR1Ui577DD5KSJsHP8RAxopAH22jFz6GZd/qxqjO6MJHQhcsjvjOFXyDhyLQUnMveQ==}
+  '@swc/types@0.1.12':
+    resolution: {integrity: sha512-wBJA+SdtkbFhHjTMYH+dEH1y4VpfGdAc2Kw/LK09i9bXd/K6j6PkDcFCEzb6iVfZMkPRrl/q0e3toqTAJdkIVA==}
 
   '@testing-library/dom@10.4.0':
     resolution: {integrity: sha512-pemlzrSESWbdAloYml3bAJMEfNh1Z7EduzqPKprCH5S341frlpYnUEW0H72dLxa6IsYr+mPno20GiSm+h9dEdQ==}
@@ -2394,6 +2369,9 @@
   '@vitest/pretty-format@2.0.5':
     resolution: {integrity: sha512-h8k+1oWHfwTkyTkb9egzwNMfJAEx4veaPSnMeKbVSjp4euqGSbQlm5+6VHwTr7u4FJslVVsUG5nopCaAYdOmSQ==}
 
+  '@vitest/pretty-format@2.1.5':
+    resolution: {integrity: sha512-4ZOwtk2bqG5Y6xRGHcveZVr+6txkH7M2e+nPFd6guSoN638v/1XQ0K06eOpi0ptVU/2tW/pIU4IoPotY/GZ9fw==}
+
   '@vitest/pretty-format@2.1.6':
     resolution: {integrity: sha512-exZyLcEnHgDMKc54TtHca4McV4sKT+NKAe9ix/yhd/qkYb/TP8HTyXRFDijV19qKqTZM0hPL4753zU/U8L/gAA==}
 
@@ -2416,6 +2394,9 @@
 
   '@vitest/utils@2.0.5':
     resolution: {integrity: sha512-d8HKbqIcya+GR67mkZbrzhS5kKhtp8dQLcmRZLGTscGVg7yImT82cIrhtn2L8+VujWcy6KZweApgNmPsTAO/UQ==}
+
+  '@vitest/utils@2.1.5':
+    resolution: {integrity: sha512-yfj6Yrp0Vesw2cwJbP+cl04OC+IHFsuQsrsJBL9pyGeQXE56v1UAOQco+SR55Vf1nQzfV0QJg1Qum7AaWUwwYg==}
 
   '@vitest/utils@2.1.6':
     resolution: {integrity: sha512-ixNkFy3k4vokOUTU2blIUvOgKq/N2PW8vKIjZZYsGJCMX69MRa9J2sKqX5hY/k5O5Gty3YJChepkqZ3KM9LyIQ==}
@@ -2744,8 +2725,8 @@
     resolution: {integrity: sha512-iRDPJKUPVEND7dHPO8rkbOnPpyDygcDFtWjpeWNCgy8WP2rXcxXL8TskReQl6OrB2G7+UJrags1q15Fudc7G6w==}
     engines: {node: '>= 8'}
 
-  cross-spawn@7.0.6:
-    resolution: {integrity: sha512-uV2QOWP2nWzsy2aMp8aRibhi9dlzF5Hgh5SHaB9OiTGEyDTiJJyx0uy51QXdyWbtAHNua4XJzUKca3OzKUd3vA==}
+  cross-spawn@7.0.5:
+    resolution: {integrity: sha512-ZVJrKKYunU38/76t0RMOulHOnUcbU9GbpWKAOZ0mhjr7CX6FVrH+4FrAapSOekrgFQ3f/8gwMEuIft0aKq6Hug==}
     engines: {node: '>= 8'}
 
   css-box-model@1.2.1:
@@ -3264,8 +3245,8 @@
     resolution: {integrity: sha512-CYcENa+FtcUKLmhhqyctpclsq7QF38pKjZHsGNiSQF5r4FtoKDWabFDl3hzaEQMvT1LHEysw5twgLvpYYb4vbw==}
     engines: {node: ^10.12.0 || >=12.0.0}
 
-  flatted@3.3.2:
-    resolution: {integrity: sha512-AiwGJM8YcNOaobumgtng+6NHuOqC3A7MixFeDafM3X9cIUM+xUXoS5Vfgf+OihAYe20fxqNM9yPBXJzRtZ/4eA==}
+  flatted@3.3.1:
+    resolution: {integrity: sha512-X8cqMLLie7KsNUDSdzeN8FYK9rEt4Dt67OsG/DNGnYTSDBG4uFAJFBnUeiV+zCVAvwFy56IjM9sH51jVaEhNxw==}
 
   focus-lock@1.3.5:
     resolution: {integrity: sha512-QFaHbhv9WPUeLYBDe/PAuLKJ4Dd9OPvKs9xZBr3yLXnUrDNaVXKu2baDBXe3naPY30hgHYSsf2JW4jzas2mDEQ==}
@@ -3817,9 +3798,6 @@
   magic-string@0.30.12:
     resolution: {integrity: sha512-Ea8I3sQMVXr8JhN4z+H/d8zwo+tYDgHE9+5G4Wnrwhs0gaK9fXTKx0Tw5Xwsd/bCPTTZNRAdpyzvoeORe9LYpw==}
 
-  magic-string@0.30.14:
-    resolution: {integrity: sha512-5c99P1WKTed11ZC0HMJOj6CDIue6F8ySu+bJL+85q1zBEIY8IklrJ1eiKC2NDRh3Ct3FcvmJPyQHb9erXMTJNw==}
-
   magicast@0.3.5:
     resolution: {integrity: sha512-L0WhttDl+2BOsybvEOLK7fW3UA0OQ0IQ2d6Zl2x/a6vVRs3bAY0ECOSHHeL5jD+SbOpOCUEi0y1DgHEn9Qn1AQ==}
 
@@ -4109,13 +4087,8 @@
   queue-microtask@1.2.3:
     resolution: {integrity: sha512-NuaNSa6flKT5JaSYQzJok04JzTL1CA6aGhv5rfLW3PgqA+M2ChpZQnAC8h8i4ZFkBS8X5RqkDBHA7r4hej3K9A==}
 
-<<<<<<< HEAD
-  react-big-calendar@1.16.2:
-    resolution: {integrity: sha512-ZnpRpMdAWXCHrOILEUY3NE/hIPmhtni3f3lEa+N7J6jRpD06eg9T2cGefETB75Cmkd3JsIvQMsHFMhKVfz6oYg==}
-=======
   react-big-calendar@1.16.3:
     resolution: {integrity: sha512-hErFfZZpnmY89gJkzDvOFXDCNuPq2W/TZFamD69xNIDAInPC2mTAhAfOtBp/fGlmhKVeAdjzETCFyk3QcRh07Q==}
->>>>>>> 3e9f3935
     peerDependencies:
       react: ^16.14.0 || ^17 || ^18
       react-dom: ^16.14.0 || ^17 || ^18
@@ -4551,8 +4524,8 @@
     resolution: {integrity: sha512-Zc+8eJlFMvgatPZTl6A9L/yht8QqdmUNtURHaKZLmKBE12hNPSrqNkUp2cs3M/UKmNVVAMFQYSjYIVHDjW5zew==}
     engines: {node: '>=12.0.0'}
 
-  tinypool@1.0.2:
-    resolution: {integrity: sha512-al6n+QEANGFOMf/dmUMsuS5/r9B06uwlyNjZZql/zv8J7ybHCgoihBNORZCY2mzUuAnomQa2JdhyHKzZxPCrFA==}
+  tinypool@1.0.1:
+    resolution: {integrity: sha512-URZYihUbRPcGv95En+sz6MfghfIc2OJ1sv/RmhWZLouPY0/8Vo80viwPvg3dlaS9fuq7fQMEfgRRK7BBZThBEA==}
     engines: {node: ^18.0.0 || >=20.0.0}
 
   tinyrainbow@1.2.0:
@@ -5152,39 +5125,6 @@
     transitivePeerDependencies:
       - '@types/react'
 
-<<<<<<< HEAD
-=======
-  '@ardatan/relay-compiler@12.0.0(graphql@16.9.0)':
-    dependencies:
-      '@babel/core': 7.25.7
-      '@babel/generator': 7.25.7
-      '@babel/parser': 7.26.2
-      '@babel/runtime': 7.26.0
-      '@babel/traverse': 7.25.7
-      '@babel/types': 7.26.0
-      babel-preset-fbjs: 3.4.0(@babel/core@7.25.7)
-      chalk: 4.1.2
-      fb-watchman: 2.0.2
-      fbjs: 3.0.5
-      glob: 7.2.3
-      graphql: 16.9.0
-      immutable: 3.7.6
-      invariant: 2.2.4
-      nullthrows: 1.1.1
-      relay-runtime: 12.0.0
-      signedsource: 1.0.0
-      yargs: 15.4.1
-    transitivePeerDependencies:
-      - encoding
-      - supports-color
-
-  '@ardatan/sync-fetch@0.0.1':
-    dependencies:
-      node-fetch: 2.7.0
-    transitivePeerDependencies:
-      - encoding
-
->>>>>>> 3e9f3935
   '@auth0/auth0-react@2.2.4(react-dom@18.3.1(react@18.3.1))(react@18.3.1)':
     dependencies:
       '@auth0/auth0-spa-js': 2.1.3
@@ -5211,7 +5151,7 @@
       '@babel/parser': 7.26.2
       '@babel/template': 7.25.7
       '@babel/traverse': 7.25.7
-      '@babel/types': 7.26.0
+      '@babel/types': 7.25.7
       convert-source-map: 2.0.0
       debug: 4.3.7
       gensync: 1.0.0-beta.2
@@ -5255,7 +5195,7 @@
   '@babel/helper-simple-access@7.25.7':
     dependencies:
       '@babel/traverse': 7.25.7
-      '@babel/types': 7.26.0
+      '@babel/types': 7.25.7
     transitivePeerDependencies:
       - supports-color
 
@@ -5272,7 +5212,7 @@
   '@babel/helpers@7.25.7':
     dependencies:
       '@babel/template': 7.25.7
-      '@babel/types': 7.26.0
+      '@babel/types': 7.25.7
 
   '@babel/highlight@7.25.7':
     dependencies:
@@ -5283,21 +5223,17 @@
 
   '@babel/parser@7.25.7':
     dependencies:
+      '@babel/types': 7.25.7
+
+  '@babel/parser@7.26.2':
+    dependencies:
       '@babel/types': 7.26.0
 
-  '@babel/parser@7.26.2':
-    dependencies:
-      '@babel/types': 7.26.0
-
   '@babel/runtime@7.25.6':
     dependencies:
       regenerator-runtime: 0.14.1
 
   '@babel/runtime@7.25.7':
-    dependencies:
-      regenerator-runtime: 0.14.1
-
-  '@babel/runtime@7.26.0':
     dependencies:
       regenerator-runtime: 0.14.1
 
@@ -5313,7 +5249,7 @@
       '@babel/generator': 7.25.7
       '@babel/parser': 7.26.2
       '@babel/template': 7.25.7
-      '@babel/types': 7.26.0
+      '@babel/types': 7.25.7
       debug: 4.3.7
       globals: 11.12.0
     transitivePeerDependencies:
@@ -6965,7 +6901,7 @@
   '@storybook/instrumenter@8.4.5(storybook@8.4.5(prettier@3.4.1))':
     dependencies:
       '@storybook/global': 5.0.0
-      '@vitest/utils': 2.1.6
+      '@vitest/utils': 2.1.5
       storybook: 8.4.5(prettier@3.4.1)
 
   '@storybook/manager-api@8.4.5(storybook@8.4.5(prettier@3.4.1))':
@@ -7043,55 +6979,55 @@
     dependencies:
       storybook: 8.4.5(prettier@3.4.1)
 
-  '@swc/core-darwin-arm64@1.9.3':
+  '@swc/core-darwin-arm64@1.7.26':
     optional: true
 
-  '@swc/core-darwin-x64@1.9.3':
+  '@swc/core-darwin-x64@1.7.26':
     optional: true
 
-  '@swc/core-linux-arm-gnueabihf@1.9.3':
+  '@swc/core-linux-arm-gnueabihf@1.7.26':
     optional: true
 
-  '@swc/core-linux-arm64-gnu@1.9.3':
+  '@swc/core-linux-arm64-gnu@1.7.26':
     optional: true
 
-  '@swc/core-linux-arm64-musl@1.9.3':
+  '@swc/core-linux-arm64-musl@1.7.26':
     optional: true
 
-  '@swc/core-linux-x64-gnu@1.9.3':
+  '@swc/core-linux-x64-gnu@1.7.26':
     optional: true
 
-  '@swc/core-linux-x64-musl@1.9.3':
+  '@swc/core-linux-x64-musl@1.7.26':
     optional: true
 
-  '@swc/core-win32-arm64-msvc@1.9.3':
+  '@swc/core-win32-arm64-msvc@1.7.26':
     optional: true
 
-  '@swc/core-win32-ia32-msvc@1.9.3':
+  '@swc/core-win32-ia32-msvc@1.7.26':
     optional: true
 
-  '@swc/core-win32-x64-msvc@1.9.3':
+  '@swc/core-win32-x64-msvc@1.7.26':
     optional: true
 
-  '@swc/core@1.9.3':
+  '@swc/core@1.7.26':
     dependencies:
       '@swc/counter': 0.1.3
-      '@swc/types': 0.1.17
+      '@swc/types': 0.1.12
     optionalDependencies:
-      '@swc/core-darwin-arm64': 1.9.3
-      '@swc/core-darwin-x64': 1.9.3
-      '@swc/core-linux-arm-gnueabihf': 1.9.3
-      '@swc/core-linux-arm64-gnu': 1.9.3
-      '@swc/core-linux-arm64-musl': 1.9.3
-      '@swc/core-linux-x64-gnu': 1.9.3
-      '@swc/core-linux-x64-musl': 1.9.3
-      '@swc/core-win32-arm64-msvc': 1.9.3
-      '@swc/core-win32-ia32-msvc': 1.9.3
-      '@swc/core-win32-x64-msvc': 1.9.3
+      '@swc/core-darwin-arm64': 1.7.26
+      '@swc/core-darwin-x64': 1.7.26
+      '@swc/core-linux-arm-gnueabihf': 1.7.26
+      '@swc/core-linux-arm64-gnu': 1.7.26
+      '@swc/core-linux-arm64-musl': 1.7.26
+      '@swc/core-linux-x64-gnu': 1.7.26
+      '@swc/core-linux-x64-musl': 1.7.26
+      '@swc/core-win32-arm64-msvc': 1.7.26
+      '@swc/core-win32-ia32-msvc': 1.7.26
+      '@swc/core-win32-x64-msvc': 1.7.26
 
   '@swc/counter@0.1.3': {}
 
-  '@swc/types@0.1.17':
+  '@swc/types@0.1.12':
     dependencies:
       '@swc/counter': 0.1.3
 
@@ -7559,7 +7495,7 @@
 
   '@vitejs/plugin-react-swc@3.7.2(vite@5.4.11(@types/node@22.7.5))':
     dependencies:
-      '@swc/core': 1.9.3
+      '@swc/core': 1.7.26
       vite: 5.4.11(@types/node@22.7.5)
     transitivePeerDependencies:
       - '@swc/helpers'
@@ -7573,7 +7509,7 @@
       istanbul-lib-report: 3.0.1
       istanbul-lib-source-maps: 5.0.6
       istanbul-reports: 3.1.7
-      magic-string: 0.30.14
+      magic-string: 0.30.12
       magicast: 0.3.5
       std-env: 3.8.0
       test-exclude: 7.0.1
@@ -7600,7 +7536,7 @@
     dependencies:
       '@vitest/spy': 2.1.6
       estree-walker: 3.0.3
-      magic-string: 0.30.14
+      magic-string: 0.30.12
     optionalDependencies:
       msw: 2.6.6(@types/node@22.7.5)(typescript@5.7.2)
       vite: 5.4.11(@types/node@22.7.5)
@@ -7609,6 +7545,10 @@
     dependencies:
       tinyrainbow: 1.2.0
 
+  '@vitest/pretty-format@2.1.5':
+    dependencies:
+      tinyrainbow: 1.2.0
+
   '@vitest/pretty-format@2.1.6':
     dependencies:
       tinyrainbow: 1.2.0
@@ -7621,7 +7561,7 @@
   '@vitest/snapshot@2.1.6':
     dependencies:
       '@vitest/pretty-format': 2.1.6
-      magic-string: 0.30.14
+      magic-string: 0.30.12
       pathe: 1.1.2
 
   '@vitest/spy@2.0.5':
@@ -7636,7 +7576,7 @@
     dependencies:
       '@vitest/utils': 2.1.6
       fflate: 0.8.2
-      flatted: 3.3.2
+      flatted: 3.3.1
       pathe: 1.1.2
       sirv: 3.0.0
       tinyglobby: 0.2.10
@@ -7647,6 +7587,12 @@
     dependencies:
       '@vitest/pretty-format': 2.0.5
       estree-walker: 3.0.3
+      loupe: 3.1.2
+      tinyrainbow: 1.2.0
+
+  '@vitest/utils@2.1.5':
+    dependencies:
+      '@vitest/pretty-format': 2.1.5
       loupe: 3.1.2
       tinyrainbow: 1.2.0
 
@@ -8003,7 +7949,7 @@
       shebang-command: 2.0.0
       which: 2.0.2
 
-  cross-spawn@7.0.6:
+  cross-spawn@7.0.5:
     dependencies:
       path-key: 3.1.1
       shebang-command: 2.0.0
@@ -8200,7 +8146,7 @@
 
   dom-helpers@5.2.1:
     dependencies:
-      '@babel/runtime': 7.26.0
+      '@babel/runtime': 7.25.7
       csstype: 3.1.3
 
   dom-to-image-more@3.5.0: {}
@@ -8663,11 +8609,11 @@
 
   flat-cache@3.2.0:
     dependencies:
-      flatted: 3.3.2
+      flatted: 3.3.1
       keyv: 4.5.4
       rimraf: 3.0.2
 
-  flatted@3.3.2: {}
+  flatted@3.3.1: {}
 
   focus-lock@1.3.5:
     dependencies:
@@ -8679,7 +8625,7 @@
 
   foreground-child@3.3.0:
     dependencies:
-      cross-spawn: 7.0.6
+      cross-spawn: 7.0.5
       signal-exit: 4.1.0
 
   form-data@4.0.0:
@@ -9218,10 +9164,6 @@
     dependencies:
       '@jridgewell/sourcemap-codec': 1.5.0
 
-  magic-string@0.30.14:
-    dependencies:
-      '@jridgewell/sourcemap-codec': 1.5.0
-
   magicast@0.3.5:
     dependencies:
       '@babel/parser': 7.26.2
@@ -9494,13 +9436,9 @@
 
   queue-microtask@1.2.3: {}
 
-<<<<<<< HEAD
-  react-big-calendar@1.16.2(react-dom@18.3.1(react@18.3.1))(react@18.3.1):
-=======
   react-big-calendar@1.16.3(react-dom@18.3.1(react@18.3.1))(react@18.3.1):
->>>>>>> 3e9f3935
-    dependencies:
-      '@babel/runtime': 7.26.0
+    dependencies:
+      '@babel/runtime': 7.25.7
       clsx: 1.2.1
       date-arithmetic: 4.1.0
       dayjs: 1.11.13
@@ -9521,7 +9459,7 @@
 
   react-clientside-effect@1.2.6(react@18.3.1):
     dependencies:
-      '@babel/runtime': 7.26.0
+      '@babel/runtime': 7.25.7
       react: 18.3.1
 
   react-docgen-typescript@2.2.2(typescript@5.7.2):
@@ -9553,7 +9491,7 @@
 
   react-focus-lock@2.13.2(@types/react@18.3.12)(react@18.3.1):
     dependencies:
-      '@babel/runtime': 7.26.0
+      '@babel/runtime': 7.25.7
       focus-lock: 1.3.5
       prop-types: 15.8.1
       react: 18.3.1
@@ -9579,7 +9517,7 @@
 
   react-overlays@5.2.1(react-dom@18.3.1(react@18.3.1))(react@18.3.1):
     dependencies:
-      '@babel/runtime': 7.26.0
+      '@babel/runtime': 7.25.7
       '@popperjs/core': 2.11.8
       '@restart/hooks': 0.4.16(react@18.3.1)
       '@types/warning': 3.0.3
@@ -9717,23 +9655,6 @@
       '@types/react': 18.3.12
       react: 18.3.1
 
-<<<<<<< HEAD
-=======
-  relay-runtime@12.0.0:
-    dependencies:
-      '@babel/runtime': 7.26.0
-      fbjs: 3.0.5
-      invariant: 2.2.4
-    transitivePeerDependencies:
-      - encoding
-
-  remedial@1.0.8: {}
-
-  remove-trailing-separator@1.1.0: {}
-
-  remove-trailing-spaces@1.0.8: {}
-
->>>>>>> 3e9f3935
   require-directory@2.1.1: {}
 
   requires-port@1.0.0: {}
@@ -10025,7 +9946,7 @@
       fdir: 6.4.2(picomatch@4.0.2)
       picomatch: 4.0.2
 
-  tinypool@1.0.2: {}
+  tinypool@1.0.1: {}
 
   tinyrainbow@1.2.0: {}
 
@@ -10074,31 +9995,6 @@
     dependencies:
       tslib: 2.8.1
 
-<<<<<<< HEAD
-=======
-  ts-log@2.2.7: {}
-
-  ts-node@10.9.2(@swc/core@1.9.3)(@types/node@22.7.5)(typescript@5.7.2):
-    dependencies:
-      '@cspotcode/source-map-support': 0.8.1
-      '@tsconfig/node10': 1.0.11
-      '@tsconfig/node12': 1.0.11
-      '@tsconfig/node14': 1.0.3
-      '@tsconfig/node16': 1.0.4
-      '@types/node': 22.7.5
-      acorn: 8.12.1
-      acorn-walk: 8.3.4
-      arg: 4.1.3
-      create-require: 1.1.1
-      diff: 4.0.2
-      make-error: 1.3.6
-      typescript: 5.7.2
-      v8-compile-cache-lib: 3.0.1
-      yn: 3.1.1
-    optionalDependencies:
-      '@swc/core': 1.9.3
-
->>>>>>> 3e9f3935
   ts-toolbelt@8.4.0: {}
 
   tsc-files@1.1.4(typescript@5.7.2):
@@ -10183,7 +10079,7 @@
 
   uncontrollable@7.2.1(react@18.3.1):
     dependencies:
-      '@babel/runtime': 7.26.0
+      '@babel/runtime': 7.25.7
       '@types/react': 18.3.12
       invariant: 2.2.4
       react: 18.3.1
@@ -10535,12 +10431,12 @@
       chai: 5.1.2
       debug: 4.3.7
       expect-type: 1.1.0
-      magic-string: 0.30.14
+      magic-string: 0.30.12
       pathe: 1.1.2
       std-env: 3.8.0
       tinybench: 2.9.0
       tinyexec: 0.3.1
-      tinypool: 1.0.2
+      tinypool: 1.0.1
       tinyrainbow: 1.2.0
       vite: 5.4.11(@types/node@22.7.5)
       vite-node: 2.1.6(@types/node@22.7.5)
