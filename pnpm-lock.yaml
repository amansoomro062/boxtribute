--- conflicted
+++ resolved
@@ -27,28 +27,23 @@
         specifier: ^5.0.1
         version: 5.0.1(react-hook-form@7.56.0(react@18.3.1))
       '@nivo/bar':
-        specifier: 0.89.0
-        version: 0.89.0(react-dom@18.3.1(react@18.3.1))(react@18.3.1)
+        specifier: 0.88.0
+        version: 0.88.0(react-dom@18.3.1(react@18.3.1))(react@18.3.1)
       '@nivo/core':
-        specifier: 0.89.0
-        version: 0.89.0(react-dom@18.3.1(react@18.3.1))(react@18.3.1)
+        specifier: 0.88.0
+        version: 0.88.0(react-dom@18.3.1(react@18.3.1))(react@18.3.1)
       '@nivo/pie':
-        specifier: 0.89.0
-        version: 0.89.0(react-dom@18.3.1(react@18.3.1))(react@18.3.1)
+        specifier: 0.88.0
+        version: 0.88.0(react-dom@18.3.1(react@18.3.1))(react@18.3.1)
       '@nivo/sankey':
-        specifier: 0.89.0
-        version: 0.89.0(react-dom@18.3.1(react@18.3.1))(react@18.3.1)
+        specifier: 0.88.0
+        version: 0.88.0(react-dom@18.3.1(react@18.3.1))(react@18.3.1)
       '@nivo/sunburst':
-<<<<<<< HEAD
         specifier: 0.88.0
         version: 0.88.0(react-dom@18.3.1(react@18.3.1))(react@18.3.1)
       '@sentry/react':
         specifier: ^9.12.0
-        version: 9.12.0(react@18.3.1)
-=======
-        specifier: 0.89.0
-        version: 0.89.0(react-dom@18.3.1(react@18.3.1))(react@18.3.1)
->>>>>>> 7780775f
+        version: 9.13.0(react@18.3.1)
       '@tidyjs/tidy':
         specifier: ^2.5.2
         version: 2.5.2
@@ -209,12 +204,6 @@
       '@boxtribute/shared-components':
         specifier: workspace:*
         version: link:../shared-components
-<<<<<<< HEAD
-=======
-      '@sentry/react':
-        specifier: ^9.13.0
-        version: 9.13.0(react@18.3.1)
->>>>>>> 7780775f
       '@zxing/browser':
         specifier: ^0.1.5
         version: 0.1.5(@zxing/library@0.21.3)
@@ -1326,63 +1315,63 @@
   '@napi-rs/wasm-runtime@0.2.8':
     resolution: {integrity: sha512-OBlgKdX7gin7OIq4fadsjpg+cp2ZphvAIKucHsNfTdJiqdOmOEwQd/bHi0VwNrcw5xpBJyUw6cK/QilCqy1BSg==}
 
-  '@nivo/annotations@0.89.0':
-    resolution: {integrity: sha512-37y1q0Dd6MxZFhaX0MYXQjSN03mh7Xut+kgYQ8AwBsNFp7b3mtxRAXc9mO1NaEGfkRlRwkBvXBP6XC1004w37w==}
-    peerDependencies:
-      react: '>= 16.14.0 < 20.0.0'
-
-  '@nivo/arcs@0.89.0':
-    resolution: {integrity: sha512-vlI9FWgy9tMzNivu3koDdt5iSOT7KD1v8pbPZzMirLxOUElVja+Oo93FQqZuVZgd5a9oOPhIazxmzIuw7YST9w==}
-    peerDependencies:
-      react: '>= 16.14.0 < 20.0.0'
-
-  '@nivo/axes@0.89.0':
-    resolution: {integrity: sha512-zf923s91JNYlr5lycwYreff7kK2UeQoUBY4cZ5N+xDGDDBnHjlsSr7Tw/qkNYWT4lyehPhzyat9sQYZj4hLjcA==}
-    peerDependencies:
-      react: '>= 16.14.0 < 20.0.0'
-
-  '@nivo/bar@0.89.0':
-    resolution: {integrity: sha512-4iNMMJ2ZR5d2gHYdkuPVVqmwS9OpqDN8jMSCS/ZKpGuTtVaIALlL+yc12q/wuivl3q1KgQn424nxfaaQkmB2aA==}
-    peerDependencies:
-      react: '>= 16.14.0 < 20.0.0'
-
-  '@nivo/colors@0.89.0':
-    resolution: {integrity: sha512-q8FIc4Mb2+MSJDKdpoFIR/Kr6Tb/Tg67sa982NTpHKoPEY4E9+TveZQxZ9H+F2SvryNlsef477mBZMcNGOo+Eg==}
-    peerDependencies:
-      react: '>= 16.14.0 < 20.0.0'
-
-  '@nivo/core@0.89.0':
-    resolution: {integrity: sha512-O+LQtj/j3OuTeDqLRTE350t1ZOvnZSbAWaHv+CSFzzR86JfBQ0pboB5aUBaTZmgDqbdWA027jvnI0iDLRW8H3w==}
-    peerDependencies:
-      react: '>= 16.14.0 < 20.0.0'
-
-  '@nivo/legends@0.89.0':
-    resolution: {integrity: sha512-8aAm3MJqbP4ygVoYIsc5FHUxtHaZai3UAOOetF4+3ikRGmhY86FUf8JVUqBUL8ZjfmEEcvJ9r34C225ADIq+lQ==}
-    peerDependencies:
-      react: '>= 16.14.0 < 20.0.0'
-
-  '@nivo/pie@0.89.0':
-    resolution: {integrity: sha512-4AXLAJ+8kkZVF7l600LAWgbXnnIFYJgDWQXIyaJCuV5miCyjOzAY2h/xyIwI/2s6iF/L6DYZbk2F64Qz4NSZ0w==}
-    peerDependencies:
-      react: '>= 16.14.0 < 20.0.0'
-
-  '@nivo/sankey@0.89.0':
-    resolution: {integrity: sha512-ULlbBF15NOehhVXYIfL+l3MrG2JmBG0xmAp5W2KeDr0JgYyvosTH6+YT/SJfZhpDtjWO1gA9C8/O1ydZm+jBkw==}
-    peerDependencies:
-      react: '>= 16.14.0 < 20.0.0'
-
-  '@nivo/scales@0.89.0':
-    resolution: {integrity: sha512-EVxQNKfd02pximJ/BDKR0BhgS77zDnEfNJNLCaZSB9K4ywpxk8fmdUbHP1dSvWGZA8szbKVNNE3WeSDwdFkhag==}
-
-  '@nivo/sunburst@0.89.0':
-    resolution: {integrity: sha512-OzozPFdSiUiXVHv7ArCBAalG4zB5BuAz8GTzQaX+hZLtEY0+6Dll6IplONI+9n7J1icwK3Cy/E1eI7G2XLsfzA==}
-    peerDependencies:
-      react: '>= 16.14.0 < 20.0.0'
-
-  '@nivo/tooltip@0.89.0':
-    resolution: {integrity: sha512-9+BJ1aYIgc0++EkeXhJPShutkn9lo0a7TTuuvQ/tkGFEmRYL5AA05Upng6527JyJAK01SuvYLpn4fmdZ01kWEQ==}
-    peerDependencies:
-      react: '>= 16.14.0 < 20.0.0'
+  '@nivo/annotations@0.88.0':
+    resolution: {integrity: sha512-NXE+1oIUn+EGWMQpnpeRMLgi2wyuzhGDoJQY4OUHissCUiNotid2oNQ/PXJwN0toiu+/j9SyhzI32xr70OPi7Q==}
+    peerDependencies:
+      react: '>= 16.14.0 < 19.0.0'
+
+  '@nivo/arcs@0.88.0':
+    resolution: {integrity: sha512-q7MHxT71s/KKlDDtSJS4L9+/JIa5HPZZrDr3ZFECLnvp0TC1qzyFMtVevN2CsXopSTj8poN4uFXPWxYVXOq8vg==}
+    peerDependencies:
+      react: '>= 16.14.0 < 19.0.0'
+
+  '@nivo/axes@0.88.0':
+    resolution: {integrity: sha512-jF7aIxzTNayV5cI1J/b9Q1FfpMBxTXGk3OwSigXMSfYWlliskDn2u0qGRLiYhuXFdQAWIp4oXsO1GcAQ0eRVdg==}
+    peerDependencies:
+      react: '>= 16.14.0 < 19.0.0'
+
+  '@nivo/bar@0.88.0':
+    resolution: {integrity: sha512-wckwuHWeCikxGvvdRfGL+dVFsUD9uHk1r9s7bWUfOD+p8BWhxtYqfXpHolEfgGg3UyPaHtpGA7P4zgE5vgo7gQ==}
+    peerDependencies:
+      react: '>= 16.14.0 < 19.0.0'
+
+  '@nivo/colors@0.88.0':
+    resolution: {integrity: sha512-IZ+leYIqAlo7dyLHmsQwujanfRgXyoQ5H7PU3RWLEn1PP0zxDKLgEjFEDADpDauuslh2Tx0L81GNkWR6QSP0Mw==}
+    peerDependencies:
+      react: '>= 16.14.0 < 19.0.0'
+
+  '@nivo/core@0.88.0':
+    resolution: {integrity: sha512-XjUkA5MmwjLP38bdrJwn36Gj7T5SYMKD55LYQp/1nIJPdxqJ38dUfE4XyBDfIEgfP6yrHOihw3C63cUdnUBoiw==}
+    peerDependencies:
+      react: '>= 16.14.0 < 19.0.0'
+
+  '@nivo/legends@0.88.0':
+    resolution: {integrity: sha512-d4DF9pHbD8LmGJlp/Gp1cF4e8y2wfQTcw3jVhbZj9zkb7ZWB7JfeF60VHRfbXNux9bjQ9U78/SssQqueVDPEmg==}
+    peerDependencies:
+      react: '>= 16.14.0 < 19.0.0'
+
+  '@nivo/pie@0.88.0':
+    resolution: {integrity: sha512-BE6dFWlGne1SnaEkFHNbg0sZBiwtcIqBFwmMRJ0F11SiKOzVeJyq3KiyY1I2ySSCx5VR1V8/MNBXzXFu3vJMAQ==}
+    peerDependencies:
+      react: '>= 16.14.0 < 19.0.0'
+
+  '@nivo/sankey@0.88.0':
+    resolution: {integrity: sha512-/cZimY5d2c8Ag0trKA9yp6uflI0RWW6SFQ+eTRB/T4TN2anrtUb//OfL7TD7Y9YsTrEEW5dfEs614Vh6WlccYQ==}
+    peerDependencies:
+      react: '>= 16.14.0 < 19.0.0'
+
+  '@nivo/scales@0.88.0':
+    resolution: {integrity: sha512-HbpxkQp6tHCltZ1yDGeqdLcaJl5ze54NPjurfGtx/Uq+H5IQoBd4Tln49bUar5CsFAMsXw8yF1HQvASr7I1SIA==}
+
+  '@nivo/sunburst@0.88.0':
+    resolution: {integrity: sha512-O8PvxcOn2IAw23A0zl8m8bhN7D7I3LOvKlsrPavsHxTdsxVuc3Rbeq7A9yZ+G2YRlJeiumA+0ub0DAaOZAHH9A==}
+    peerDependencies:
+      react: '>= 16.14.0 < 19.0.0'
+
+  '@nivo/tooltip@0.88.0':
+    resolution: {integrity: sha512-iEjVfQA8gumAzg/yUinjTwswygCkE5Iwuo8opwnrbpNIqMrleBV+EAKIgB0PrzepIoW8CFG/SJhoiRfbU8jhOw==}
+    peerDependencies:
+      react: '>= 16.14.0 < 19.0.0'
 
   '@nodelib/fs.scandir@2.1.5':
     resolution: {integrity: sha512-vq24Bq3ym5HEQm2NKCr3yXDwjc7vTsEThRDnkp2DK9p1uqLR+DHurm/NOTo0KG7HYHU7eppKZj3MyqYuMBf62g==}
@@ -1955,8 +1944,8 @@
   '@types/d3-path@1.0.11':
     resolution: {integrity: sha512-4pQMp8ldf7UaB/gR8Fvvy69psNHkTpD/pVw3vmEi8iZAB9EPMBruB1JvHO4BIq9QkUUd2lV1F5YXpMNj7JPBpw==}
 
-  '@types/d3-path@3.1.1':
-    resolution: {integrity: sha512-VMZBYyQvbGmWyWVea0EHs/BwLgxc+MKi1zLDCONksozI4YJMcTt8ZEuIR4Sb1MMTE8MMW49v0IwI5+b7RmfWlg==}
+  '@types/d3-path@3.1.0':
+    resolution: {integrity: sha512-P2dlU/q51fkOc/Gfl3Ul9kicV7l+ra934qBFXCFhrZMOL6du1TM0pm1ThYvENukyOn5h9v+yMJ9Fn5JK4QozrQ==}
 
   '@types/d3-random@2.2.3':
     resolution: {integrity: sha512-Ghs4R3CcgJ3o6svszRzIH4b8PPYex/COo+rhhZjDAs+bVducXwjmVSi27WcDOaLLCBV2t3tfVH9bYXAL76IvQA==}
@@ -1970,8 +1959,8 @@
   '@types/d3-scale@4.0.2':
     resolution: {integrity: sha512-Yk4htunhPAwN0XGlIwArRomOjdoBFXC3+kCxK2Ubg7I9shQlVSJy/pG/Ht5ASN+gdMIalpk8TJ5xV74jFsetLA==}
 
-  '@types/d3-scale@4.0.9':
-    resolution: {integrity: sha512-dLmtwB8zkAeO/juAMfnV+sItKjlsw2lKdZVVy6LRr0cBmegxSABiLEpGVmSJJ8O08i4+sGR6qQtb6WtuwJdvVw==}
+  '@types/d3-scale@4.0.8':
+    resolution: {integrity: sha512-gkK1VVTr5iNiYJ7vWDI+yUFFlszhNMtVeneJ6lUTKPjprsvLLI9/tgEGiXJOnlINJA8FyA88gfnQsHbybVZrYQ==}
 
   '@types/d3-shape@1.3.12':
     resolution: {integrity: sha512-8oMzcd4+poSLGgV0R1Q1rOlx/xdmozS4Xab7np0eamFFUYq71AU9pOCJEFnkXW2aI/oXdVYJzw6pssbSut7Z9Q==}
@@ -2032,9 +2021,6 @@
 
   '@types/prop-types@15.7.13':
     resolution: {integrity: sha512-hCZTSvwbzWGvhqxp/RqVqwU999pBf2vp7hzIjiYOsl8wqOmUxkQ6ddw1cV3l8811+kdUFus/q4d1Y3E3SyEifA==}
-
-  '@types/prop-types@15.7.14':
-    resolution: {integrity: sha512-gNMvNH49DJ7OJYv+KAKn0Xp45p8PLl6zo2YnvDIbTd4J6MER2BmWN49TG7n9LvkyihINxeKW8+3bfS2yDC9dzQ==}
 
   '@types/react-big-calendar@1.16.1':
     resolution: {integrity: sha512-pDHFcVWx+BvZbX6U39R4l8c9930vKnfx+09lf4W8r8HuxBDLzGk7Q63ncBmqqnQImEFNDKfwa6MDyu90cfzJ2A==}
@@ -6439,20 +6425,20 @@
       '@tybys/wasm-util': 0.9.0
     optional: true
 
-  '@nivo/annotations@0.89.0(react-dom@18.3.1(react@18.3.1))(react@18.3.1)':
-    dependencies:
-      '@nivo/colors': 0.89.0(react-dom@18.3.1(react@18.3.1))(react@18.3.1)
-      '@nivo/core': 0.89.0(react-dom@18.3.1(react@18.3.1))(react@18.3.1)
+  '@nivo/annotations@0.88.0(react-dom@18.3.1(react@18.3.1))(react@18.3.1)':
+    dependencies:
+      '@nivo/colors': 0.88.0(react-dom@18.3.1(react@18.3.1))(react@18.3.1)
+      '@nivo/core': 0.88.0(react-dom@18.3.1(react@18.3.1))(react@18.3.1)
       '@react-spring/web': 9.7.5(react-dom@18.3.1(react@18.3.1))(react@18.3.1)
       lodash: 4.17.21
       react: 18.3.1
     transitivePeerDependencies:
       - react-dom
 
-  '@nivo/arcs@0.89.0(react-dom@18.3.1(react@18.3.1))(react@18.3.1)':
-    dependencies:
-      '@nivo/colors': 0.89.0(react-dom@18.3.1(react@18.3.1))(react@18.3.1)
-      '@nivo/core': 0.89.0(react-dom@18.3.1(react@18.3.1))(react@18.3.1)
+  '@nivo/arcs@0.88.0(react-dom@18.3.1(react@18.3.1))(react@18.3.1)':
+    dependencies:
+      '@nivo/colors': 0.88.0(react-dom@18.3.1(react@18.3.1))(react@18.3.1)
+      '@nivo/core': 0.88.0(react-dom@18.3.1(react@18.3.1))(react@18.3.1)
       '@react-spring/web': 9.7.5(react-dom@18.3.1(react@18.3.1))(react@18.3.1)
       '@types/d3-shape': 3.1.7
       d3-shape: 3.2.0
@@ -6460,10 +6446,10 @@
     transitivePeerDependencies:
       - react-dom
 
-  '@nivo/axes@0.89.0(react-dom@18.3.1(react@18.3.1))(react@18.3.1)':
-    dependencies:
-      '@nivo/core': 0.89.0(react-dom@18.3.1(react@18.3.1))(react@18.3.1)
-      '@nivo/scales': 0.89.0
+  '@nivo/axes@0.88.0(react-dom@18.3.1(react@18.3.1))(react@18.3.1)':
+    dependencies:
+      '@nivo/core': 0.88.0(react-dom@18.3.1(react@18.3.1))(react@18.3.1)
+      '@nivo/scales': 0.88.0
       '@react-spring/web': 9.7.5(react-dom@18.3.1(react@18.3.1))(react@18.3.1)
       '@types/d3-format': 1.4.5
       '@types/d3-time-format': 2.3.4
@@ -6473,17 +6459,17 @@
     transitivePeerDependencies:
       - react-dom
 
-  '@nivo/bar@0.89.0(react-dom@18.3.1(react@18.3.1))(react@18.3.1)':
-    dependencies:
-      '@nivo/annotations': 0.89.0(react-dom@18.3.1(react@18.3.1))(react@18.3.1)
-      '@nivo/axes': 0.89.0(react-dom@18.3.1(react@18.3.1))(react@18.3.1)
-      '@nivo/colors': 0.89.0(react-dom@18.3.1(react@18.3.1))(react@18.3.1)
-      '@nivo/core': 0.89.0(react-dom@18.3.1(react@18.3.1))(react@18.3.1)
-      '@nivo/legends': 0.89.0(react-dom@18.3.1(react@18.3.1))(react@18.3.1)
-      '@nivo/scales': 0.89.0
-      '@nivo/tooltip': 0.89.0(react-dom@18.3.1(react@18.3.1))(react@18.3.1)
+  '@nivo/bar@0.88.0(react-dom@18.3.1(react@18.3.1))(react@18.3.1)':
+    dependencies:
+      '@nivo/annotations': 0.88.0(react-dom@18.3.1(react@18.3.1))(react@18.3.1)
+      '@nivo/axes': 0.88.0(react-dom@18.3.1(react@18.3.1))(react@18.3.1)
+      '@nivo/colors': 0.88.0(react-dom@18.3.1(react@18.3.1))(react@18.3.1)
+      '@nivo/core': 0.88.0(react-dom@18.3.1(react@18.3.1))(react@18.3.1)
+      '@nivo/legends': 0.88.0(react-dom@18.3.1(react@18.3.1))(react@18.3.1)
+      '@nivo/scales': 0.88.0
+      '@nivo/tooltip': 0.88.0(react-dom@18.3.1(react@18.3.1))(react@18.3.1)
       '@react-spring/web': 9.7.5(react-dom@18.3.1(react@18.3.1))(react@18.3.1)
-      '@types/d3-scale': 4.0.9
+      '@types/d3-scale': 4.0.8
       '@types/d3-shape': 3.1.7
       d3-scale: 4.0.2
       d3-shape: 3.2.0
@@ -6492,13 +6478,13 @@
     transitivePeerDependencies:
       - react-dom
 
-  '@nivo/colors@0.89.0(react-dom@18.3.1(react@18.3.1))(react@18.3.1)':
-    dependencies:
-      '@nivo/core': 0.89.0(react-dom@18.3.1(react@18.3.1))(react@18.3.1)
+  '@nivo/colors@0.88.0(react-dom@18.3.1(react@18.3.1))(react@18.3.1)':
+    dependencies:
+      '@nivo/core': 0.88.0(react-dom@18.3.1(react@18.3.1))(react@18.3.1)
       '@types/d3-color': 3.1.3
-      '@types/d3-scale': 4.0.9
+      '@types/d3-scale': 4.0.8
       '@types/d3-scale-chromatic': 3.1.0
-      '@types/prop-types': 15.7.14
+      '@types/prop-types': 15.7.13
       d3-color: 3.1.0
       d3-scale: 4.0.2
       d3-scale-chromatic: 3.1.0
@@ -6508,9 +6494,9 @@
     transitivePeerDependencies:
       - react-dom
 
-  '@nivo/core@0.89.0(react-dom@18.3.1(react@18.3.1))(react@18.3.1)':
-    dependencies:
-      '@nivo/tooltip': 0.89.0(react-dom@18.3.1(react@18.3.1))(react@18.3.1)
+  '@nivo/core@0.88.0(react-dom@18.3.1(react@18.3.1))(react@18.3.1)':
+    dependencies:
+      '@nivo/tooltip': 0.88.0(react-dom@18.3.1(react@18.3.1))(react@18.3.1)
       '@react-spring/web': 9.7.5(react-dom@18.3.1(react@18.3.1))(react@18.3.1)
       '@types/d3-shape': 3.1.7
       d3-color: 3.1.0
@@ -6526,35 +6512,35 @@
     transitivePeerDependencies:
       - react-dom
 
-  '@nivo/legends@0.89.0(react-dom@18.3.1(react@18.3.1))(react@18.3.1)':
-    dependencies:
-      '@nivo/colors': 0.89.0(react-dom@18.3.1(react@18.3.1))(react@18.3.1)
-      '@nivo/core': 0.89.0(react-dom@18.3.1(react@18.3.1))(react@18.3.1)
-      '@types/d3-scale': 4.0.9
+  '@nivo/legends@0.88.0(react-dom@18.3.1(react@18.3.1))(react@18.3.1)':
+    dependencies:
+      '@nivo/colors': 0.88.0(react-dom@18.3.1(react@18.3.1))(react@18.3.1)
+      '@nivo/core': 0.88.0(react-dom@18.3.1(react@18.3.1))(react@18.3.1)
+      '@types/d3-scale': 4.0.8
       d3-scale: 4.0.2
       react: 18.3.1
     transitivePeerDependencies:
       - react-dom
 
-  '@nivo/pie@0.89.0(react-dom@18.3.1(react@18.3.1))(react@18.3.1)':
-    dependencies:
-      '@nivo/arcs': 0.89.0(react-dom@18.3.1(react@18.3.1))(react@18.3.1)
-      '@nivo/colors': 0.89.0(react-dom@18.3.1(react@18.3.1))(react@18.3.1)
-      '@nivo/core': 0.89.0(react-dom@18.3.1(react@18.3.1))(react@18.3.1)
-      '@nivo/legends': 0.89.0(react-dom@18.3.1(react@18.3.1))(react@18.3.1)
-      '@nivo/tooltip': 0.89.0(react-dom@18.3.1(react@18.3.1))(react@18.3.1)
+  '@nivo/pie@0.88.0(react-dom@18.3.1(react@18.3.1))(react@18.3.1)':
+    dependencies:
+      '@nivo/arcs': 0.88.0(react-dom@18.3.1(react@18.3.1))(react@18.3.1)
+      '@nivo/colors': 0.88.0(react-dom@18.3.1(react@18.3.1))(react@18.3.1)
+      '@nivo/core': 0.88.0(react-dom@18.3.1(react@18.3.1))(react@18.3.1)
+      '@nivo/legends': 0.88.0(react-dom@18.3.1(react@18.3.1))(react@18.3.1)
+      '@nivo/tooltip': 0.88.0(react-dom@18.3.1(react@18.3.1))(react@18.3.1)
       '@types/d3-shape': 3.1.7
       d3-shape: 3.2.0
       react: 18.3.1
     transitivePeerDependencies:
       - react-dom
 
-  '@nivo/sankey@0.89.0(react-dom@18.3.1(react@18.3.1))(react@18.3.1)':
-    dependencies:
-      '@nivo/colors': 0.89.0(react-dom@18.3.1(react@18.3.1))(react@18.3.1)
-      '@nivo/core': 0.89.0(react-dom@18.3.1(react@18.3.1))(react@18.3.1)
-      '@nivo/legends': 0.89.0(react-dom@18.3.1(react@18.3.1))(react@18.3.1)
-      '@nivo/tooltip': 0.89.0(react-dom@18.3.1(react@18.3.1))(react@18.3.1)
+  '@nivo/sankey@0.88.0(react-dom@18.3.1(react@18.3.1))(react@18.3.1)':
+    dependencies:
+      '@nivo/colors': 0.88.0(react-dom@18.3.1(react@18.3.1))(react@18.3.1)
+      '@nivo/core': 0.88.0(react-dom@18.3.1(react@18.3.1))(react@18.3.1)
+      '@nivo/legends': 0.88.0(react-dom@18.3.1(react@18.3.1))(react@18.3.1)
+      '@nivo/tooltip': 0.88.0(react-dom@18.3.1(react@18.3.1))(react@18.3.1)
       '@react-spring/web': 9.7.5(react-dom@18.3.1(react@18.3.1))(react@18.3.1)
       '@types/d3-sankey': 0.11.2
       '@types/d3-shape': 3.1.7
@@ -6565,9 +6551,9 @@
     transitivePeerDependencies:
       - react-dom
 
-  '@nivo/scales@0.89.0':
-    dependencies:
-      '@types/d3-scale': 4.0.9
+  '@nivo/scales@0.88.0':
+    dependencies:
+      '@types/d3-scale': 4.0.8
       '@types/d3-time': 1.1.4
       '@types/d3-time-format': 3.0.4
       d3-scale: 4.0.2
@@ -6575,12 +6561,12 @@
       d3-time-format: 3.0.0
       lodash: 4.17.21
 
-  '@nivo/sunburst@0.89.0(react-dom@18.3.1(react@18.3.1))(react@18.3.1)':
-    dependencies:
-      '@nivo/arcs': 0.89.0(react-dom@18.3.1(react@18.3.1))(react@18.3.1)
-      '@nivo/colors': 0.89.0(react-dom@18.3.1(react@18.3.1))(react@18.3.1)
-      '@nivo/core': 0.89.0(react-dom@18.3.1(react@18.3.1))(react@18.3.1)
-      '@nivo/tooltip': 0.89.0(react-dom@18.3.1(react@18.3.1))(react@18.3.1)
+  '@nivo/sunburst@0.88.0(react-dom@18.3.1(react@18.3.1))(react@18.3.1)':
+    dependencies:
+      '@nivo/arcs': 0.88.0(react-dom@18.3.1(react@18.3.1))(react@18.3.1)
+      '@nivo/colors': 0.88.0(react-dom@18.3.1(react@18.3.1))(react@18.3.1)
+      '@nivo/core': 0.88.0(react-dom@18.3.1(react@18.3.1))(react@18.3.1)
+      '@nivo/tooltip': 0.88.0(react-dom@18.3.1(react@18.3.1))(react@18.3.1)
       '@types/d3-hierarchy': 1.1.11
       d3-hierarchy: 1.1.9
       lodash: 4.17.21
@@ -6588,9 +6574,9 @@
     transitivePeerDependencies:
       - react-dom
 
-  '@nivo/tooltip@0.89.0(react-dom@18.3.1(react@18.3.1))(react@18.3.1)':
-    dependencies:
-      '@nivo/core': 0.89.0(react-dom@18.3.1(react@18.3.1))(react@18.3.1)
+  '@nivo/tooltip@0.88.0(react-dom@18.3.1(react@18.3.1))(react@18.3.1)':
+    dependencies:
+      '@nivo/core': 0.88.0(react-dom@18.3.1(react@18.3.1))(react@18.3.1)
       '@react-spring/web': 9.7.5(react-dom@18.3.1(react@18.3.1))(react@18.3.1)
       react: 18.3.1
     transitivePeerDependencies:
@@ -7169,7 +7155,7 @@
 
   '@types/d3-path@1.0.11': {}
 
-  '@types/d3-path@3.1.1': {}
+  '@types/d3-path@3.1.0': {}
 
   '@types/d3-random@2.2.3': {}
 
@@ -7183,7 +7169,7 @@
     dependencies:
       '@types/d3-time': 3.0.0
 
-  '@types/d3-scale@4.0.9':
+  '@types/d3-scale@4.0.8':
     dependencies:
       '@types/d3-time': 3.0.4
 
@@ -7193,7 +7179,7 @@
 
   '@types/d3-shape@3.1.7':
     dependencies:
-      '@types/d3-path': 3.1.1
+      '@types/d3-path': 3.1.0
 
   '@types/d3-time-format@2.1.0': {}
 
@@ -7235,8 +7221,6 @@
   '@types/parse-json@4.0.2': {}
 
   '@types/prop-types@15.7.13': {}
-
-  '@types/prop-types@15.7.14': {}
 
   '@types/react-big-calendar@1.16.1':
     dependencies:
@@ -8100,10 +8084,10 @@
   d3-scale@4.0.2:
     dependencies:
       d3-array: 3.2.4
-      d3-format: 1.4.5
+      d3-format: 3.1.0
       d3-interpolate: 3.0.1
       d3-time: 3.1.0
-      d3-time-format: 3.0.0
+      d3-time-format: 4.1.0
 
   d3-shape@1.3.7:
     dependencies:
@@ -8129,7 +8113,7 @@
 
   d3-time@3.1.0:
     dependencies:
-      d3-array: 3.2.4
+      d3-array: 3.2.1
 
   d3-timer@3.0.1: {}
 
@@ -10721,7 +10705,7 @@
       '@types/d3-array': 3.2.1
       '@types/d3-ease': 3.0.2
       '@types/d3-interpolate': 3.0.4
-      '@types/d3-scale': 4.0.9
+      '@types/d3-scale': 4.0.8
       '@types/d3-shape': 3.1.7
       '@types/d3-time': 3.0.4
       '@types/d3-timer': 3.0.2
