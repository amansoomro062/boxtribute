--- conflicted
+++ resolved
@@ -128,7 +128,7 @@
         version: 8.17.0(eslint@8.57.0)(typescript@5.7.2)
       '@vitejs/plugin-react-swc':
         specifier: ^3.7.2
-        version: 3.7.2(vite@6.0.2(@types/node@22.7.5)(yaml@2.5.1))
+        version: 3.7.2(vite@6.0.2(@types/node@22.7.5)(jiti@2.4.0)(yaml@2.5.1))
       '@vitest/coverage-v8':
         specifier: ^2.1.8
         version: 2.1.8(vitest@2.1.8)
@@ -179,10 +179,10 @@
         version: 5.7.2
       vite:
         specifier: ^6.0.2
-        version: 6.0.2(@types/node@22.7.5)(yaml@2.5.1)
+        version: 6.0.2(@types/node@22.7.5)(jiti@2.4.0)(yaml@2.5.1)
       vite-tsconfig-paths:
         specifier: ^5.1.3
-        version: 5.1.3(typescript@5.7.2)(vite@6.0.2(@types/node@22.7.5)(yaml@2.5.1))
+        version: 5.1.3(typescript@5.7.2)(vite@6.0.2(@types/node@22.7.5)(jiti@2.4.0)(yaml@2.5.1))
       vitest:
         specifier: ^2.1.8
         version: 2.1.8(@types/node@22.7.5)(@vitest/ui@2.1.8)(jsdom@25.0.1)(msw@2.6.6(@types/node@22.7.5)(typescript@5.7.2))
@@ -195,6 +195,18 @@
       '@boxtribute/shared-components':
         specifier: workspace:*
         version: link:../shared-components
+      '@fontsource/open-sans':
+        specifier: ^5.1.0
+        version: 5.1.0
+      '@fortawesome/fontawesome-svg-core':
+        specifier: 6.7.1
+        version: 6.7.1
+      '@fortawesome/free-solid-svg-icons':
+        specifier: ^6.7.1
+        version: 6.7.1
+      '@fortawesome/react-fontawesome':
+        specifier: ^0.2.2
+        version: 0.2.2(@fortawesome/fontawesome-svg-core@6.7.1)(react@18.3.1)
       '@sentry/react':
         specifier: ^8.42.0
         version: 8.42.0(react@18.3.1)
@@ -211,8 +223,8 @@
         specifier: ^1.16.3
         version: 1.16.3(react-dom@18.3.1(react@18.3.1))(react@18.3.1)
       react-icons:
-        specifier: ^5.3.0
-        version: 5.3.0(react@18.3.1)
+        specifier: ^5.4.0
+        version: 5.4.0(react@18.3.1)
       react-table:
         specifier: ^7.8.0
         version: 7.8.0(react@18.3.1)
@@ -249,7 +261,7 @@
         version: 8.4.6(@storybook/test@8.4.6(storybook@8.4.6(prettier@3.4.1)))(react-dom@18.3.1(react@18.3.1))(react@18.3.1)(storybook@8.4.6(prettier@3.4.1))(typescript@5.7.2)
       '@storybook/react-vite':
         specifier: ^8.4.6
-        version: 8.4.6(@storybook/test@8.4.6(storybook@8.4.6(prettier@3.4.1)))(react-dom@18.3.1(react@18.3.1))(react@18.3.1)(rollup@4.28.0)(storybook@8.4.6(prettier@3.4.1))(typescript@5.7.2)(vite@6.0.2(@types/node@22.7.5)(yaml@2.5.1))
+        version: 8.4.6(@storybook/test@8.4.6(storybook@8.4.6(prettier@3.4.1)))(react-dom@18.3.1(react@18.3.1))(react@18.3.1)(rollup@4.28.0)(storybook@8.4.6(prettier@3.4.1))(typescript@5.7.2)(vite@6.0.2(@types/node@22.7.5)(jiti@2.4.0)(yaml@2.5.1))
       '@storybook/test':
         specifier: ^8.4.6
         version: 8.4.6(storybook@8.4.6(prettier@3.4.1))
@@ -415,6 +427,10 @@
     resolution: {integrity: sha512-FjoyLe754PMiYsFaN5C94ttGiOmBNYTf6pLr4xXHAT5uctHb092PBszndLDR5XA/jghQvn4n7JMHl7dmTgbm9w==}
     engines: {node: '>=6.9.0'}
 
+  '@babel/runtime@7.26.0':
+    resolution: {integrity: sha512-FDSOghenHTiToteC/QRlv2q3DhPZ/oOXTBoirfWNx1Cx3TMVcGWQtMMmQcSvb/JjpNeGzx8Pq/b4fKEJuWm1sw==}
+    engines: {node: '>=6.9.0'}
+
   '@babel/template@7.25.7':
     resolution: {integrity: sha512-wRwtAgI3bAS+JGU2upWNL9lSlDcRCqD05BZ1n3X2ONLH1WilFP6O1otQjeMK/1g0pvYcXC7b/qVUB1keofjtZA==}
     engines: {node: '>=6.9.0'}
@@ -1469,6 +1485,27 @@
   '@floating-ui/utils@0.2.7':
     resolution: {integrity: sha512-X8R8Oj771YRl/w+c1HqAC1szL8zWQRwFvgDwT129k9ACdBoud/+/rX9V0qiMl6LWUdP9voC2nDVZYPMQQsb6eA==}
 
+  '@fontsource/open-sans@5.1.0':
+    resolution: {integrity: sha512-g+mjF8gWUDwck9DrRCkhmFeEj7fskjtKZJKAQguVzSg93lc6ThakTHMRgs0dZfe5qBbktrV839tDrb4bIDyZSA==}
+
+  '@fortawesome/fontawesome-common-types@6.7.1':
+    resolution: {integrity: sha512-gbDz3TwRrIPT3i0cDfujhshnXO9z03IT1UKRIVi/VEjpNHtSBIP2o5XSm+e816FzzCFEzAxPw09Z13n20PaQJQ==}
+    engines: {node: '>=6'}
+
+  '@fortawesome/fontawesome-svg-core@6.7.1':
+    resolution: {integrity: sha512-8dBIHbfsKlCk2jHQ9PoRBg2Z+4TwyE3vZICSnoDlnsHA6SiMlTwfmW6yX0lHsRmWJugkeb92sA0hZdkXJhuz+g==}
+    engines: {node: '>=6'}
+
+  '@fortawesome/free-solid-svg-icons@6.7.1':
+    resolution: {integrity: sha512-BTKc0b0mgjWZ2UDKVgmwaE0qt0cZs6ITcDgjrti5f/ki7aF5zs+N91V6hitGo3TItCFtnKg6cUVGdTmBFICFRg==}
+    engines: {node: '>=6'}
+
+  '@fortawesome/react-fontawesome@0.2.2':
+    resolution: {integrity: sha512-EnkrprPNqI6SXJl//m29hpaNzOp1bruISWaOiRtkMi/xSvHJlzc2j2JAYS7egxt/EbjSNV/k6Xy0AQI6vB2+1g==}
+    peerDependencies:
+      '@fortawesome/fontawesome-svg-core': ~1 || ~6
+      react: '>=16.3'
+
   '@gql.tada/cli-utils@1.6.3':
     resolution: {integrity: sha512-jFFSY8OxYeBxdKi58UzeMXG1tdm4FVjXa8WHIi66Gzu9JWtCE6mqom3a8xkmSw+mVaybFW5EN2WXf1WztJVNyQ==}
     peerDependencies:
@@ -1486,7 +1523,7 @@
   '@gql.tada/internal@1.0.8':
     resolution: {integrity: sha512-XYdxJhtHC5WtZfdDqtKjcQ4d7R1s0d1rnlSs3OcBEUbYiPoJJfZU7tWsVXuv047Z6msvmr4ompJ7eLSK5Km57g==}
     peerDependencies:
-      graphql: ^15.5.0 || ^16.0.0 || ^17.0.0
+      graphql: ^16.8.1
       typescript: ^5.0.0
 
   '@graphql-typed-document-node/core@3.2.0':
@@ -2111,68 +2148,68 @@
     peerDependencies:
       storybook: ^8.2.0 || ^8.3.0-0 || ^8.4.0-0 || ^8.5.0-0 || ^8.6.0-0
 
-  '@swc/core-darwin-arm64@1.7.26':
-    resolution: {integrity: sha512-FF3CRYTg6a7ZVW4yT9mesxoVVZTrcSWtmZhxKCYJX9brH4CS/7PRPjAKNk6kzWgWuRoglP7hkjQcd6EpMcZEAw==}
+  '@swc/core-darwin-arm64@1.9.3':
+    resolution: {integrity: sha512-hGfl/KTic/QY4tB9DkTbNuxy5cV4IeejpPD4zo+Lzt4iLlDWIeANL4Fkg67FiVceNJboqg48CUX+APhDHO5G1w==}
     engines: {node: '>=10'}
     cpu: [arm64]
     os: [darwin]
 
-  '@swc/core-darwin-x64@1.7.26':
-    resolution: {integrity: sha512-az3cibZdsay2HNKmc4bjf62QVukuiMRh5sfM5kHR/JMTrLyS6vSw7Ihs3UTkZjUxkLTT8ro54LI6sV6sUQUbLQ==}
+  '@swc/core-darwin-x64@1.9.3':
+    resolution: {integrity: sha512-IaRq05ZLdtgF5h9CzlcgaNHyg4VXuiStnOFpfNEMuI5fm5afP2S0FHq8WdakUz5WppsbddTdplL+vpeApt/WCQ==}
     engines: {node: '>=10'}
     cpu: [x64]
     os: [darwin]
 
-  '@swc/core-linux-arm-gnueabihf@1.7.26':
-    resolution: {integrity: sha512-VYPFVJDO5zT5U3RpCdHE5v1gz4mmR8BfHecUZTmD2v1JeFY6fv9KArJUpjrHEEsjK/ucXkQFmJ0jaiWXmpOV9Q==}
+  '@swc/core-linux-arm-gnueabihf@1.9.3':
+    resolution: {integrity: sha512-Pbwe7xYprj/nEnZrNBvZfjnTxlBIcfApAGdz2EROhjpPj+FBqBa3wOogqbsuGGBdCphf8S+KPprL1z+oDWkmSQ==}
     engines: {node: '>=10'}
     cpu: [arm]
     os: [linux]
 
-  '@swc/core-linux-arm64-gnu@1.7.26':
-    resolution: {integrity: sha512-YKevOV7abpjcAzXrhsl+W48Z9mZvgoVs2eP5nY+uoMAdP2b3GxC0Df1Co0I90o2lkzO4jYBpTMcZlmUXLdXn+Q==}
+  '@swc/core-linux-arm64-gnu@1.9.3':
+    resolution: {integrity: sha512-AQ5JZiwNGVV/2K2TVulg0mw/3LYfqpjZO6jDPtR2evNbk9Yt57YsVzS+3vHSlUBQDRV9/jqMuZYVU3P13xrk+g==}
     engines: {node: '>=10'}
     cpu: [arm64]
     os: [linux]
 
-  '@swc/core-linux-arm64-musl@1.7.26':
-    resolution: {integrity: sha512-3w8iZICMkQQON0uIcvz7+Q1MPOW6hJ4O5ETjA0LSP/tuKqx30hIniCGOgPDnv3UTMruLUnQbtBwVCZTBKR3Rkg==}
+  '@swc/core-linux-arm64-musl@1.9.3':
+    resolution: {integrity: sha512-tzVH480RY6RbMl/QRgh5HK3zn1ZTFsThuxDGo6Iuk1MdwIbdFYUY034heWUTI4u3Db97ArKh0hNL0xhO3+PZdg==}
     engines: {node: '>=10'}
     cpu: [arm64]
     os: [linux]
 
-  '@swc/core-linux-x64-gnu@1.7.26':
-    resolution: {integrity: sha512-c+pp9Zkk2lqb06bNGkR2Looxrs7FtGDMA4/aHjZcCqATgp348hOKH5WPvNLBl+yPrISuWjbKDVn3NgAvfvpH4w==}
+  '@swc/core-linux-x64-gnu@1.9.3':
+    resolution: {integrity: sha512-ivXXBRDXDc9k4cdv10R21ccBmGebVOwKXT/UdH1PhxUn9m/h8erAWjz5pcELwjiMf27WokqPgaWVfaclDbgE+w==}
     engines: {node: '>=10'}
     cpu: [x64]
     os: [linux]
 
-  '@swc/core-linux-x64-musl@1.7.26':
-    resolution: {integrity: sha512-PgtyfHBF6xG87dUSSdTJHwZ3/8vWZfNIXQV2GlwEpslrOkGqy+WaiiyE7Of7z9AvDILfBBBcJvJ/r8u980wAfQ==}
+  '@swc/core-linux-x64-musl@1.9.3':
+    resolution: {integrity: sha512-ILsGMgfnOz1HwdDz+ZgEuomIwkP1PHT6maigZxaCIuC6OPEhKE8uYna22uU63XvYcLQvZYDzpR3ms47WQPuNEg==}
     engines: {node: '>=10'}
     cpu: [x64]
     os: [linux]
 
-  '@swc/core-win32-arm64-msvc@1.7.26':
-    resolution: {integrity: sha512-9TNXPIJqFynlAOrRD6tUQjMq7KApSklK3R/tXgIxc7Qx+lWu8hlDQ/kVPLpU7PWvMMwC/3hKBW+p5f+Tms1hmA==}
+  '@swc/core-win32-arm64-msvc@1.9.3':
+    resolution: {integrity: sha512-e+XmltDVIHieUnNJHtspn6B+PCcFOMYXNJB1GqoCcyinkEIQNwC8KtWgMqUucUbEWJkPc35NHy9k8aCXRmw9Kg==}
     engines: {node: '>=10'}
     cpu: [arm64]
     os: [win32]
 
-  '@swc/core-win32-ia32-msvc@1.7.26':
-    resolution: {integrity: sha512-9YngxNcG3177GYdsTum4V98Re+TlCeJEP4kEwEg9EagT5s3YejYdKwVAkAsJszzkXuyRDdnHUpYbTrPG6FiXrQ==}
+  '@swc/core-win32-ia32-msvc@1.9.3':
+    resolution: {integrity: sha512-rqpzNfpAooSL4UfQnHhkW8aL+oyjqJniDP0qwZfGnjDoJSbtPysHg2LpcOBEdSnEH+uIZq6J96qf0ZFD8AGfXA==}
     engines: {node: '>=10'}
     cpu: [ia32]
     os: [win32]
 
-  '@swc/core-win32-x64-msvc@1.7.26':
-    resolution: {integrity: sha512-VR+hzg9XqucgLjXxA13MtV5O3C0bK0ywtLIBw/+a+O+Oc6mxFWHtdUeXDbIi5AiPbn0fjgVJMqYnyjGyyX8u0w==}
+  '@swc/core-win32-x64-msvc@1.9.3':
+    resolution: {integrity: sha512-3YJJLQ5suIEHEKc1GHtqVq475guiyqisKSoUnoaRtxkDaW5g1yvPt9IoSLOe2mRs7+FFhGGU693RsBUSwOXSdQ==}
     engines: {node: '>=10'}
     cpu: [x64]
     os: [win32]
 
-  '@swc/core@1.7.26':
-    resolution: {integrity: sha512-f5uYFf+TmMQyYIoxkn/evWhNGuUzC730dFwAKGwBVHHVoPyak1/GvJUm6i1SKl+2Hrj9oN0i3WSoWWZ4pgI8lw==}
+  '@swc/core@1.9.3':
+    resolution: {integrity: sha512-oRj0AFePUhtatX+BscVhnzaAmWjpfAeySpM1TCbxA1rtBDeH/JDhi5yYzAKneDYtVtBvA7ApfeuzhMC9ye4xSg==}
     engines: {node: '>=10'}
     peerDependencies:
       '@swc/helpers': '*'
@@ -2183,8 +2220,8 @@
   '@swc/counter@0.1.3':
     resolution: {integrity: sha512-e2BR4lsJkkRlKZ/qCHPw9ZaSxc0MVUd7gtbtaB7aMvHeJVYe8sOB8DBZkP2DtISHGSku9sCK6T6cnY0CtXrOCQ==}
 
-  '@swc/types@0.1.12':
-    resolution: {integrity: sha512-wBJA+SdtkbFhHjTMYH+dEH1y4VpfGdAc2Kw/LK09i9bXd/K6j6PkDcFCEzb6iVfZMkPRrl/q0e3toqTAJdkIVA==}
+  '@swc/types@0.1.17':
+    resolution: {integrity: sha512-V5gRru+aD8YVyCOMAjMpWR1Ui577DD5KSJsHP8RAxopAH22jFz6GZd/qxqjO6MJHQhcsjvjOFXyDhyLQUnMveQ==}
 
   '@testing-library/dom@10.4.0':
     resolution: {integrity: sha512-pemlzrSESWbdAloYml3bAJMEfNh1Z7EduzqPKprCH5S341frlpYnUEW0H72dLxa6IsYr+mPno20GiSm+h9dEdQ==}
@@ -2927,8 +2964,8 @@
     resolution: {integrity: sha512-iRDPJKUPVEND7dHPO8rkbOnPpyDygcDFtWjpeWNCgy8WP2rXcxXL8TskReQl6OrB2G7+UJrags1q15Fudc7G6w==}
     engines: {node: '>= 8'}
 
-  cross-spawn@7.0.5:
-    resolution: {integrity: sha512-ZVJrKKYunU38/76t0RMOulHOnUcbU9GbpWKAOZ0mhjr7CX6FVrH+4FrAapSOekrgFQ3f/8gwMEuIft0aKq6Hug==}
+  cross-spawn@7.0.6:
+    resolution: {integrity: sha512-uV2QOWP2nWzsy2aMp8aRibhi9dlzF5Hgh5SHaB9OiTGEyDTiJJyx0uy51QXdyWbtAHNua4XJzUKca3OzKUd3vA==}
     engines: {node: '>= 8'}
 
   css-box-model@1.2.1:
@@ -3431,8 +3468,8 @@
     resolution: {integrity: sha512-CYcENa+FtcUKLmhhqyctpclsq7QF38pKjZHsGNiSQF5r4FtoKDWabFDl3hzaEQMvT1LHEysw5twgLvpYYb4vbw==}
     engines: {node: ^10.12.0 || >=12.0.0}
 
-  flatted@3.3.1:
-    resolution: {integrity: sha512-X8cqMLLie7KsNUDSdzeN8FYK9rEt4Dt67OsG/DNGnYTSDBG4uFAJFBnUeiV+zCVAvwFy56IjM9sH51jVaEhNxw==}
+  flatted@3.3.2:
+    resolution: {integrity: sha512-AiwGJM8YcNOaobumgtng+6NHuOqC3A7MixFeDafM3X9cIUM+xUXoS5Vfgf+OihAYe20fxqNM9yPBXJzRtZ/4eA==}
 
   focus-lock@1.3.5:
     resolution: {integrity: sha512-QFaHbhv9WPUeLYBDe/PAuLKJ4Dd9OPvKs9xZBr3yLXnUrDNaVXKu2baDBXe3naPY30hgHYSsf2JW4jzas2mDEQ==}
@@ -3847,6 +3884,10 @@
   jackspeak@3.4.3:
     resolution: {integrity: sha512-OGlZQpz2yfahA/Rd1Y8Cd9SIEsqvXkLVoSw/cgwhnhFMDbsQFeZYoJJ7bIZBS9BcamUW96asq/npPWugM+RQBw==}
 
+  jiti@2.4.0:
+    resolution: {integrity: sha512-H5UpaUI+aHOqZXlYOaFP/8AzKsg+guWu+Pr3Y8i7+Y3zr1aXAvCvTAQ1RxSc6oVD8R8c7brgNtTVP91E7upH/g==}
+    hasBin: true
+
   js-tokens@4.0.0:
     resolution: {integrity: sha512-RdJUflcE3cUzKiMqQgsCu06FPu9UdIJO0beYbPhHN4k6apgJtifcoCtT9bcxOpYBtpD2kCM6Sbzg4CausW/PKQ==}
 
@@ -4310,8 +4351,8 @@
     peerDependencies:
       react: ^16.8.0 || ^17 || ^18 || ^19
 
-  react-icons@5.3.0:
-    resolution: {integrity: sha512-DnUk8aFbTyQPSkCfF8dbX6kQjXA9DktMeJqfjrg6cK9vwQVMxmcA3BfP4QoiztVmEHtwlTgLFsPuH2NskKT6eg==}
+  react-icons@5.4.0:
+    resolution: {integrity: sha512-7eltJxgVt7X64oHh6wSWNwwbKTCtMfK35hcjvJS0yxEAhPM8oUKdS3+kqaW1vicIltw+kR2unHaa12S9pPALoQ==}
     peerDependencies:
       react: '*'
 
@@ -4575,15 +4616,9 @@
     resolution: {integrity: sha512-UjgapumWlbMhkBgzT7Ykc5YXUT46F0iKu8SGXq0bcwP5dz/h0Plj6enJqjz1Zbq2l5WaqYnrVbwWOWMyF3F47g==}
     engines: {node: '>=0.10.0'}
 
-<<<<<<< HEAD
-=======
-  sponge-case@1.0.1:
-    resolution: {integrity: sha512-dblb9Et4DAtiZ5YSUZHLl4XhH4uK80GhAZrVXdN4O2P4gQ40Wa5UIOPUHlA/nFd2PLblBZWUioLMMAVrgpoYcA==}
-
   stable-hash@0.0.4:
     resolution: {integrity: sha512-LjdcbuBeLcdETCrPn9i8AYAZ1eCtu4ECAWtP7UleOiZ9LzVxRzzUZEoZ8zB24nhkQnDWyET0I+3sWokSDS3E7g==}
 
->>>>>>> b2dd30c8
   stackback@0.0.2:
     resolution: {integrity: sha512-1XMJE5fQo1jGH6Y/7ebnwPOBEkIEnT4QF32d5R1+VXdXveM0IBMJt8zfaxX1P3QhVwrYe+576+jkANtSS2mBbw==}
 
@@ -4718,8 +4753,8 @@
     resolution: {integrity: sha512-Zc+8eJlFMvgatPZTl6A9L/yht8QqdmUNtURHaKZLmKBE12hNPSrqNkUp2cs3M/UKmNVVAMFQYSjYIVHDjW5zew==}
     engines: {node: '>=12.0.0'}
 
-  tinypool@1.0.1:
-    resolution: {integrity: sha512-URZYihUbRPcGv95En+sz6MfghfIc2OJ1sv/RmhWZLouPY0/8Vo80viwPvg3dlaS9fuq7fQMEfgRRK7BBZThBEA==}
+  tinypool@1.0.2:
+    resolution: {integrity: sha512-al6n+QEANGFOMf/dmUMsuS5/r9B06uwlyNjZZql/zv8J7ybHCgoihBNORZCY2mzUuAnomQa2JdhyHKzZxPCrFA==}
     engines: {node: ^18.0.0 || >=20.0.0}
 
   tinyrainbow@1.2.0:
@@ -5391,7 +5426,7 @@
       '@babel/parser': 7.26.2
       '@babel/template': 7.25.7
       '@babel/traverse': 7.25.7
-      '@babel/types': 7.25.7
+      '@babel/types': 7.26.0
       convert-source-map: 2.0.0
       debug: 4.3.7
       gensync: 1.0.0-beta.2
@@ -5443,7 +5478,7 @@
   '@babel/helper-simple-access@7.25.7':
     dependencies:
       '@babel/traverse': 7.25.7
-      '@babel/types': 7.25.7
+      '@babel/types': 7.26.0
     transitivePeerDependencies:
       - supports-color
 
@@ -5460,7 +5495,7 @@
   '@babel/helpers@7.25.7':
     dependencies:
       '@babel/template': 7.25.7
-      '@babel/types': 7.25.7
+      '@babel/types': 7.26.0
 
   '@babel/highlight@7.25.7':
     dependencies:
@@ -5471,7 +5506,7 @@
 
   '@babel/parser@7.25.7':
     dependencies:
-      '@babel/types': 7.25.7
+      '@babel/types': 7.26.0
 
   '@babel/parser@7.26.2':
     dependencies:
@@ -5482,6 +5517,10 @@
       regenerator-runtime: 0.14.1
 
   '@babel/runtime@7.25.7':
+    dependencies:
+      regenerator-runtime: 0.14.1
+
+  '@babel/runtime@7.26.0':
     dependencies:
       regenerator-runtime: 0.14.1
 
@@ -5503,7 +5542,7 @@
       '@babel/generator': 7.25.7
       '@babel/parser': 7.26.2
       '@babel/template': 7.25.7
-      '@babel/types': 7.25.7
+      '@babel/types': 7.26.0
       debug: 4.3.7
       globals: 11.12.0
     transitivePeerDependencies:
@@ -6611,6 +6650,24 @@
 
   '@floating-ui/utils@0.2.7': {}
 
+  '@fontsource/open-sans@5.1.0': {}
+
+  '@fortawesome/fontawesome-common-types@6.7.1': {}
+
+  '@fortawesome/fontawesome-svg-core@6.7.1':
+    dependencies:
+      '@fortawesome/fontawesome-common-types': 6.7.1
+
+  '@fortawesome/free-solid-svg-icons@6.7.1':
+    dependencies:
+      '@fortawesome/fontawesome-common-types': 6.7.1
+
+  '@fortawesome/react-fontawesome@0.2.2(@fortawesome/fontawesome-svg-core@6.7.1)(react@18.3.1)':
+    dependencies:
+      '@fortawesome/fontawesome-svg-core': 6.7.1
+      prop-types: 15.8.1
+      react: 18.3.1
+
   '@gql.tada/cli-utils@1.6.3(@0no-co/graphqlsp@1.12.16(graphql@16.9.0)(typescript@5.7.2))(graphql@16.9.0)(typescript@5.7.2)':
     dependencies:
       '@0no-co/graphqlsp': 1.12.16(graphql@16.9.0)(typescript@5.7.2)
@@ -6681,11 +6738,11 @@
 
   '@istanbuljs/schema@0.1.3': {}
 
-  '@joshwooding/vite-plugin-react-docgen-typescript@0.4.2(typescript@5.7.2)(vite@6.0.2(@types/node@22.7.5)(yaml@2.5.1))':
+  '@joshwooding/vite-plugin-react-docgen-typescript@0.4.2(typescript@5.7.2)(vite@6.0.2(@types/node@22.7.5)(jiti@2.4.0)(yaml@2.5.1))':
     dependencies:
       magic-string: 0.27.0
       react-docgen-typescript: 2.2.2(typescript@5.7.2)
-      vite: 6.0.2(@types/node@22.7.5)(yaml@2.5.1)
+      vite: 6.0.2(@types/node@22.7.5)(jiti@2.4.0)(yaml@2.5.1)
     optionalDependencies:
       typescript: 5.7.2
 
@@ -7212,13 +7269,13 @@
       react: 18.3.1
       react-dom: 18.3.1(react@18.3.1)
 
-  '@storybook/builder-vite@8.4.6(storybook@8.4.6(prettier@3.4.1))(vite@6.0.2(@types/node@22.7.5)(yaml@2.5.1))':
+  '@storybook/builder-vite@8.4.6(storybook@8.4.6(prettier@3.4.1))(vite@6.0.2(@types/node@22.7.5)(jiti@2.4.0)(yaml@2.5.1))':
     dependencies:
       '@storybook/csf-plugin': 8.4.6(storybook@8.4.6(prettier@3.4.1))
       browser-assert: 1.2.1
       storybook: 8.4.6(prettier@3.4.1)
       ts-dedent: 2.2.0
-      vite: 6.0.2(@types/node@22.7.5)(yaml@2.5.1)
+      vite: 6.0.2(@types/node@22.7.5)(jiti@2.4.0)(yaml@2.5.1)
     transitivePeerDependencies:
       - webpack-sources
 
@@ -7288,11 +7345,11 @@
       react-dom: 18.3.1(react@18.3.1)
       storybook: 8.4.6(prettier@3.4.1)
 
-  '@storybook/react-vite@8.4.6(@storybook/test@8.4.6(storybook@8.4.6(prettier@3.4.1)))(react-dom@18.3.1(react@18.3.1))(react@18.3.1)(rollup@4.28.0)(storybook@8.4.6(prettier@3.4.1))(typescript@5.7.2)(vite@6.0.2(@types/node@22.7.5)(yaml@2.5.1))':
-    dependencies:
-      '@joshwooding/vite-plugin-react-docgen-typescript': 0.4.2(typescript@5.7.2)(vite@6.0.2(@types/node@22.7.5)(yaml@2.5.1))
+  '@storybook/react-vite@8.4.6(@storybook/test@8.4.6(storybook@8.4.6(prettier@3.4.1)))(react-dom@18.3.1(react@18.3.1))(react@18.3.1)(rollup@4.28.0)(storybook@8.4.6(prettier@3.4.1))(typescript@5.7.2)(vite@6.0.2(@types/node@22.7.5)(jiti@2.4.0)(yaml@2.5.1))':
+    dependencies:
+      '@joshwooding/vite-plugin-react-docgen-typescript': 0.4.2(typescript@5.7.2)(vite@6.0.2(@types/node@22.7.5)(jiti@2.4.0)(yaml@2.5.1))
       '@rollup/pluginutils': 5.1.2(rollup@4.28.0)
-      '@storybook/builder-vite': 8.4.6(storybook@8.4.6(prettier@3.4.1))(vite@6.0.2(@types/node@22.7.5)(yaml@2.5.1))
+      '@storybook/builder-vite': 8.4.6(storybook@8.4.6(prettier@3.4.1))(vite@6.0.2(@types/node@22.7.5)(jiti@2.4.0)(yaml@2.5.1))
       '@storybook/react': 8.4.6(@storybook/test@8.4.6(storybook@8.4.6(prettier@3.4.1)))(react-dom@18.3.1(react@18.3.1))(react@18.3.1)(storybook@8.4.6(prettier@3.4.1))(typescript@5.7.2)
       find-up: 5.0.0
       magic-string: 0.30.14
@@ -7302,7 +7359,7 @@
       resolve: 1.22.8
       storybook: 8.4.6(prettier@3.4.1)
       tsconfig-paths: 4.2.0
-      vite: 6.0.2(@types/node@22.7.5)(yaml@2.5.1)
+      vite: 6.0.2(@types/node@22.7.5)(jiti@2.4.0)(yaml@2.5.1)
     transitivePeerDependencies:
       - '@storybook/test'
       - rollup
@@ -7345,62 +7402,62 @@
     dependencies:
       storybook: 8.4.6(prettier@3.4.1)
 
-  '@swc/core-darwin-arm64@1.7.26':
-    optional: true
-
-  '@swc/core-darwin-x64@1.7.26':
-    optional: true
-
-  '@swc/core-linux-arm-gnueabihf@1.7.26':
-    optional: true
-
-  '@swc/core-linux-arm64-gnu@1.7.26':
-    optional: true
-
-  '@swc/core-linux-arm64-musl@1.7.26':
-    optional: true
-
-  '@swc/core-linux-x64-gnu@1.7.26':
-    optional: true
-
-  '@swc/core-linux-x64-musl@1.7.26':
-    optional: true
-
-  '@swc/core-win32-arm64-msvc@1.7.26':
-    optional: true
-
-  '@swc/core-win32-ia32-msvc@1.7.26':
-    optional: true
-
-  '@swc/core-win32-x64-msvc@1.7.26':
-    optional: true
-
-  '@swc/core@1.7.26':
+  '@swc/core-darwin-arm64@1.9.3':
+    optional: true
+
+  '@swc/core-darwin-x64@1.9.3':
+    optional: true
+
+  '@swc/core-linux-arm-gnueabihf@1.9.3':
+    optional: true
+
+  '@swc/core-linux-arm64-gnu@1.9.3':
+    optional: true
+
+  '@swc/core-linux-arm64-musl@1.9.3':
+    optional: true
+
+  '@swc/core-linux-x64-gnu@1.9.3':
+    optional: true
+
+  '@swc/core-linux-x64-musl@1.9.3':
+    optional: true
+
+  '@swc/core-win32-arm64-msvc@1.9.3':
+    optional: true
+
+  '@swc/core-win32-ia32-msvc@1.9.3':
+    optional: true
+
+  '@swc/core-win32-x64-msvc@1.9.3':
+    optional: true
+
+  '@swc/core@1.9.3':
     dependencies:
       '@swc/counter': 0.1.3
-      '@swc/types': 0.1.12
+      '@swc/types': 0.1.17
     optionalDependencies:
-      '@swc/core-darwin-arm64': 1.7.26
-      '@swc/core-darwin-x64': 1.7.26
-      '@swc/core-linux-arm-gnueabihf': 1.7.26
-      '@swc/core-linux-arm64-gnu': 1.7.26
-      '@swc/core-linux-arm64-musl': 1.7.26
-      '@swc/core-linux-x64-gnu': 1.7.26
-      '@swc/core-linux-x64-musl': 1.7.26
-      '@swc/core-win32-arm64-msvc': 1.7.26
-      '@swc/core-win32-ia32-msvc': 1.7.26
-      '@swc/core-win32-x64-msvc': 1.7.26
+      '@swc/core-darwin-arm64': 1.9.3
+      '@swc/core-darwin-x64': 1.9.3
+      '@swc/core-linux-arm-gnueabihf': 1.9.3
+      '@swc/core-linux-arm64-gnu': 1.9.3
+      '@swc/core-linux-arm64-musl': 1.9.3
+      '@swc/core-linux-x64-gnu': 1.9.3
+      '@swc/core-linux-x64-musl': 1.9.3
+      '@swc/core-win32-arm64-msvc': 1.9.3
+      '@swc/core-win32-ia32-msvc': 1.9.3
+      '@swc/core-win32-x64-msvc': 1.9.3
 
   '@swc/counter@0.1.3': {}
 
-  '@swc/types@0.1.12':
+  '@swc/types@0.1.17':
     dependencies:
       '@swc/counter': 0.1.3
 
   '@testing-library/dom@10.4.0':
     dependencies:
       '@babel/code-frame': 7.26.2
-      '@babel/runtime': 7.25.7
+      '@babel/runtime': 7.26.0
       '@types/aria-query': 5.0.4
       aria-query: 5.3.0
       chalk: 4.1.2
@@ -7852,10 +7909,10 @@
       d3-time-format: 4.1.0
       internmap: 2.0.3
 
-  '@vitejs/plugin-react-swc@3.7.2(vite@6.0.2(@types/node@22.7.5)(yaml@2.5.1))':
-    dependencies:
-      '@swc/core': 1.7.26
-      vite: 6.0.2(@types/node@22.7.5)(yaml@2.5.1)
+  '@vitejs/plugin-react-swc@3.7.2(vite@6.0.2(@types/node@22.7.5)(jiti@2.4.0)(yaml@2.5.1))':
+    dependencies:
+      '@swc/core': 1.9.3
+      vite: 6.0.2(@types/node@22.7.5)(jiti@2.4.0)(yaml@2.5.1)
     transitivePeerDependencies:
       - '@swc/helpers'
 
@@ -7931,7 +7988,7 @@
     dependencies:
       '@vitest/utils': 2.1.8
       fflate: 0.8.2
-      flatted: 3.3.1
+      flatted: 3.3.2
       pathe: 1.1.2
       sirv: 3.0.0
       tinyglobby: 0.2.10
@@ -8298,7 +8355,7 @@
       shebang-command: 2.0.0
       which: 2.0.2
 
-  cross-spawn@7.0.5:
+  cross-spawn@7.0.6:
     dependencies:
       path-key: 3.1.1
       shebang-command: 2.0.0
@@ -8495,7 +8552,7 @@
 
   dom-helpers@5.2.1:
     dependencies:
-      '@babel/runtime': 7.25.7
+      '@babel/runtime': 7.26.0
       csstype: 3.1.3
 
   dom-to-image-more@3.5.0: {}
@@ -8972,11 +9029,11 @@
 
   flat-cache@3.2.0:
     dependencies:
-      flatted: 3.3.1
+      flatted: 3.3.2
       keyv: 4.5.4
       rimraf: 3.0.2
 
-  flatted@3.3.1: {}
+  flatted@3.3.2: {}
 
   focus-lock@1.3.5:
     dependencies:
@@ -8988,7 +9045,7 @@
 
   foreground-child@3.3.0:
     dependencies:
-      cross-spawn: 7.0.5
+      cross-spawn: 7.0.6
       signal-exit: 4.1.0
 
   form-data@4.0.0:
@@ -9373,6 +9430,9 @@
       '@isaacs/cliui': 8.0.2
     optionalDependencies:
       '@pkgjs/parseargs': 0.11.0
+
+  jiti@2.4.0:
+    optional: true
 
   js-tokens@4.0.0: {}
 
@@ -9758,7 +9818,7 @@
 
   polished@4.3.1:
     dependencies:
-      '@babel/runtime': 7.25.7
+      '@babel/runtime': 7.26.0
 
   possible-typed-array-names@1.0.0: {}
 
@@ -9796,7 +9856,7 @@
 
   react-big-calendar@1.16.3(react-dom@18.3.1(react@18.3.1))(react@18.3.1):
     dependencies:
-      '@babel/runtime': 7.25.7
+      '@babel/runtime': 7.26.0
       clsx: 1.2.1
       date-arithmetic: 4.1.0
       dayjs: 1.11.13
@@ -9817,7 +9877,7 @@
 
   react-clientside-effect@1.2.6(react@18.3.1):
     dependencies:
-      '@babel/runtime': 7.25.7
+      '@babel/runtime': 7.26.0
       react: 18.3.1
 
   react-docgen-typescript@2.2.2(typescript@5.7.2):
@@ -9849,7 +9909,7 @@
 
   react-focus-lock@2.13.2(@types/react@18.3.12)(react@18.3.1):
     dependencies:
-      '@babel/runtime': 7.25.7
+      '@babel/runtime': 7.26.0
       focus-lock: 1.3.5
       prop-types: 15.8.1
       react: 18.3.1
@@ -9863,7 +9923,7 @@
     dependencies:
       react: 18.3.1
 
-  react-icons@5.3.0(react@18.3.1):
+  react-icons@5.4.0(react@18.3.1):
     dependencies:
       react: 18.3.1
 
@@ -9875,7 +9935,7 @@
 
   react-overlays@5.2.1(react-dom@18.3.1(react@18.3.1))(react@18.3.1):
     dependencies:
-      '@babel/runtime': 7.25.7
+      '@babel/runtime': 7.26.0
       '@popperjs/core': 2.11.8
       '@restart/hooks': 0.4.16(react@18.3.1)
       '@types/warning': 3.0.3
@@ -10186,15 +10246,8 @@
 
   source-map@0.6.1: {}
 
-<<<<<<< HEAD
-=======
-  sponge-case@1.0.1:
-    dependencies:
-      tslib: 2.8.1
-
   stable-hash@0.0.4: {}
 
->>>>>>> b2dd30c8
   stackback@0.0.2: {}
 
   statuses@2.0.1: {}
@@ -10337,7 +10390,7 @@
       fdir: 6.4.2(picomatch@4.0.2)
       picomatch: 4.0.2
 
-  tinypool@1.0.1: {}
+  tinypool@1.0.2: {}
 
   tinyrainbow@1.2.0: {}
 
@@ -10470,7 +10523,7 @@
 
   uncontrollable@7.2.1(react@18.3.1):
     dependencies:
-      '@babel/runtime': 7.25.7
+      '@babel/runtime': 7.26.0
       '@types/react': 18.3.12
       invariant: 2.2.4
       react: 18.3.1
@@ -10790,13 +10843,13 @@
       - supports-color
       - terser
 
-  vite-tsconfig-paths@5.1.3(typescript@5.7.2)(vite@6.0.2(@types/node@22.7.5)(yaml@2.5.1)):
+  vite-tsconfig-paths@5.1.3(typescript@5.7.2)(vite@6.0.2(@types/node@22.7.5)(jiti@2.4.0)(yaml@2.5.1)):
     dependencies:
       debug: 4.3.7
       globrex: 0.1.2
       tsconfck: 3.1.4(typescript@5.7.2)
     optionalDependencies:
-      vite: 6.0.2(@types/node@22.7.5)(yaml@2.5.1)
+      vite: 6.0.2(@types/node@22.7.5)(jiti@2.4.0)(yaml@2.5.1)
     transitivePeerDependencies:
       - supports-color
       - typescript
@@ -10810,7 +10863,7 @@
       '@types/node': 22.7.5
       fsevents: 2.3.3
 
-  vite@6.0.2(@types/node@22.7.5)(yaml@2.5.1):
+  vite@6.0.2(@types/node@22.7.5)(jiti@2.4.0)(yaml@2.5.1):
     dependencies:
       esbuild: 0.24.0
       postcss: 8.4.49
@@ -10818,6 +10871,7 @@
     optionalDependencies:
       '@types/node': 22.7.5
       fsevents: 2.3.3
+      jiti: 2.4.0
       yaml: 2.5.1
 
   vitest@2.1.8(@types/node@22.7.5)(@vitest/ui@2.1.8)(jsdom@25.0.1)(msw@2.6.6(@types/node@22.7.5)(typescript@5.7.2)):
@@ -10837,7 +10891,7 @@
       std-env: 3.8.0
       tinybench: 2.9.0
       tinyexec: 0.3.1
-      tinypool: 1.0.1
+      tinypool: 1.0.2
       tinyrainbow: 1.2.0
       vite: 5.4.11(@types/node@22.7.5)
       vite-node: 2.1.8(@types/node@22.7.5)
