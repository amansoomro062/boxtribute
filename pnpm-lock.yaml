lockfileVersion: '9.0'

settings:
  autoInstallPeers: true
  excludeLinksFromLockfile: false

importers:

  .:
    dependencies:
      '@apollo/client':
        specifier: ^3.12.2
        version: 3.12.2(@types/react@18.3.13)(graphql-ws@5.16.0(graphql@16.9.0))(graphql@16.9.0)(react-dom@18.3.1(react@18.3.1))(react@18.3.1)
      '@chakra-ui/icons':
        specifier: ^2.2.4
        version: 2.2.4(@chakra-ui/react@2.8.2(@emotion/react@11.13.5(@types/react@18.3.13)(react@18.3.1))(@emotion/styled@11.13.5(@emotion/react@11.13.5(@types/react@18.3.13)(react@18.3.1))(@types/react@18.3.13)(react@18.3.1))(@types/react@18.3.13)(framer-motion@11.11.17(@emotion/is-prop-valid@1.3.0)(react-dom@18.3.1(react@18.3.1))(react@18.3.1))(react-dom@18.3.1(react@18.3.1))(react@18.3.1))(react@18.3.1)
      '@chakra-ui/react':
        specifier: 2.8.2
        version: 2.8.2(@emotion/react@11.13.5(@types/react@18.3.13)(react@18.3.1))(@emotion/styled@11.13.5(@emotion/react@11.13.5(@types/react@18.3.13)(react@18.3.1))(@types/react@18.3.13)(react@18.3.1))(@types/react@18.3.13)(framer-motion@11.11.17(@emotion/is-prop-valid@1.3.0)(react-dom@18.3.1(react@18.3.1))(react@18.3.1))(react-dom@18.3.1(react@18.3.1))(react@18.3.1)
      '@emotion/react':
        specifier: ^11.13.5
        version: 11.13.5(@types/react@18.3.13)(react@18.3.1)
      '@emotion/styled':
        specifier: ^11.13.5
        version: 11.13.5(@emotion/react@11.13.5(@types/react@18.3.13)(react@18.3.1))(@types/react@18.3.13)(react@18.3.1)
      '@hookform/resolvers':
        specifier: ^3.9.1
        version: 3.9.1(react-hook-form@7.53.2(react@18.3.1))
      '@nivo/bar':
        specifier: 0.88.0
        version: 0.88.0(react-dom@18.3.1(react@18.3.1))(react@18.3.1)
      '@nivo/core':
        specifier: 0.88.0
        version: 0.88.0(react-dom@18.3.1(react@18.3.1))(react@18.3.1)
      '@nivo/pie':
        specifier: 0.88.0
        version: 0.88.0(react-dom@18.3.1(react@18.3.1))(react@18.3.1)
      '@nivo/sankey':
        specifier: 0.88.0
        version: 0.88.0(react-dom@18.3.1(react@18.3.1))(react@18.3.1)
      '@nivo/sunburst':
        specifier: 0.88.0
        version: 0.88.0(react-dom@18.3.1(react@18.3.1))(react@18.3.1)
      '@tidyjs/tidy':
        specifier: ^2.5.2
        version: 2.5.2
      '@visx/axis':
        specifier: ^3.12.0
        version: 3.12.0(react@18.3.1)
      '@visx/event':
        specifier: ^3.12.0
        version: 3.12.0
      '@visx/grid':
        specifier: ^3.12.0
        version: 3.12.0(react@18.3.1)
      '@visx/group':
        specifier: ^3.12.0
        version: 3.12.0(react@18.3.1)
      '@visx/mock-data':
        specifier: ^3.12.0
        version: 3.12.0
      '@visx/responsive':
        specifier: ^3.12.0
        version: 3.12.0(react@18.3.1)
      '@visx/scale':
        specifier: ^3.12.0
        version: 3.12.0
      '@visx/shape':
        specifier: ^3.12.0
        version: 3.12.0(react@18.3.1)
      '@visx/tooltip':
        specifier: ^3.12.0
        version: 3.12.0(react-dom@18.3.1(react@18.3.1))(react@18.3.1)
      chakra-react-select:
        specifier: 4.9.2
        version: 4.9.2(pszz433tc4cogmbkrdemtmmdz4)
      date-fns:
        specifier: ^4.1.0
        version: 4.1.0
      dom-to-image-more:
        specifier: ^3.5.0
        version: 3.5.0
      gql.tada:
        specifier: ^1.8.10
        version: 1.8.10(graphql@16.9.0)(typescript@5.7.2)
      graphql:
        specifier: ^16.8.1
        version: 16.9.0
      lodash:
        specifier: ^4.17.21
        version: 4.17.21
      react:
        specifier: ^18.3.1
        version: 18.3.1
      react-dom:
        specifier: ^18.2.0
        version: 18.3.1(react@18.3.1)
      react-hook-form:
        specifier: ^7.53.2
        version: 7.53.2(react@18.3.1)
      react-router-dom:
        specifier: ^6.28.0
        version: 6.28.0(react-dom@18.3.1(react@18.3.1))(react@18.3.1)
      zod:
        specifier: ^3.22.4
        version: 3.23.8
    devDependencies:
      '@testing-library/jest-dom':
        specifier: ^6.6.3
        version: 6.6.3
      '@testing-library/react':
        specifier: ^16.0.1
        version: 16.0.1(@testing-library/dom@10.4.0)(@types/react-dom@18.3.1)(@types/react@18.3.13)(react-dom@18.3.1(react@18.3.1))(react@18.3.1)
      '@testing-library/user-event':
        specifier: ^14.5.2
        version: 14.5.2(@testing-library/dom@10.4.0)
      '@types/react':
        specifier: ^18.3.13
        version: 18.3.13
      '@types/react-dom':
        specifier: ^18.3.1
        version: 18.3.1
      '@typescript-eslint/eslint-plugin':
        specifier: ^8.17.0
        version: 8.17.0(@typescript-eslint/parser@8.17.0(eslint@8.57.0)(typescript@5.7.2))(eslint@8.57.0)(typescript@5.7.2)
      '@typescript-eslint/parser':
        specifier: ^8.17.0
        version: 8.17.0(eslint@8.57.0)(typescript@5.7.2)
      '@vitejs/plugin-react-swc':
        specifier: ^3.7.2
        version: 3.7.2(vite@6.0.2(@types/node@22.7.5)(jiti@2.4.0)(yaml@2.5.1))
      '@vitest/coverage-v8':
        specifier: ^2.1.8
        version: 2.1.8(vitest@2.1.8)
      '@vitest/ui':
        specifier: ^2.1.8
        version: 2.1.8(vitest@2.1.8)
      eslint:
        specifier: ^8.56.0
        version: 8.57.0
      eslint-config-prettier:
        specifier: ^9.1.0
        version: 9.1.0(eslint@8.57.0)
      eslint-import-resolver-typescript:
        specifier: ^3.7.0
        version: 3.7.0(eslint-plugin-import@2.31.0)(eslint@8.57.0)
      eslint-plugin-import:
        specifier: ^2.31.0
        version: 2.31.0(@typescript-eslint/parser@8.17.0(eslint@8.57.0)(typescript@5.7.2))(eslint-import-resolver-typescript@3.7.0)(eslint@8.57.0)
      eslint-plugin-jsx-a11y:
        specifier: ^6.10.2
        version: 6.10.2(eslint@8.57.0)
      eslint-plugin-react:
        specifier: ^7.37.2
        version: 7.37.2(eslint@8.57.0)
      eslint-plugin-react-hooks:
        specifier: ^5.0.0
        version: 5.0.0(eslint@8.57.0)
      eslint-plugin-react-refresh:
        specifier: ^0.4.16
        version: 0.4.16(eslint@8.57.0)
      eslint-plugin-testing-library:
        specifier: ^7.1.0
        version: 7.1.0(eslint@8.57.0)(typescript@5.7.2)
      jsdom:
        specifier: 25.0.1
        version: 25.0.1
      lint-staged:
        specifier: ^15.2.8
        version: 15.2.10
      prettier:
        specifier: ^3.4.2
        version: 3.4.2
      tsc-files:
        specifier: ^1.1.4
        version: 1.1.4(typescript@5.7.2)
      typescript:
        specifier: ^5.7.2
        version: 5.7.2
      vite:
        specifier: ^6.0.2
        version: 6.0.2(@types/node@22.7.5)(jiti@2.4.0)(yaml@2.5.1)
      vite-tsconfig-paths:
        specifier: ^5.1.3
        version: 5.1.3(typescript@5.7.2)(vite@6.0.2(@types/node@22.7.5)(jiti@2.4.0)(yaml@2.5.1))
      vitest:
        specifier: ^2.1.8
        version: 2.1.8(@types/node@22.7.5)(@vitest/ui@2.1.8)(jsdom@25.0.1)(msw@2.6.6(@types/node@22.7.5)(typescript@5.7.2))

  front:
    dependencies:
      '@auth0/auth0-react':
        specifier: ^2.2.4
        version: 2.2.4(react-dom@18.3.1(react@18.3.1))(react@18.3.1)
      '@boxtribute/shared-components':
        specifier: workspace:*
        version: link:../shared-components
      '@fontsource/open-sans':
        specifier: ^5.1.0
        version: 5.1.0
      '@fortawesome/fontawesome-svg-core':
        specifier: 6.7.1
        version: 6.7.1
      '@fortawesome/free-solid-svg-icons':
        specifier: ^6.7.1
        version: 6.7.1
      '@fortawesome/react-fontawesome':
        specifier: ^0.2.2
        version: 0.2.2(@fortawesome/fontawesome-svg-core@6.7.1)(react@18.3.1)
      '@sentry/react':
        specifier: ^8.42.0
        version: 8.42.0(react@18.3.1)
      '@zxing/browser':
        specifier: ^0.1.5
        version: 0.1.5(@zxing/library@0.21.3)
      '@zxing/library':
        specifier: ^0.21.3
        version: 0.21.3
      chakra-react-select:
        specifier: 4.9.2
        version: 4.9.2(pszz433tc4cogmbkrdemtmmdz4)
      react-big-calendar:
        specifier: ^1.16.3
        version: 1.16.3(react-dom@18.3.1(react@18.3.1))(react@18.3.1)
      react-icons:
        specifier: ^5.4.0
        version: 5.4.0(react@18.3.1)
      react-table:
        specifier: ^7.8.0
        version: 7.8.0(react@18.3.1)
      regenerator-runtime:
        specifier: ^0.14.1
        version: 0.14.1
      victory:
        specifier: ^37.3.2
        version: 37.3.2(react@18.3.1)
    devDependencies:
      '@chakra-ui/storybook-addon':
        specifier: ^5.2.5
<<<<<<< HEAD
        version: 5.2.5(@chakra-ui/react@2.8.2(@emotion/react@11.13.5(@types/react@18.3.12)(react@18.3.1))(@emotion/styled@11.13.5(@emotion/react@11.13.5(@types/react@18.3.12)(react@18.3.1))(@types/react@18.3.12)(react@18.3.1))(@types/react@18.3.12)(framer-motion@11.11.17(@emotion/is-prop-valid@1.3.0)(react-dom@18.3.1(react@18.3.1))(react@18.3.1))(react-dom@18.3.1(react@18.3.1))(react@18.3.1))(@storybook/components@8.4.6(storybook@8.4.6(prettier@3.4.1)))(@storybook/manager-api@8.4.6(storybook@8.4.6(prettier@3.4.1)))(@storybook/preview-api@8.4.6(storybook@8.4.6(prettier@3.4.1)))(@storybook/types@8.4.5(storybook@8.4.6(prettier@3.4.1)))(react-dom@18.3.1(react@18.3.1))(react@18.3.1)
=======
        version: 5.2.5(@chakra-ui/react@2.8.2(@emotion/react@11.13.5(@types/react@18.3.13)(react@18.3.1))(@emotion/styled@11.13.5(@emotion/react@11.13.5(@types/react@18.3.13)(react@18.3.1))(@types/react@18.3.13)(react@18.3.1))(@types/react@18.3.13)(framer-motion@11.11.17(@emotion/is-prop-valid@1.3.0)(react-dom@18.3.1(react@18.3.1))(react@18.3.1))(react-dom@18.3.1(react@18.3.1))(react@18.3.1))(@storybook/components@8.4.6(storybook@8.4.6(prettier@3.4.2)))(@storybook/manager-api@8.4.6(storybook@8.4.6(prettier@3.4.2)))(@storybook/preview-api@8.4.6(storybook@8.4.6(prettier@3.4.2)))(@storybook/types@8.4.5(storybook@8.4.6(prettier@3.4.2)))(react-dom@18.3.1(react@18.3.1))(react@18.3.1)
      '@graphql-codegen/typescript':
        specifier: ^4.1.1
        version: 4.1.2(graphql@16.9.0)
>>>>>>> 3ff876d1
      '@sentry/types':
        specifier: ^8.42.0
        version: 8.42.0
      '@storybook/addon-actions':
        specifier: ^8.4.6
        version: 8.4.6(storybook@8.4.6(prettier@3.4.2))
      '@storybook/addon-essentials':
        specifier: ^8.4.6
        version: 8.4.6(@types/react@18.3.13)(storybook@8.4.6(prettier@3.4.2))
      '@storybook/addon-interactions':
        specifier: ^8.4.6
        version: 8.4.6(storybook@8.4.6(prettier@3.4.2))
      '@storybook/addon-links':
        specifier: ^8.4.6
        version: 8.4.6(react@18.3.1)(storybook@8.4.6(prettier@3.4.2))
      '@storybook/node-logger':
        specifier: ^8.4.6
        version: 8.4.6(storybook@8.4.6(prettier@3.4.2))
      '@storybook/react':
        specifier: ^8.4.6
        version: 8.4.6(@storybook/test@8.4.6(storybook@8.4.6(prettier@3.4.2)))(react-dom@18.3.1(react@18.3.1))(react@18.3.1)(storybook@8.4.6(prettier@3.4.2))(typescript@5.7.2)
      '@storybook/react-vite':
        specifier: ^8.4.6
        version: 8.4.6(@storybook/test@8.4.6(storybook@8.4.6(prettier@3.4.2)))(react-dom@18.3.1(react@18.3.1))(react@18.3.1)(rollup@4.28.0)(storybook@8.4.6(prettier@3.4.2))(typescript@5.7.2)(vite@6.0.2(@types/node@22.7.5)(jiti@2.4.0)(yaml@2.5.1))
      '@storybook/test':
        specifier: ^8.4.6
        version: 8.4.6(storybook@8.4.6(prettier@3.4.2))
      '@types/react-big-calendar':
        specifier: ^1.16.0
        version: 1.16.0
      '@types/react-table':
        specifier: ^7.7.20
        version: 7.7.20
      msw:
        specifier: ^2.6.6
        version: 2.6.6(@types/node@22.7.5)(typescript@5.7.2)
      mutationobserver-shim:
        specifier: ^0.3.7
        version: 0.3.7
      storybook:
        specifier: ^8.4.6
        version: 8.4.6(prettier@3.4.2)

  shared-components: {}

  statviz:
    dependencies:
      '@boxtribute/shared-components':
        specifier: workspace:*
        version: link:../shared-components

packages:

  '@0no-co/graphql.web@1.0.11':
    resolution: {integrity: sha512-xuSJ9WXwTmtngWkbdEoopMo6F8NLtjy84UNAMsAr5C3/2SgAL/dEU10TMqTIsipqPQ8HA/7WzeqQ9DEQxSvPPA==}
    peerDependencies:
      graphql: ^14.0.0 || ^15.0.0 || ^16.0.0
    peerDependenciesMeta:
      graphql:
        optional: true

  '@0no-co/graphqlsp@1.12.16':
    resolution: {integrity: sha512-B5pyYVH93Etv7xjT6IfB7QtMBdaaC07yjbhN6v8H7KgFStMkPvi+oWYBTibMFRMY89qwc9H8YixXg8SXDVgYWw==}
    peerDependencies:
      graphql: ^15.5.0 || ^16.0.0 || ^17.0.0
      typescript: ^5.0.0

  '@adobe/css-tools@4.4.0':
    resolution: {integrity: sha512-Ff9+ksdQQB3rMncgqDK78uLznstjyfIf2Arnh22pW8kBpLs6rpKDwgnZT46hin5Hl1WzazzK64DOrhSwYpS7bQ==}

  '@ampproject/remapping@2.3.0':
    resolution: {integrity: sha512-30iZtAPgz+LTIYoeivqYo853f02jBYSd5uGnGpkFV0M3xOt9aN73erkgYAmZU43x4VfqcnLxW9Kpg3R5LC4YYw==}
    engines: {node: '>=6.0.0'}

  '@apollo/client@3.12.2':
    resolution: {integrity: sha512-dkacsdMgVsrrQhLpN4JqZTIEfnNsPVwny+4vccSRqheWZElzUz1Xi0h39p2+TieS1f+wwvyzwpoJEV57vwzT9Q==}
    peerDependencies:
      graphql: ^15.0.0 || ^16.0.0
      graphql-ws: ^5.5.5
      react: ^16.8.0 || ^17.0.0 || ^18.0.0 || >=19.0.0-rc
      react-dom: ^16.8.0 || ^17.0.0 || ^18.0.0 || >=19.0.0-rc
      subscriptions-transport-ws: ^0.9.0 || ^0.11.0
    peerDependenciesMeta:
      graphql-ws:
        optional: true
      react:
        optional: true
      react-dom:
        optional: true
      subscriptions-transport-ws:
        optional: true

  '@auth0/auth0-react@2.2.4':
    resolution: {integrity: sha512-l29PQC0WdgkCoOc6WeMAY26gsy/yXJICW0jHfj0nz8rZZphYKrLNqTRWFFCMJY+sagza9tSgB1kG/UvQYgGh9A==}
    peerDependencies:
      react: ^16.11.0 || ^17 || ^18
      react-dom: ^16.11.0 || ^17 || ^18

  '@auth0/auth0-spa-js@2.1.3':
    resolution: {integrity: sha512-NMTBNuuG4g3rame1aCnNS5qFYIzsTUV5qTFPRfTyYFS1feS6jsCBR+eTq9YkxCp1yuoM2UIcjunPaoPl77U9xQ==}

  '@babel/code-frame@7.25.7':
    resolution: {integrity: sha512-0xZJFNE5XMpENsgfHYTw8FbX4kv53mFLn2i3XPoq69LyhYSCBJtitaHx9QnsVTrsogI4Z3+HtEfZ2/GFPOtf5g==}
    engines: {node: '>=6.9.0'}

  '@babel/code-frame@7.26.2':
    resolution: {integrity: sha512-RJlIHRueQgwWitWgF8OdFYGZX328Ax5BCemNGlqHfplnRT9ESi8JkFlvaVYbS+UubVY6dpv87Fs2u5M29iNFVQ==}
    engines: {node: '>=6.9.0'}

  '@babel/compat-data@7.25.7':
    resolution: {integrity: sha512-9ickoLz+hcXCeh7jrcin+/SLWm+GkxE2kTvoYyp38p4WkdFXfQJxDFGWp/YHjiKLPx06z2A7W8XKuqbReXDzsw==}
    engines: {node: '>=6.9.0'}

  '@babel/core@7.25.7':
    resolution: {integrity: sha512-yJ474Zv3cwiSOO9nXJuqzvwEeM+chDuQ8GJirw+pZ91sCGCyOZ3dJkVE09fTV0VEVzXyLWhh3G/AolYTPX7Mow==}
    engines: {node: '>=6.9.0'}

  '@babel/generator@7.25.7':
    resolution: {integrity: sha512-5Dqpl5fyV9pIAD62yK9P7fcA768uVPUyrQmqpqstHWgMma4feF1x/oFysBCVZLY5wJ2GkMUCdsNDnGZrPoR6rA==}
    engines: {node: '>=6.9.0'}

  '@babel/generator@7.26.2':
    resolution: {integrity: sha512-zevQbhbau95nkoxSq3f/DC/SC+EEOUZd3DYqfSkMhY2/wfSeaHV1Ew4vk8e+x8lja31IbyuUa2uQ3JONqKbysw==}
    engines: {node: '>=6.9.0'}

  '@babel/helper-compilation-targets@7.25.7':
    resolution: {integrity: sha512-DniTEax0sv6isaw6qSQSfV4gVRNtw2rte8HHM45t9ZR0xILaufBRNkpMifCRiAPyvL4ACD6v0gfCwCmtOQaV4A==}
    engines: {node: '>=6.9.0'}

  '@babel/helper-module-imports@7.25.7':
    resolution: {integrity: sha512-o0xCgpNmRohmnoWKQ0Ij8IdddjyBFE4T2kagL/x6M3+4zUgc+4qTOUBoNe4XxDskt1HPKO007ZPiMgLDq2s7Kw==}
    engines: {node: '>=6.9.0'}

  '@babel/helper-module-transforms@7.25.7':
    resolution: {integrity: sha512-k/6f8dKG3yDz/qCwSM+RKovjMix563SLxQFo0UhRNo239SP6n9u5/eLtKD6EAjwta2JHJ49CsD8pms2HdNiMMQ==}
    engines: {node: '>=6.9.0'}
    peerDependencies:
      '@babel/core': ^7.0.0

  '@babel/helper-simple-access@7.25.7':
    resolution: {integrity: sha512-FPGAkJmyoChQeM+ruBGIDyrT2tKfZJO8NcxdC+CWNJi7N8/rZpSxK7yvBJ5O/nF1gfu5KzN7VKG3YVSLFfRSxQ==}
    engines: {node: '>=6.9.0'}

  '@babel/helper-string-parser@7.25.7':
    resolution: {integrity: sha512-CbkjYdsJNHFk8uqpEkpCvRs3YRp9tY6FmFY7wLMSYuGYkrdUi7r2lc4/wqsvlHoMznX3WJ9IP8giGPq68T/Y6g==}
    engines: {node: '>=6.9.0'}

  '@babel/helper-string-parser@7.25.9':
    resolution: {integrity: sha512-4A/SCr/2KLd5jrtOMFzaKjVtAei3+2r/NChoBNoZ3EyP/+GlhoaEGoWOZUmFmoITP7zOJyHIMm+DYRd8o3PvHA==}
    engines: {node: '>=6.9.0'}

  '@babel/helper-validator-identifier@7.25.7':
    resolution: {integrity: sha512-AM6TzwYqGChO45oiuPqwL2t20/HdMC1rTPAesnBCgPCSF1x3oN9MVUwQV2iyz4xqWrctwK5RNC8LV22kaQCNYg==}
    engines: {node: '>=6.9.0'}

  '@babel/helper-validator-identifier@7.25.9':
    resolution: {integrity: sha512-Ed61U6XJc3CVRfkERJWDz4dJwKe7iLmmJsbOGu9wSloNSFttHV0I8g6UAgb7qnK5ly5bGLPd4oXZlxCdANBOWQ==}
    engines: {node: '>=6.9.0'}

  '@babel/helper-validator-option@7.25.7':
    resolution: {integrity: sha512-ytbPLsm+GjArDYXJ8Ydr1c/KJuutjF2besPNbIZnZ6MKUxi/uTA22t2ymmA4WFjZFpjiAMO0xuuJPqK2nvDVfQ==}
    engines: {node: '>=6.9.0'}

  '@babel/helpers@7.25.7':
    resolution: {integrity: sha512-Sv6pASx7Esm38KQpF/U/OXLwPPrdGHNKoeblRxgZRLXnAtnkEe4ptJPDtAZM7fBLadbc1Q07kQpSiGQ0Jg6tRA==}
    engines: {node: '>=6.9.0'}

  '@babel/highlight@7.25.7':
    resolution: {integrity: sha512-iYyACpW3iW8Fw+ZybQK+drQre+ns/tKpXbNESfrhNnPLIklLbXr7MYJ6gPEd0iETGLOK+SxMjVvKb/ffmk+FEw==}
    engines: {node: '>=6.9.0'}

  '@babel/parser@7.25.7':
    resolution: {integrity: sha512-aZn7ETtQsjjGG5HruveUK06cU3Hljuhd9Iojm4M8WWv3wLE6OkE5PWbDUkItmMgegmccaITudyuW5RPYrYlgWw==}
    engines: {node: '>=6.0.0'}
    hasBin: true

  '@babel/parser@7.26.2':
    resolution: {integrity: sha512-DWMCZH9WA4Maitz2q21SRKHo9QXZxkDsbNZoVD62gusNtNBBqDg9i7uOhASfTfIGNzW+O+r7+jAlM8dwphcJKQ==}
    engines: {node: '>=6.0.0'}
    hasBin: true

  '@babel/runtime@7.25.6':
    resolution: {integrity: sha512-VBj9MYyDb9tuLq7yzqjgzt6Q+IBQLrGZfdjOekyEirZPHxXWoTSGUTMrpsfi58Up73d13NfYLv8HT9vmznjzhQ==}
    engines: {node: '>=6.9.0'}

  '@babel/runtime@7.25.7':
    resolution: {integrity: sha512-FjoyLe754PMiYsFaN5C94ttGiOmBNYTf6pLr4xXHAT5uctHb092PBszndLDR5XA/jghQvn4n7JMHl7dmTgbm9w==}
    engines: {node: '>=6.9.0'}

  '@babel/runtime@7.26.0':
    resolution: {integrity: sha512-FDSOghenHTiToteC/QRlv2q3DhPZ/oOXTBoirfWNx1Cx3TMVcGWQtMMmQcSvb/JjpNeGzx8Pq/b4fKEJuWm1sw==}
    engines: {node: '>=6.9.0'}

  '@babel/template@7.25.7':
    resolution: {integrity: sha512-wRwtAgI3bAS+JGU2upWNL9lSlDcRCqD05BZ1n3X2ONLH1WilFP6O1otQjeMK/1g0pvYcXC7b/qVUB1keofjtZA==}
    engines: {node: '>=6.9.0'}

  '@babel/template@7.25.9':
    resolution: {integrity: sha512-9DGttpmPvIxBb/2uwpVo3dqJ+O6RooAFOS+lB+xDqoE2PVCE8nfoHMdZLpfCQRLwvohzXISPZcgxt80xLfsuwg==}
    engines: {node: '>=6.9.0'}

  '@babel/traverse@7.25.7':
    resolution: {integrity: sha512-jatJPT1Zjqvh/1FyJs6qAHL+Dzb7sTb+xr7Q+gM1b+1oBsMsQQ4FkVKb6dFlJvLlVssqkRzV05Jzervt9yhnzg==}
    engines: {node: '>=6.9.0'}

  '@babel/traverse@7.25.9':
    resolution: {integrity: sha512-ZCuvfwOwlz/bawvAuvcj8rrithP2/N55Tzz342AkTvq4qaWbGfmCk/tKhNaV2cthijKrPAA8SRJV5WWe7IBMJw==}
    engines: {node: '>=6.9.0'}

  '@babel/types@7.25.7':
    resolution: {integrity: sha512-vwIVdXG+j+FOpkwqHRcBgHLYNL7XMkufrlaFvL9o6Ai9sJn9+PdyIL5qa0XzTZw084c+u9LOls53eoZWP/W5WQ==}
    engines: {node: '>=6.9.0'}

  '@babel/types@7.26.0':
    resolution: {integrity: sha512-Z/yiTPj+lDVnF7lWeKCIJzaIkI0vYO87dMpZ4bg4TDrFe4XXLFWL1TbXU27gBP3QccxV9mZICCrnjnYlJjXHOA==}
    engines: {node: '>=6.9.0'}

  '@bcoe/v8-coverage@0.2.3':
    resolution: {integrity: sha512-0hYQ8SB4Db5zvZB4axdMHGwEaQjkZzFjQiN9LVYvIFB2nSUHW9tYpxWriPrWDASIxiaXax83REcLxuSdnGPZtw==}

  '@bundled-es-modules/cookie@2.0.1':
    resolution: {integrity: sha512-8o+5fRPLNbjbdGRRmJj3h6Hh1AQJf2dk3qQ/5ZFb+PXkRNiSoMGGUKlsgLfrxneb72axVJyIYji64E2+nNfYyw==}

  '@bundled-es-modules/statuses@1.0.1':
    resolution: {integrity: sha512-yn7BklA5acgcBr+7w064fGV+SGIFySjCKpqjcWgBAIfrAkY+4GQTJJHQMeT3V/sgz23VTEVV8TtOmkvJAhFVfg==}

  '@bundled-es-modules/tough-cookie@0.1.6':
    resolution: {integrity: sha512-dvMHbL464C0zI+Yqxbz6kZ5TOEp7GLW+pry/RWndAR8MJQAXZ2rPmIs8tziTZjeIyhSNZgZbCePtfSbdWqStJw==}

  '@chakra-ui/accordion@2.3.1':
    resolution: {integrity: sha512-FSXRm8iClFyU+gVaXisOSEw0/4Q+qZbFRiuhIAkVU6Boj0FxAMrlo9a8AV5TuF77rgaHytCdHk0Ng+cyUijrag==}
    peerDependencies:
      '@chakra-ui/system': '>=2.0.0'
      framer-motion: '>=4.0.0'
      react: '>=18'

  '@chakra-ui/alert@2.2.2':
    resolution: {integrity: sha512-jHg4LYMRNOJH830ViLuicjb3F+v6iriE/2G5T+Sd0Hna04nukNJ1MxUmBPE+vI22me2dIflfelu2v9wdB6Pojw==}
    peerDependencies:
      '@chakra-ui/system': '>=2.0.0'
      react: '>=18'

  '@chakra-ui/anatomy@2.2.2':
    resolution: {integrity: sha512-MV6D4VLRIHr4PkW4zMyqfrNS1mPlCTiCXwvYGtDFQYr+xHFfonhAuf9WjsSc0nyp2m0OdkSLnzmVKkZFLo25Tg==}

  '@chakra-ui/avatar@2.3.0':
    resolution: {integrity: sha512-8gKSyLfygnaotbJbDMHDiJoF38OHXUYVme4gGxZ1fLnQEdPVEaIWfH+NndIjOM0z8S+YEFnT9KyGMUtvPrBk3g==}
    peerDependencies:
      '@chakra-ui/system': '>=2.0.0'
      react: '>=18'

  '@chakra-ui/breadcrumb@2.2.0':
    resolution: {integrity: sha512-4cWCG24flYBxjruRi4RJREWTGF74L/KzI2CognAW/d/zWR0CjiScuJhf37Am3LFbCySP6WSoyBOtTIoTA4yLEA==}
    peerDependencies:
      '@chakra-ui/system': '>=2.0.0'
      react: '>=18'

  '@chakra-ui/breakpoint-utils@2.0.8':
    resolution: {integrity: sha512-Pq32MlEX9fwb5j5xx8s18zJMARNHlQZH2VH1RZgfgRDpp7DcEgtRW5AInfN5CfqdHLO1dGxA7I3MqEuL5JnIsA==}

  '@chakra-ui/button@2.1.0':
    resolution: {integrity: sha512-95CplwlRKmmUXkdEp/21VkEWgnwcx2TOBG6NfYlsuLBDHSLlo5FKIiE2oSi4zXc4TLcopGcWPNcm/NDaSC5pvA==}
    peerDependencies:
      '@chakra-ui/system': '>=2.0.0'
      react: '>=18'

  '@chakra-ui/card@2.2.0':
    resolution: {integrity: sha512-xUB/k5MURj4CtPAhdSoXZidUbm8j3hci9vnc+eZJVDqhDOShNlD6QeniQNRPRys4lWAQLCbFcrwL29C8naDi6g==}
    peerDependencies:
      '@chakra-ui/system': '>=2.0.0'
      react: '>=18'

  '@chakra-ui/checkbox@2.3.2':
    resolution: {integrity: sha512-85g38JIXMEv6M+AcyIGLh7igNtfpAN6KGQFYxY9tBj0eWvWk4NKQxvqqyVta0bSAyIl1rixNIIezNpNWk2iO4g==}
    peerDependencies:
      '@chakra-ui/system': '>=2.0.0'
      react: '>=18'

  '@chakra-ui/clickable@2.1.0':
    resolution: {integrity: sha512-flRA/ClPUGPYabu+/GLREZVZr9j2uyyazCAUHAdrTUEdDYCr31SVGhgh7dgKdtq23bOvAQJpIJjw/0Bs0WvbXw==}
    peerDependencies:
      react: '>=18'

  '@chakra-ui/close-button@2.1.1':
    resolution: {integrity: sha512-gnpENKOanKexswSVpVz7ojZEALl2x5qjLYNqSQGbxz+aP9sOXPfUS56ebyBrre7T7exuWGiFeRwnM0oVeGPaiw==}
    peerDependencies:
      '@chakra-ui/system': '>=2.0.0'
      react: '>=18'

  '@chakra-ui/color-mode@2.2.0':
    resolution: {integrity: sha512-niTEA8PALtMWRI9wJ4LL0CSBDo8NBfLNp4GD6/0hstcm3IlbBHTVKxN6HwSaoNYfphDQLxCjT4yG+0BJA5tFpg==}
    peerDependencies:
      react: '>=18'

  '@chakra-ui/control-box@2.1.0':
    resolution: {integrity: sha512-gVrRDyXFdMd8E7rulL0SKeoljkLQiPITFnsyMO8EFHNZ+AHt5wK4LIguYVEq88APqAGZGfHFWXr79RYrNiE3Mg==}
    peerDependencies:
      '@chakra-ui/system': '>=2.0.0'
      react: '>=18'

  '@chakra-ui/counter@2.1.0':
    resolution: {integrity: sha512-s6hZAEcWT5zzjNz2JIWUBzRubo9la/oof1W7EKZVVfPYHERnl5e16FmBC79Yfq8p09LQ+aqFKm/etYoJMMgghw==}
    peerDependencies:
      react: '>=18'

  '@chakra-ui/css-reset@2.3.0':
    resolution: {integrity: sha512-cQwwBy5O0jzvl0K7PLTLgp8ijqLPKyuEMiDXwYzl95seD3AoeuoCLyzZcJtVqaUZ573PiBdAbY/IlZcwDOItWg==}
    peerDependencies:
      '@emotion/react': '>=10.0.35'
      react: '>=18'

  '@chakra-ui/descendant@3.1.0':
    resolution: {integrity: sha512-VxCIAir08g5w27klLyi7PVo8BxhW4tgU/lxQyujkmi4zx7hT9ZdrcQLAted/dAa+aSIZ14S1oV0Q9lGjsAdxUQ==}
    peerDependencies:
      react: '>=18'

  '@chakra-ui/dom-utils@2.1.0':
    resolution: {integrity: sha512-ZmF2qRa1QZ0CMLU8M1zCfmw29DmPNtfjR9iTo74U5FPr3i1aoAh7fbJ4qAlZ197Xw9eAW28tvzQuoVWeL5C7fQ==}

  '@chakra-ui/editable@3.1.0':
    resolution: {integrity: sha512-j2JLrUL9wgg4YA6jLlbU88370eCRyor7DZQD9lzpY95tSOXpTljeg3uF9eOmDnCs6fxp3zDWIfkgMm/ExhcGTg==}
    peerDependencies:
      '@chakra-ui/system': '>=2.0.0'
      react: '>=18'

  '@chakra-ui/event-utils@2.0.8':
    resolution: {integrity: sha512-IGM/yGUHS+8TOQrZGpAKOJl/xGBrmRYJrmbHfUE7zrG3PpQyXvbLDP1M+RggkCFVgHlJi2wpYIf0QtQlU0XZfw==}

  '@chakra-ui/focus-lock@2.1.0':
    resolution: {integrity: sha512-EmGx4PhWGjm4dpjRqM4Aa+rCWBxP+Rq8Uc/nAVnD4YVqkEhBkrPTpui2lnjsuxqNaZ24fIAZ10cF1hlpemte/w==}
    peerDependencies:
      react: '>=18'

  '@chakra-ui/form-control@2.2.0':
    resolution: {integrity: sha512-wehLC1t4fafCVJ2RvJQT2jyqsAwX7KymmiGqBu7nQoQz8ApTkGABWpo/QwDh3F/dBLrouHDoOvGmYTqft3Mirw==}
    peerDependencies:
      '@chakra-ui/system': '>=2.0.0'
      react: '>=18'

  '@chakra-ui/hooks@2.2.1':
    resolution: {integrity: sha512-RQbTnzl6b1tBjbDPf9zGRo9rf/pQMholsOudTxjy4i9GfTfz6kgp5ValGjQm2z7ng6Z31N1cnjZ1AlSzQ//ZfQ==}
    peerDependencies:
      react: '>=18'

  '@chakra-ui/icon@3.2.0':
    resolution: {integrity: sha512-xxjGLvlX2Ys4H0iHrI16t74rG9EBcpFvJ3Y3B7KMQTrnW34Kf7Da/UC8J67Gtx85mTHW020ml85SVPKORWNNKQ==}
    peerDependencies:
      '@chakra-ui/system': '>=2.0.0'
      react: '>=18'

  '@chakra-ui/icons@2.2.4':
    resolution: {integrity: sha512-l5QdBgwrAg3Sc2BRqtNkJpfuLw/pWRDwwT58J6c4PqQT6wzXxyNa8Q0PForu1ltB5qEiFb1kxr/F/HO1EwNa6g==}
    peerDependencies:
      '@chakra-ui/react': '>=2.0.0'
      react: '>=18'

  '@chakra-ui/image@2.1.0':
    resolution: {integrity: sha512-bskumBYKLiLMySIWDGcz0+D9Th0jPvmX6xnRMs4o92tT3Od/bW26lahmV2a2Op2ItXeCmRMY+XxJH5Gy1i46VA==}
    peerDependencies:
      '@chakra-ui/system': '>=2.0.0'
      react: '>=18'

  '@chakra-ui/input@2.1.2':
    resolution: {integrity: sha512-GiBbb3EqAA8Ph43yGa6Mc+kUPjh4Spmxp1Pkelr8qtudpc3p2PJOOebLpd90mcqw8UePPa+l6YhhPtp6o0irhw==}
    peerDependencies:
      '@chakra-ui/system': '>=2.0.0'
      react: '>=18'

  '@chakra-ui/layout@2.3.1':
    resolution: {integrity: sha512-nXuZ6WRbq0WdgnRgLw+QuxWAHuhDtVX8ElWqcTK+cSMFg/52eVP47czYBE5F35YhnoW2XBwfNoNgZ7+e8Z01Rg==}
    peerDependencies:
      '@chakra-ui/system': '>=2.0.0'
      react: '>=18'

  '@chakra-ui/lazy-utils@2.0.5':
    resolution: {integrity: sha512-UULqw7FBvcckQk2n3iPO56TMJvDsNv0FKZI6PlUNJVaGsPbsYxK/8IQ60vZgaTVPtVcjY6BE+y6zg8u9HOqpyg==}

  '@chakra-ui/live-region@2.1.0':
    resolution: {integrity: sha512-ZOxFXwtaLIsXjqnszYYrVuswBhnIHHP+XIgK1vC6DePKtyK590Wg+0J0slDwThUAd4MSSIUa/nNX84x1GMphWw==}
    peerDependencies:
      react: '>=18'

  '@chakra-ui/media-query@3.3.0':
    resolution: {integrity: sha512-IsTGgFLoICVoPRp9ykOgqmdMotJG0CnPsKvGQeSFOB/dZfIujdVb14TYxDU4+MURXry1MhJ7LzZhv+Ml7cr8/g==}
    peerDependencies:
      '@chakra-ui/system': '>=2.0.0'
      react: '>=18'

  '@chakra-ui/menu@2.2.1':
    resolution: {integrity: sha512-lJS7XEObzJxsOwWQh7yfG4H8FzFPRP5hVPN/CL+JzytEINCSBvsCDHrYPQGp7jzpCi8vnTqQQGQe0f8dwnXd2g==}
    peerDependencies:
      '@chakra-ui/system': '>=2.0.0'
      framer-motion: '>=4.0.0'
      react: '>=18'

  '@chakra-ui/modal@2.3.1':
    resolution: {integrity: sha512-TQv1ZaiJMZN+rR9DK0snx/OPwmtaGH1HbZtlYt4W4s6CzyK541fxLRTjIXfEzIGpvNW+b6VFuFjbcR78p4DEoQ==}
    peerDependencies:
      '@chakra-ui/system': '>=2.0.0'
      framer-motion: '>=4.0.0'
      react: '>=18'
      react-dom: '>=18'

  '@chakra-ui/number-input@2.1.2':
    resolution: {integrity: sha512-pfOdX02sqUN0qC2ysuvgVDiws7xZ20XDIlcNhva55Jgm095xjm8eVdIBfNm3SFbSUNxyXvLTW/YQanX74tKmuA==}
    peerDependencies:
      '@chakra-ui/system': '>=2.0.0'
      react: '>=18'

  '@chakra-ui/number-utils@2.0.7':
    resolution: {integrity: sha512-yOGxBjXNvLTBvQyhMDqGU0Oj26s91mbAlqKHiuw737AXHt0aPllOthVUqQMeaYLwLCjGMg0jtI7JReRzyi94Dg==}

  '@chakra-ui/object-utils@2.1.0':
    resolution: {integrity: sha512-tgIZOgLHaoti5PYGPTwK3t/cqtcycW0owaiOXoZOcpwwX/vlVb+H1jFsQyWiiwQVPt9RkoSLtxzXamx+aHH+bQ==}

  '@chakra-ui/pin-input@2.1.0':
    resolution: {integrity: sha512-x4vBqLStDxJFMt+jdAHHS8jbh294O53CPQJoL4g228P513rHylV/uPscYUHrVJXRxsHfRztQO9k45jjTYaPRMw==}
    peerDependencies:
      '@chakra-ui/system': '>=2.0.0'
      react: '>=18'

  '@chakra-ui/popover@2.2.1':
    resolution: {integrity: sha512-K+2ai2dD0ljvJnlrzesCDT9mNzLifE3noGKZ3QwLqd/K34Ym1W/0aL1ERSynrcG78NKoXS54SdEzkhCZ4Gn/Zg==}
    peerDependencies:
      '@chakra-ui/system': '>=2.0.0'
      framer-motion: '>=4.0.0'
      react: '>=18'

  '@chakra-ui/popper@3.1.0':
    resolution: {integrity: sha512-ciDdpdYbeFG7og6/6J8lkTFxsSvwTdMLFkpVylAF6VNC22jssiWfquj2eyD4rJnzkRFPvIWJq8hvbfhsm+AjSg==}
    peerDependencies:
      react: '>=18'

  '@chakra-ui/portal@2.1.0':
    resolution: {integrity: sha512-9q9KWf6SArEcIq1gGofNcFPSWEyl+MfJjEUg/un1SMlQjaROOh3zYr+6JAwvcORiX7tyHosnmWC3d3wI2aPSQg==}
    peerDependencies:
      react: '>=18'
      react-dom: '>=18'

  '@chakra-ui/progress@2.2.0':
    resolution: {integrity: sha512-qUXuKbuhN60EzDD9mHR7B67D7p/ZqNS2Aze4Pbl1qGGZfulPW0PY8Rof32qDtttDQBkzQIzFGE8d9QpAemToIQ==}
    peerDependencies:
      '@chakra-ui/system': '>=2.0.0'
      react: '>=18'

  '@chakra-ui/provider@2.4.2':
    resolution: {integrity: sha512-w0Tef5ZCJK1mlJorcSjItCSbyvVuqpvyWdxZiVQmE6fvSJR83wZof42ux0+sfWD+I7rHSfj+f9nzhNaEWClysw==}
    peerDependencies:
      '@emotion/react': ^11.0.0
      '@emotion/styled': ^11.0.0
      react: '>=18'
      react-dom: '>=18'

  '@chakra-ui/radio@2.1.2':
    resolution: {integrity: sha512-n10M46wJrMGbonaghvSRnZ9ToTv/q76Szz284gv4QUWvyljQACcGrXIONUnQ3BIwbOfkRqSk7Xl/JgZtVfll+w==}
    peerDependencies:
      '@chakra-ui/system': '>=2.0.0'
      react: '>=18'

  '@chakra-ui/react-children-utils@2.0.6':
    resolution: {integrity: sha512-QVR2RC7QsOsbWwEnq9YduhpqSFnZGvjjGREV8ygKi8ADhXh93C8azLECCUVgRJF2Wc+So1fgxmjLcbZfY2VmBA==}
    peerDependencies:
      react: '>=18'

  '@chakra-ui/react-context@2.1.0':
    resolution: {integrity: sha512-iahyStvzQ4AOwKwdPReLGfDesGG+vWJfEsn0X/NoGph/SkN+HXtv2sCfYFFR9k7bb+Kvc6YfpLlSuLvKMHi2+w==}
    peerDependencies:
      react: '>=18'

  '@chakra-ui/react-env@3.1.0':
    resolution: {integrity: sha512-Vr96GV2LNBth3+IKzr/rq1IcnkXv+MLmwjQH6C8BRtn3sNskgDFD5vLkVXcEhagzZMCh8FR3V/bzZPojBOyNhw==}
    peerDependencies:
      react: '>=18'

  '@chakra-ui/react-types@2.0.7':
    resolution: {integrity: sha512-12zv2qIZ8EHwiytggtGvo4iLT0APris7T0qaAWqzpUGS0cdUtR8W+V1BJ5Ocq+7tA6dzQ/7+w5hmXih61TuhWQ==}
    peerDependencies:
      react: '>=18'

  '@chakra-ui/react-use-animation-state@2.1.0':
    resolution: {integrity: sha512-CFZkQU3gmDBwhqy0vC1ryf90BVHxVN8cTLpSyCpdmExUEtSEInSCGMydj2fvn7QXsz/za8JNdO2xxgJwxpLMtg==}
    peerDependencies:
      react: '>=18'

  '@chakra-ui/react-use-callback-ref@2.1.0':
    resolution: {integrity: sha512-efnJrBtGDa4YaxDzDE90EnKD3Vkh5a1t3w7PhnRQmsphLy3g2UieasoKTlT2Hn118TwDjIv5ZjHJW6HbzXA9wQ==}
    peerDependencies:
      react: '>=18'

  '@chakra-ui/react-use-controllable-state@2.1.0':
    resolution: {integrity: sha512-QR/8fKNokxZUs4PfxjXuwl0fj/d71WPrmLJvEpCTkHjnzu7LnYvzoe2wB867IdooQJL0G1zBxl0Dq+6W1P3jpg==}
    peerDependencies:
      react: '>=18'

  '@chakra-ui/react-use-disclosure@2.1.0':
    resolution: {integrity: sha512-Ax4pmxA9LBGMyEZJhhUZobg9C0t3qFE4jVF1tGBsrLDcdBeLR9fwOogIPY9Hf0/wqSlAryAimICbr5hkpa5GSw==}
    peerDependencies:
      react: '>=18'

  '@chakra-ui/react-use-event-listener@2.1.0':
    resolution: {integrity: sha512-U5greryDLS8ISP69DKDsYcsXRtAdnTQT+jjIlRYZ49K/XhUR/AqVZCK5BkR1spTDmO9H8SPhgeNKI70ODuDU/Q==}
    peerDependencies:
      react: '>=18'

  '@chakra-ui/react-use-focus-effect@2.1.0':
    resolution: {integrity: sha512-xzVboNy7J64xveLcxTIJ3jv+lUJKDwRM7Szwn9tNzUIPD94O3qwjV7DDCUzN2490nSYDF4OBMt/wuDBtaR3kUQ==}
    peerDependencies:
      react: '>=18'

  '@chakra-ui/react-use-focus-on-pointer-down@2.1.0':
    resolution: {integrity: sha512-2jzrUZ+aiCG/cfanrolsnSMDykCAbv9EK/4iUyZno6BYb3vziucmvgKuoXbMPAzWNtwUwtuMhkby8rc61Ue+Lg==}
    peerDependencies:
      react: '>=18'

  '@chakra-ui/react-use-interval@2.1.0':
    resolution: {integrity: sha512-8iWj+I/+A0J08pgEXP1J1flcvhLBHkk0ln7ZvGIyXiEyM6XagOTJpwNhiu+Bmk59t3HoV/VyvyJTa+44sEApuw==}
    peerDependencies:
      react: '>=18'

  '@chakra-ui/react-use-latest-ref@2.1.0':
    resolution: {integrity: sha512-m0kxuIYqoYB0va9Z2aW4xP/5b7BzlDeWwyXCH6QpT2PpW3/281L3hLCm1G0eOUcdVlayqrQqOeD6Mglq+5/xoQ==}
    peerDependencies:
      react: '>=18'

  '@chakra-ui/react-use-merge-refs@2.1.0':
    resolution: {integrity: sha512-lERa6AWF1cjEtWSGjxWTaSMvneccnAVH4V4ozh8SYiN9fSPZLlSG3kNxfNzdFvMEhM7dnP60vynF7WjGdTgQbQ==}
    peerDependencies:
      react: '>=18'

  '@chakra-ui/react-use-outside-click@2.2.0':
    resolution: {integrity: sha512-PNX+s/JEaMneijbgAM4iFL+f3m1ga9+6QK0E5Yh4s8KZJQ/bLwZzdhMz8J/+mL+XEXQ5J0N8ivZN28B82N1kNw==}
    peerDependencies:
      react: '>=18'

  '@chakra-ui/react-use-pan-event@2.1.0':
    resolution: {integrity: sha512-xmL2qOHiXqfcj0q7ZK5s9UjTh4Gz0/gL9jcWPA6GVf+A0Od5imEDa/Vz+533yQKWiNSm1QGrIj0eJAokc7O4fg==}
    peerDependencies:
      react: '>=18'

  '@chakra-ui/react-use-previous@2.1.0':
    resolution: {integrity: sha512-pjxGwue1hX8AFcmjZ2XfrQtIJgqbTF3Qs1Dy3d1krC77dEsiCUbQ9GzOBfDc8pfd60DrB5N2tg5JyHbypqh0Sg==}
    peerDependencies:
      react: '>=18'

  '@chakra-ui/react-use-safe-layout-effect@2.1.0':
    resolution: {integrity: sha512-Knbrrx/bcPwVS1TorFdzrK/zWA8yuU/eaXDkNj24IrKoRlQrSBFarcgAEzlCHtzuhufP3OULPkELTzz91b0tCw==}
    peerDependencies:
      react: '>=18'

  '@chakra-ui/react-use-size@2.1.0':
    resolution: {integrity: sha512-tbLqrQhbnqOjzTaMlYytp7wY8BW1JpL78iG7Ru1DlV4EWGiAmXFGvtnEt9HftU0NJ0aJyjgymkxfVGI55/1Z4A==}
    peerDependencies:
      react: '>=18'

  '@chakra-ui/react-use-timeout@2.1.0':
    resolution: {integrity: sha512-cFN0sobKMM9hXUhyCofx3/Mjlzah6ADaEl/AXl5Y+GawB5rgedgAcu2ErAgarEkwvsKdP6c68CKjQ9dmTQlJxQ==}
    peerDependencies:
      react: '>=18'

  '@chakra-ui/react-use-update-effect@2.1.0':
    resolution: {integrity: sha512-ND4Q23tETaR2Qd3zwCKYOOS1dfssojPLJMLvUtUbW5M9uW1ejYWgGUobeAiOVfSplownG8QYMmHTP86p/v0lbA==}
    peerDependencies:
      react: '>=18'

  '@chakra-ui/react-utils@2.0.12':
    resolution: {integrity: sha512-GbSfVb283+YA3kA8w8xWmzbjNWk14uhNpntnipHCftBibl0lxtQ9YqMFQLwuFOO0U2gYVocszqqDWX+XNKq9hw==}
    peerDependencies:
      react: '>=18'

  '@chakra-ui/react@2.8.2':
    resolution: {integrity: sha512-Hn0moyxxyCDKuR9ywYpqgX8dvjqwu9ArwpIb9wHNYjnODETjLwazgNIliCVBRcJvysGRiV51U2/JtJVrpeCjUQ==}
    peerDependencies:
      '@emotion/react': ^11.0.0
      '@emotion/styled': ^11.0.0
      framer-motion: '>=4.0.0'
      react: '>=18'
      react-dom: '>=18'

  '@chakra-ui/select@2.1.2':
    resolution: {integrity: sha512-ZwCb7LqKCVLJhru3DXvKXpZ7Pbu1TDZ7N0PdQ0Zj1oyVLJyrpef1u9HR5u0amOpqcH++Ugt0f5JSmirjNlctjA==}
    peerDependencies:
      '@chakra-ui/system': '>=2.0.0'
      react: '>=18'

  '@chakra-ui/shared-utils@2.0.5':
    resolution: {integrity: sha512-4/Wur0FqDov7Y0nCXl7HbHzCg4aq86h+SXdoUeuCMD3dSj7dpsVnStLYhng1vxvlbUnLpdF4oz5Myt3i/a7N3Q==}

  '@chakra-ui/skeleton@2.1.0':
    resolution: {integrity: sha512-JNRuMPpdZGd6zFVKjVQ0iusu3tXAdI29n4ZENYwAJEMf/fN0l12sVeirOxkJ7oEL0yOx2AgEYFSKdbcAgfUsAQ==}
    peerDependencies:
      '@chakra-ui/system': '>=2.0.0'
      react: '>=18'

  '@chakra-ui/skip-nav@2.1.0':
    resolution: {integrity: sha512-Hk+FG+vadBSH0/7hwp9LJnLjkO0RPGnx7gBJWI4/SpoJf3e4tZlWYtwGj0toYY4aGKl93jVghuwGbDBEMoHDug==}
    peerDependencies:
      '@chakra-ui/system': '>=2.0.0'
      react: '>=18'

  '@chakra-ui/slider@2.1.0':
    resolution: {integrity: sha512-lUOBcLMCnFZiA/s2NONXhELJh6sY5WtbRykPtclGfynqqOo47lwWJx+VP7xaeuhDOPcWSSecWc9Y1BfPOCz9cQ==}
    peerDependencies:
      '@chakra-ui/system': '>=2.0.0'
      react: '>=18'

  '@chakra-ui/spinner@2.1.0':
    resolution: {integrity: sha512-hczbnoXt+MMv/d3gE+hjQhmkzLiKuoTo42YhUG7Bs9OSv2lg1fZHW1fGNRFP3wTi6OIbD044U1P9HK+AOgFH3g==}
    peerDependencies:
      '@chakra-ui/system': '>=2.0.0'
      react: '>=18'

  '@chakra-ui/stat@2.1.1':
    resolution: {integrity: sha512-LDn0d/LXQNbAn2KaR3F1zivsZCewY4Jsy1qShmfBMKwn6rI8yVlbvu6SiA3OpHS0FhxbsZxQI6HefEoIgtqY6Q==}
    peerDependencies:
      '@chakra-ui/system': '>=2.0.0'
      react: '>=18'

  '@chakra-ui/stepper@2.3.1':
    resolution: {integrity: sha512-ky77lZbW60zYkSXhYz7kbItUpAQfEdycT0Q4bkHLxfqbuiGMf8OmgZOQkOB9uM4v0zPwy2HXhe0vq4Dd0xa55Q==}
    peerDependencies:
      '@chakra-ui/system': '>=2.0.0'
      react: '>=18'

  '@chakra-ui/storybook-addon@5.2.5':
    resolution: {integrity: sha512-Iv1LmrzSLHb0DYeDXwJnwBPgfwOl9wsapv5Rc3eWM8rZvFFRoDE/f73s3pEaz3A5dleH6y2shASoXeV7JoQNFg==}
    peerDependencies:
      '@chakra-ui/react': '>=2.0.0'
      '@storybook/components': '>=7.0.12'
      '@storybook/manager-api': '>=7.0.12'
      '@storybook/preview-api': '>=7.0.12'
      '@storybook/types': '>=7.0.24'
      react: '>=16.8.x'
      react-dom: '*'
    peerDependenciesMeta:
      react:
        optional: true
      react-dom:
        optional: true

  '@chakra-ui/styled-system@2.9.2':
    resolution: {integrity: sha512-To/Z92oHpIE+4nk11uVMWqo2GGRS86coeMmjxtpnErmWRdLcp1WVCVRAvn+ZwpLiNR+reWFr2FFqJRsREuZdAg==}

  '@chakra-ui/switch@2.1.2':
    resolution: {integrity: sha512-pgmi/CC+E1v31FcnQhsSGjJnOE2OcND4cKPyTE+0F+bmGm48Q/b5UmKD9Y+CmZsrt/7V3h8KNczowupfuBfIHA==}
    peerDependencies:
      '@chakra-ui/system': '>=2.0.0'
      framer-motion: '>=4.0.0'
      react: '>=18'

  '@chakra-ui/system@2.6.2':
    resolution: {integrity: sha512-EGtpoEjLrUu4W1fHD+a62XR+hzC5YfsWm+6lO0Kybcga3yYEij9beegO0jZgug27V+Rf7vns95VPVP6mFd/DEQ==}
    peerDependencies:
      '@emotion/react': ^11.0.0
      '@emotion/styled': ^11.0.0
      react: '>=18'

  '@chakra-ui/table@2.1.0':
    resolution: {integrity: sha512-o5OrjoHCh5uCLdiUb0Oc0vq9rIAeHSIRScc2ExTC9Qg/uVZl2ygLrjToCaKfaaKl1oQexIeAcZDKvPG8tVkHyQ==}
    peerDependencies:
      '@chakra-ui/system': '>=2.0.0'
      react: '>=18'

  '@chakra-ui/tabs@3.0.0':
    resolution: {integrity: sha512-6Mlclp8L9lqXmsGWF5q5gmemZXOiOYuh0SGT/7PgJVNPz3LXREXlXg2an4MBUD8W5oTkduCX+3KTMCwRrVrDYw==}
    peerDependencies:
      '@chakra-ui/system': '>=2.0.0'
      react: '>=18'

  '@chakra-ui/tag@3.1.1':
    resolution: {integrity: sha512-Bdel79Dv86Hnge2PKOU+t8H28nm/7Y3cKd4Kfk9k3lOpUh4+nkSGe58dhRzht59lEqa4N9waCgQiBdkydjvBXQ==}
    peerDependencies:
      '@chakra-ui/system': '>=2.0.0'
      react: '>=18'

  '@chakra-ui/textarea@2.1.2':
    resolution: {integrity: sha512-ip7tvklVCZUb2fOHDb23qPy/Fr2mzDOGdkrpbNi50hDCiV4hFX02jdQJdi3ydHZUyVgZVBKPOJ+lT9i7sKA2wA==}
    peerDependencies:
      '@chakra-ui/system': '>=2.0.0'
      react: '>=18'

  '@chakra-ui/theme-tools@2.1.2':
    resolution: {integrity: sha512-Qdj8ajF9kxY4gLrq7gA+Azp8CtFHGO9tWMN2wfF9aQNgG9AuMhPrUzMq9AMQ0MXiYcgNq/FD3eegB43nHVmXVA==}
    peerDependencies:
      '@chakra-ui/styled-system': '>=2.0.0'

  '@chakra-ui/theme-utils@2.0.21':
    resolution: {integrity: sha512-FjH5LJbT794r0+VSCXB3lT4aubI24bLLRWB+CuRKHijRvsOg717bRdUN/N1fEmEpFnRVrbewttWh/OQs0EWpWw==}

  '@chakra-ui/theme@3.3.1':
    resolution: {integrity: sha512-Hft/VaT8GYnItGCBbgWd75ICrIrIFrR7lVOhV/dQnqtfGqsVDlrztbSErvMkoPKt0UgAkd9/o44jmZ6X4U2nZQ==}
    peerDependencies:
      '@chakra-ui/styled-system': '>=2.8.0'

  '@chakra-ui/toast@7.0.2':
    resolution: {integrity: sha512-yvRP8jFKRs/YnkuE41BVTq9nB2v/KDRmje9u6dgDmE5+1bFt3bwjdf9gVbif4u5Ve7F7BGk5E093ARRVtvLvXA==}
    peerDependencies:
      '@chakra-ui/system': 2.6.2
      framer-motion: '>=4.0.0'
      react: '>=18'
      react-dom: '>=18'

  '@chakra-ui/tooltip@2.3.1':
    resolution: {integrity: sha512-Rh39GBn/bL4kZpuEMPPRwYNnccRCL+w9OqamWHIB3Qboxs6h8cOyXfIdGxjo72lvhu1QI/a4KFqkM3St+WfC0A==}
    peerDependencies:
      '@chakra-ui/system': '>=2.0.0'
      framer-motion: '>=4.0.0'
      react: '>=18'
      react-dom: '>=18'

  '@chakra-ui/transition@2.1.0':
    resolution: {integrity: sha512-orkT6T/Dt+/+kVwJNy7zwJ+U2xAZ3EU7M3XCs45RBvUnZDr/u9vdmaM/3D/rOpmQJWgQBwKPJleUXrYWUagEDQ==}
    peerDependencies:
      framer-motion: '>=4.0.0'
      react: '>=18'

  '@chakra-ui/utils@2.0.15':
    resolution: {integrity: sha512-El4+jL0WSaYYs+rJbuYFDbjmfCcfGDmRY95GO4xwzit6YAPZBLcR65rOEwLps+XWluZTy1xdMrusg/hW0c1aAA==}

  '@chakra-ui/visually-hidden@2.2.0':
    resolution: {integrity: sha512-KmKDg01SrQ7VbTD3+cPWf/UfpF5MSwm3v7MWi0n5t8HnnadT13MF0MJCDSXbBWnzLv1ZKJ6zlyAOeARWX+DpjQ==}
    peerDependencies:
      '@chakra-ui/system': '>=2.0.0'
      react: '>=18'

  '@emotion/babel-plugin@11.13.5':
    resolution: {integrity: sha512-pxHCpT2ex+0q+HH91/zsdHkw/lXd468DIN2zvfvLtPKLLMo6gQj7oLObq8PhkrxOZb/gGCq03S3Z7PDhS8pduQ==}

  '@emotion/cache@11.13.1':
    resolution: {integrity: sha512-iqouYkuEblRcXmylXIwwOodiEK5Ifl7JcX7o6V4jI3iW4mLXX3dmt5xwBtIkJiQEXFAI+pC8X0i67yiPkH9Ucw==}

  '@emotion/cache@11.13.5':
    resolution: {integrity: sha512-Z3xbtJ+UcK76eWkagZ1onvn/wAVb1GOMuR15s30Fm2wrMgC7jzpnO2JZXr4eujTTqoQFUrZIw/rT0c6Zzjca1g==}

  '@emotion/hash@0.9.2':
    resolution: {integrity: sha512-MyqliTZGuOm3+5ZRSaaBGP3USLw6+EGykkwZns2EPC5g8jJ4z9OrdZY9apkl3+UP9+sdz76YYkwCKP5gh8iY3g==}

  '@emotion/is-prop-valid@1.3.0':
    resolution: {integrity: sha512-SHetuSLvJDzuNbOdtPVbq6yMMMlLoW5Q94uDqJZqy50gcmAjxFkVqmzqSGEFq9gT2iMuIeKV1PXVWmvUhuZLlQ==}

  '@emotion/memoize@0.9.0':
    resolution: {integrity: sha512-30FAj7/EoJ5mwVPOWhAyCX+FPfMDrVecJAM+Iw9NRoSl4BBAQeqj4cApHHUXOVvIPgLVDsCFoz/hGD+5QQD1GQ==}

  '@emotion/react@11.13.5':
    resolution: {integrity: sha512-6zeCUxUH+EPF1s+YF/2hPVODeV/7V07YU5x+2tfuRL8MdW6rv5vb2+CBEGTGwBdux0OIERcOS+RzxeK80k2DsQ==}
    peerDependencies:
      '@types/react': '*'
      react: '>=16.8.0'
    peerDependenciesMeta:
      '@types/react':
        optional: true

  '@emotion/serialize@1.3.3':
    resolution: {integrity: sha512-EISGqt7sSNWHGI76hC7x1CksiXPahbxEOrC5RjmFRJTqLyEK9/9hZvBbiYn70dw4wuwMKiEMCUlR6ZXTSWQqxA==}

  '@emotion/sheet@1.4.0':
    resolution: {integrity: sha512-fTBW9/8r2w3dXWYM4HCB1Rdp8NLibOw2+XELH5m5+AkWiL/KqYX6dc0kKYlaYyKjrQ6ds33MCdMPEwgs2z1rqg==}

  '@emotion/styled@11.13.5':
    resolution: {integrity: sha512-gnOQ+nGLPvDXgIx119JqGalys64lhMdnNQA9TMxhDA4K0Hq5+++OE20Zs5GxiCV9r814xQ2K5WmtofSpHVW6BQ==}
    peerDependencies:
      '@emotion/react': ^11.0.0-rc.0
      '@types/react': '*'
      react: '>=16.8.0'
    peerDependenciesMeta:
      '@types/react':
        optional: true

  '@emotion/unitless@0.10.0':
    resolution: {integrity: sha512-dFoMUuQA20zvtVTuxZww6OHoJYgrzfKM1t52mVySDJnMSEa08ruEvdYQbhvyu6soU+NeLVd3yKfTfT0NeV6qGg==}

  '@emotion/use-insertion-effect-with-fallbacks@1.1.0':
    resolution: {integrity: sha512-+wBOcIV5snwGgI2ya3u99D7/FJquOIniQT1IKyDsBmEgwvpxMNeS65Oib7OnE2d2aY+3BU4OiH+0Wchf8yk3Hw==}
    peerDependencies:
      react: '>=16.8.0'

  '@emotion/utils@1.4.0':
    resolution: {integrity: sha512-spEnrA1b6hDR/C68lC2M7m6ALPUHZC0lIY7jAS/B/9DuuO1ZP04eov8SMv/6fwRd8pzmsn2AuJEznRREWlQrlQ==}

  '@emotion/utils@1.4.2':
    resolution: {integrity: sha512-3vLclRofFziIa3J2wDh9jjbkUz9qk5Vi3IZ/FSTKViB0k+ef0fPV7dYrUIugbgupYDx7v9ud/SjrtEP8Y4xLoA==}

  '@emotion/weak-memoize@0.4.0':
    resolution: {integrity: sha512-snKqtPW01tN0ui7yu9rGv69aJXr/a/Ywvl11sUjNtEcRc+ng/mQriFL0wLXMef74iHa/EkftbDzU9F8iFbH+zg==}

  '@esbuild/aix-ppc64@0.21.5':
    resolution: {integrity: sha512-1SDgH6ZSPTlggy1yI6+Dbkiz8xzpHJEVAlF/AM1tHPLsf5STom9rwtjE4hKAF20FfXXNTFqEYXyJNWh1GiZedQ==}
    engines: {node: '>=12'}
    cpu: [ppc64]
    os: [aix]

  '@esbuild/aix-ppc64@0.23.1':
    resolution: {integrity: sha512-6VhYk1diRqrhBAqpJEdjASR/+WVRtfjpqKuNw11cLiaWpAT/Uu+nokB+UJnevzy/P9C/ty6AOe0dwueMrGh/iQ==}
    engines: {node: '>=18'}
    cpu: [ppc64]
    os: [aix]

  '@esbuild/aix-ppc64@0.24.0':
    resolution: {integrity: sha512-WtKdFM7ls47zkKHFVzMz8opM7LkcsIp9amDUBIAWirg70RM71WRSjdILPsY5Uv1D42ZpUfaPILDlfactHgsRkw==}
    engines: {node: '>=18'}
    cpu: [ppc64]
    os: [aix]

  '@esbuild/android-arm64@0.21.5':
    resolution: {integrity: sha512-c0uX9VAUBQ7dTDCjq+wdyGLowMdtR/GoC2U5IYk/7D1H1JYC0qseD7+11iMP2mRLN9RcCMRcjC4YMclCzGwS/A==}
    engines: {node: '>=12'}
    cpu: [arm64]
    os: [android]

  '@esbuild/android-arm64@0.23.1':
    resolution: {integrity: sha512-xw50ipykXcLstLeWH7WRdQuysJqejuAGPd30vd1i5zSyKK3WE+ijzHmLKxdiCMtH1pHz78rOg0BKSYOSB/2Khw==}
    engines: {node: '>=18'}
    cpu: [arm64]
    os: [android]

  '@esbuild/android-arm64@0.24.0':
    resolution: {integrity: sha512-Vsm497xFM7tTIPYK9bNTYJyF/lsP590Qc1WxJdlB6ljCbdZKU9SY8i7+Iin4kyhV/KV5J2rOKsBQbB77Ab7L/w==}
    engines: {node: '>=18'}
    cpu: [arm64]
    os: [android]

  '@esbuild/android-arm@0.21.5':
    resolution: {integrity: sha512-vCPvzSjpPHEi1siZdlvAlsPxXl7WbOVUBBAowWug4rJHb68Ox8KualB+1ocNvT5fjv6wpkX6o/iEpbDrf68zcg==}
    engines: {node: '>=12'}
    cpu: [arm]
    os: [android]

  '@esbuild/android-arm@0.23.1':
    resolution: {integrity: sha512-uz6/tEy2IFm9RYOyvKl88zdzZfwEfKZmnX9Cj1BHjeSGNuGLuMD1kR8y5bteYmwqKm1tj8m4cb/aKEorr6fHWQ==}
    engines: {node: '>=18'}
    cpu: [arm]
    os: [android]

  '@esbuild/android-arm@0.24.0':
    resolution: {integrity: sha512-arAtTPo76fJ/ICkXWetLCc9EwEHKaeya4vMrReVlEIUCAUncH7M4bhMQ+M9Vf+FFOZJdTNMXNBrWwW+OXWpSew==}
    engines: {node: '>=18'}
    cpu: [arm]
    os: [android]

  '@esbuild/android-x64@0.21.5':
    resolution: {integrity: sha512-D7aPRUUNHRBwHxzxRvp856rjUHRFW1SdQATKXH2hqA0kAZb1hKmi02OpYRacl0TxIGz/ZmXWlbZgjwWYaCakTA==}
    engines: {node: '>=12'}
    cpu: [x64]
    os: [android]

  '@esbuild/android-x64@0.23.1':
    resolution: {integrity: sha512-nlN9B69St9BwUoB+jkyU090bru8L0NA3yFvAd7k8dNsVH8bi9a8cUAUSEcEEgTp2z3dbEDGJGfP6VUnkQnlReg==}
    engines: {node: '>=18'}
    cpu: [x64]
    os: [android]

  '@esbuild/android-x64@0.24.0':
    resolution: {integrity: sha512-t8GrvnFkiIY7pa7mMgJd7p8p8qqYIz1NYiAoKc75Zyv73L3DZW++oYMSHPRarcotTKuSs6m3hTOa5CKHaS02TQ==}
    engines: {node: '>=18'}
    cpu: [x64]
    os: [android]

  '@esbuild/darwin-arm64@0.21.5':
    resolution: {integrity: sha512-DwqXqZyuk5AiWWf3UfLiRDJ5EDd49zg6O9wclZ7kUMv2WRFr4HKjXp/5t8JZ11QbQfUS6/cRCKGwYhtNAY88kQ==}
    engines: {node: '>=12'}
    cpu: [arm64]
    os: [darwin]

  '@esbuild/darwin-arm64@0.23.1':
    resolution: {integrity: sha512-YsS2e3Wtgnw7Wq53XXBLcV6JhRsEq8hkfg91ESVadIrzr9wO6jJDMZnCQbHm1Guc5t/CdDiFSSfWP58FNuvT3Q==}
    engines: {node: '>=18'}
    cpu: [arm64]
    os: [darwin]

  '@esbuild/darwin-arm64@0.24.0':
    resolution: {integrity: sha512-CKyDpRbK1hXwv79soeTJNHb5EiG6ct3efd/FTPdzOWdbZZfGhpbcqIpiD0+vwmpu0wTIL97ZRPZu8vUt46nBSw==}
    engines: {node: '>=18'}
    cpu: [arm64]
    os: [darwin]

  '@esbuild/darwin-x64@0.21.5':
    resolution: {integrity: sha512-se/JjF8NlmKVG4kNIuyWMV/22ZaerB+qaSi5MdrXtd6R08kvs2qCN4C09miupktDitvh8jRFflwGFBQcxZRjbw==}
    engines: {node: '>=12'}
    cpu: [x64]
    os: [darwin]

  '@esbuild/darwin-x64@0.23.1':
    resolution: {integrity: sha512-aClqdgTDVPSEGgoCS8QDG37Gu8yc9lTHNAQlsztQ6ENetKEO//b8y31MMu2ZaPbn4kVsIABzVLXYLhCGekGDqw==}
    engines: {node: '>=18'}
    cpu: [x64]
    os: [darwin]

  '@esbuild/darwin-x64@0.24.0':
    resolution: {integrity: sha512-rgtz6flkVkh58od4PwTRqxbKH9cOjaXCMZgWD905JOzjFKW+7EiUObfd/Kav+A6Gyud6WZk9w+xu6QLytdi2OA==}
    engines: {node: '>=18'}
    cpu: [x64]
    os: [darwin]

  '@esbuild/freebsd-arm64@0.21.5':
    resolution: {integrity: sha512-5JcRxxRDUJLX8JXp/wcBCy3pENnCgBR9bN6JsY4OmhfUtIHe3ZW0mawA7+RDAcMLrMIZaf03NlQiX9DGyB8h4g==}
    engines: {node: '>=12'}
    cpu: [arm64]
    os: [freebsd]

  '@esbuild/freebsd-arm64@0.23.1':
    resolution: {integrity: sha512-h1k6yS8/pN/NHlMl5+v4XPfikhJulk4G+tKGFIOwURBSFzE8bixw1ebjluLOjfwtLqY0kewfjLSrO6tN2MgIhA==}
    engines: {node: '>=18'}
    cpu: [arm64]
    os: [freebsd]

  '@esbuild/freebsd-arm64@0.24.0':
    resolution: {integrity: sha512-6Mtdq5nHggwfDNLAHkPlyLBpE5L6hwsuXZX8XNmHno9JuL2+bg2BX5tRkwjyfn6sKbxZTq68suOjgWqCicvPXA==}
    engines: {node: '>=18'}
    cpu: [arm64]
    os: [freebsd]

  '@esbuild/freebsd-x64@0.21.5':
    resolution: {integrity: sha512-J95kNBj1zkbMXtHVH29bBriQygMXqoVQOQYA+ISs0/2l3T9/kj42ow2mpqerRBxDJnmkUDCaQT/dfNXWX/ZZCQ==}
    engines: {node: '>=12'}
    cpu: [x64]
    os: [freebsd]

  '@esbuild/freebsd-x64@0.23.1':
    resolution: {integrity: sha512-lK1eJeyk1ZX8UklqFd/3A60UuZ/6UVfGT2LuGo3Wp4/z7eRTRYY+0xOu2kpClP+vMTi9wKOfXi2vjUpO1Ro76g==}
    engines: {node: '>=18'}
    cpu: [x64]
    os: [freebsd]

  '@esbuild/freebsd-x64@0.24.0':
    resolution: {integrity: sha512-D3H+xh3/zphoX8ck4S2RxKR6gHlHDXXzOf6f/9dbFt/NRBDIE33+cVa49Kil4WUjxMGW0ZIYBYtaGCa2+OsQwQ==}
    engines: {node: '>=18'}
    cpu: [x64]
    os: [freebsd]

  '@esbuild/linux-arm64@0.21.5':
    resolution: {integrity: sha512-ibKvmyYzKsBeX8d8I7MH/TMfWDXBF3db4qM6sy+7re0YXya+K1cem3on9XgdT2EQGMu4hQyZhan7TeQ8XkGp4Q==}
    engines: {node: '>=12'}
    cpu: [arm64]
    os: [linux]

  '@esbuild/linux-arm64@0.23.1':
    resolution: {integrity: sha512-/93bf2yxencYDnItMYV/v116zff6UyTjo4EtEQjUBeGiVpMmffDNUyD9UN2zV+V3LRV3/on4xdZ26NKzn6754g==}
    engines: {node: '>=18'}
    cpu: [arm64]
    os: [linux]

  '@esbuild/linux-arm64@0.24.0':
    resolution: {integrity: sha512-TDijPXTOeE3eaMkRYpcy3LarIg13dS9wWHRdwYRnzlwlA370rNdZqbcp0WTyyV/k2zSxfko52+C7jU5F9Tfj1g==}
    engines: {node: '>=18'}
    cpu: [arm64]
    os: [linux]

  '@esbuild/linux-arm@0.21.5':
    resolution: {integrity: sha512-bPb5AHZtbeNGjCKVZ9UGqGwo8EUu4cLq68E95A53KlxAPRmUyYv2D6F0uUI65XisGOL1hBP5mTronbgo+0bFcA==}
    engines: {node: '>=12'}
    cpu: [arm]
    os: [linux]

  '@esbuild/linux-arm@0.23.1':
    resolution: {integrity: sha512-CXXkzgn+dXAPs3WBwE+Kvnrf4WECwBdfjfeYHpMeVxWE0EceB6vhWGShs6wi0IYEqMSIzdOF1XjQ/Mkm5d7ZdQ==}
    engines: {node: '>=18'}
    cpu: [arm]
    os: [linux]

  '@esbuild/linux-arm@0.24.0':
    resolution: {integrity: sha512-gJKIi2IjRo5G6Glxb8d3DzYXlxdEj2NlkixPsqePSZMhLudqPhtZ4BUrpIuTjJYXxvF9njql+vRjB2oaC9XpBw==}
    engines: {node: '>=18'}
    cpu: [arm]
    os: [linux]

  '@esbuild/linux-ia32@0.21.5':
    resolution: {integrity: sha512-YvjXDqLRqPDl2dvRODYmmhz4rPeVKYvppfGYKSNGdyZkA01046pLWyRKKI3ax8fbJoK5QbxblURkwK/MWY18Tg==}
    engines: {node: '>=12'}
    cpu: [ia32]
    os: [linux]

  '@esbuild/linux-ia32@0.23.1':
    resolution: {integrity: sha512-VTN4EuOHwXEkXzX5nTvVY4s7E/Krz7COC8xkftbbKRYAl96vPiUssGkeMELQMOnLOJ8k3BY1+ZY52tttZnHcXQ==}
    engines: {node: '>=18'}
    cpu: [ia32]
    os: [linux]

  '@esbuild/linux-ia32@0.24.0':
    resolution: {integrity: sha512-K40ip1LAcA0byL05TbCQ4yJ4swvnbzHscRmUilrmP9Am7//0UjPreh4lpYzvThT2Quw66MhjG//20mrufm40mA==}
    engines: {node: '>=18'}
    cpu: [ia32]
    os: [linux]

  '@esbuild/linux-loong64@0.21.5':
    resolution: {integrity: sha512-uHf1BmMG8qEvzdrzAqg2SIG/02+4/DHB6a9Kbya0XDvwDEKCoC8ZRWI5JJvNdUjtciBGFQ5PuBlpEOXQj+JQSg==}
    engines: {node: '>=12'}
    cpu: [loong64]
    os: [linux]

  '@esbuild/linux-loong64@0.23.1':
    resolution: {integrity: sha512-Vx09LzEoBa5zDnieH8LSMRToj7ir/Jeq0Gu6qJ/1GcBq9GkfoEAoXvLiW1U9J1qE/Y/Oyaq33w5p2ZWrNNHNEw==}
    engines: {node: '>=18'}
    cpu: [loong64]
    os: [linux]

  '@esbuild/linux-loong64@0.24.0':
    resolution: {integrity: sha512-0mswrYP/9ai+CU0BzBfPMZ8RVm3RGAN/lmOMgW4aFUSOQBjA31UP8Mr6DDhWSuMwj7jaWOT0p0WoZ6jeHhrD7g==}
    engines: {node: '>=18'}
    cpu: [loong64]
    os: [linux]

  '@esbuild/linux-mips64el@0.21.5':
    resolution: {integrity: sha512-IajOmO+KJK23bj52dFSNCMsz1QP1DqM6cwLUv3W1QwyxkyIWecfafnI555fvSGqEKwjMXVLokcV5ygHW5b3Jbg==}
    engines: {node: '>=12'}
    cpu: [mips64el]
    os: [linux]

  '@esbuild/linux-mips64el@0.23.1':
    resolution: {integrity: sha512-nrFzzMQ7W4WRLNUOU5dlWAqa6yVeI0P78WKGUo7lg2HShq/yx+UYkeNSE0SSfSure0SqgnsxPvmAUu/vu0E+3Q==}
    engines: {node: '>=18'}
    cpu: [mips64el]
    os: [linux]

  '@esbuild/linux-mips64el@0.24.0':
    resolution: {integrity: sha512-hIKvXm0/3w/5+RDtCJeXqMZGkI2s4oMUGj3/jM0QzhgIASWrGO5/RlzAzm5nNh/awHE0A19h/CvHQe6FaBNrRA==}
    engines: {node: '>=18'}
    cpu: [mips64el]
    os: [linux]

  '@esbuild/linux-ppc64@0.21.5':
    resolution: {integrity: sha512-1hHV/Z4OEfMwpLO8rp7CvlhBDnjsC3CttJXIhBi+5Aj5r+MBvy4egg7wCbe//hSsT+RvDAG7s81tAvpL2XAE4w==}
    engines: {node: '>=12'}
    cpu: [ppc64]
    os: [linux]

  '@esbuild/linux-ppc64@0.23.1':
    resolution: {integrity: sha512-dKN8fgVqd0vUIjxuJI6P/9SSSe/mB9rvA98CSH2sJnlZ/OCZWO1DJvxj8jvKTfYUdGfcq2dDxoKaC6bHuTlgcw==}
    engines: {node: '>=18'}
    cpu: [ppc64]
    os: [linux]

  '@esbuild/linux-ppc64@0.24.0':
    resolution: {integrity: sha512-HcZh5BNq0aC52UoocJxaKORfFODWXZxtBaaZNuN3PUX3MoDsChsZqopzi5UupRhPHSEHotoiptqikjN/B77mYQ==}
    engines: {node: '>=18'}
    cpu: [ppc64]
    os: [linux]

  '@esbuild/linux-riscv64@0.21.5':
    resolution: {integrity: sha512-2HdXDMd9GMgTGrPWnJzP2ALSokE/0O5HhTUvWIbD3YdjME8JwvSCnNGBnTThKGEB91OZhzrJ4qIIxk/SBmyDDA==}
    engines: {node: '>=12'}
    cpu: [riscv64]
    os: [linux]

  '@esbuild/linux-riscv64@0.23.1':
    resolution: {integrity: sha512-5AV4Pzp80fhHL83JM6LoA6pTQVWgB1HovMBsLQ9OZWLDqVY8MVobBXNSmAJi//Csh6tcY7e7Lny2Hg1tElMjIA==}
    engines: {node: '>=18'}
    cpu: [riscv64]
    os: [linux]

  '@esbuild/linux-riscv64@0.24.0':
    resolution: {integrity: sha512-bEh7dMn/h3QxeR2KTy1DUszQjUrIHPZKyO6aN1X4BCnhfYhuQqedHaa5MxSQA/06j3GpiIlFGSsy1c7Gf9padw==}
    engines: {node: '>=18'}
    cpu: [riscv64]
    os: [linux]

  '@esbuild/linux-s390x@0.21.5':
    resolution: {integrity: sha512-zus5sxzqBJD3eXxwvjN1yQkRepANgxE9lgOW2qLnmr8ikMTphkjgXu1HR01K4FJg8h1kEEDAqDcZQtbrRnB41A==}
    engines: {node: '>=12'}
    cpu: [s390x]
    os: [linux]

  '@esbuild/linux-s390x@0.23.1':
    resolution: {integrity: sha512-9ygs73tuFCe6f6m/Tb+9LtYxWR4c9yg7zjt2cYkjDbDpV/xVn+68cQxMXCjUpYwEkze2RcU/rMnfIXNRFmSoDw==}
    engines: {node: '>=18'}
    cpu: [s390x]
    os: [linux]

  '@esbuild/linux-s390x@0.24.0':
    resolution: {integrity: sha512-ZcQ6+qRkw1UcZGPyrCiHHkmBaj9SiCD8Oqd556HldP+QlpUIe2Wgn3ehQGVoPOvZvtHm8HPx+bH20c9pvbkX3g==}
    engines: {node: '>=18'}
    cpu: [s390x]
    os: [linux]

  '@esbuild/linux-x64@0.21.5':
    resolution: {integrity: sha512-1rYdTpyv03iycF1+BhzrzQJCdOuAOtaqHTWJZCWvijKD2N5Xu0TtVC8/+1faWqcP9iBCWOmjmhoH94dH82BxPQ==}
    engines: {node: '>=12'}
    cpu: [x64]
    os: [linux]

  '@esbuild/linux-x64@0.23.1':
    resolution: {integrity: sha512-EV6+ovTsEXCPAp58g2dD68LxoP/wK5pRvgy0J/HxPGB009omFPv3Yet0HiaqvrIrgPTBuC6wCH1LTOY91EO5hQ==}
    engines: {node: '>=18'}
    cpu: [x64]
    os: [linux]

  '@esbuild/linux-x64@0.24.0':
    resolution: {integrity: sha512-vbutsFqQ+foy3wSSbmjBXXIJ6PL3scghJoM8zCL142cGaZKAdCZHyf+Bpu/MmX9zT9Q0zFBVKb36Ma5Fzfa8xA==}
    engines: {node: '>=18'}
    cpu: [x64]
    os: [linux]

  '@esbuild/netbsd-x64@0.21.5':
    resolution: {integrity: sha512-Woi2MXzXjMULccIwMnLciyZH4nCIMpWQAs049KEeMvOcNADVxo0UBIQPfSmxB3CWKedngg7sWZdLvLczpe0tLg==}
    engines: {node: '>=12'}
    cpu: [x64]
    os: [netbsd]

  '@esbuild/netbsd-x64@0.23.1':
    resolution: {integrity: sha512-aevEkCNu7KlPRpYLjwmdcuNz6bDFiE7Z8XC4CPqExjTvrHugh28QzUXVOZtiYghciKUacNktqxdpymplil1beA==}
    engines: {node: '>=18'}
    cpu: [x64]
    os: [netbsd]

  '@esbuild/netbsd-x64@0.24.0':
    resolution: {integrity: sha512-hjQ0R/ulkO8fCYFsG0FZoH+pWgTTDreqpqY7UnQntnaKv95uP5iW3+dChxnx7C3trQQU40S+OgWhUVwCjVFLvg==}
    engines: {node: '>=18'}
    cpu: [x64]
    os: [netbsd]

  '@esbuild/openbsd-arm64@0.23.1':
    resolution: {integrity: sha512-3x37szhLexNA4bXhLrCC/LImN/YtWis6WXr1VESlfVtVeoFJBRINPJ3f0a/6LV8zpikqoUg4hyXw0sFBt5Cr+Q==}
    engines: {node: '>=18'}
    cpu: [arm64]
    os: [openbsd]

  '@esbuild/openbsd-arm64@0.24.0':
    resolution: {integrity: sha512-MD9uzzkPQbYehwcN583yx3Tu5M8EIoTD+tUgKF982WYL9Pf5rKy9ltgD0eUgs8pvKnmizxjXZyLt0z6DC3rRXg==}
    engines: {node: '>=18'}
    cpu: [arm64]
    os: [openbsd]

  '@esbuild/openbsd-x64@0.21.5':
    resolution: {integrity: sha512-HLNNw99xsvx12lFBUwoT8EVCsSvRNDVxNpjZ7bPn947b8gJPzeHWyNVhFsaerc0n3TsbOINvRP2byTZ5LKezow==}
    engines: {node: '>=12'}
    cpu: [x64]
    os: [openbsd]

  '@esbuild/openbsd-x64@0.23.1':
    resolution: {integrity: sha512-aY2gMmKmPhxfU+0EdnN+XNtGbjfQgwZj43k8G3fyrDM/UdZww6xrWxmDkuz2eCZchqVeABjV5BpildOrUbBTqA==}
    engines: {node: '>=18'}
    cpu: [x64]
    os: [openbsd]

  '@esbuild/openbsd-x64@0.24.0':
    resolution: {integrity: sha512-4ir0aY1NGUhIC1hdoCzr1+5b43mw99uNwVzhIq1OY3QcEwPDO3B7WNXBzaKY5Nsf1+N11i1eOfFcq+D/gOS15Q==}
    engines: {node: '>=18'}
    cpu: [x64]
    os: [openbsd]

  '@esbuild/sunos-x64@0.21.5':
    resolution: {integrity: sha512-6+gjmFpfy0BHU5Tpptkuh8+uw3mnrvgs+dSPQXQOv3ekbordwnzTVEb4qnIvQcYXq6gzkyTnoZ9dZG+D4garKg==}
    engines: {node: '>=12'}
    cpu: [x64]
    os: [sunos]

  '@esbuild/sunos-x64@0.23.1':
    resolution: {integrity: sha512-RBRT2gqEl0IKQABT4XTj78tpk9v7ehp+mazn2HbUeZl1YMdaGAQqhapjGTCe7uw7y0frDi4gS0uHzhvpFuI1sA==}
    engines: {node: '>=18'}
    cpu: [x64]
    os: [sunos]

  '@esbuild/sunos-x64@0.24.0':
    resolution: {integrity: sha512-jVzdzsbM5xrotH+W5f1s+JtUy1UWgjU0Cf4wMvffTB8m6wP5/kx0KiaLHlbJO+dMgtxKV8RQ/JvtlFcdZ1zCPA==}
    engines: {node: '>=18'}
    cpu: [x64]
    os: [sunos]

  '@esbuild/win32-arm64@0.21.5':
    resolution: {integrity: sha512-Z0gOTd75VvXqyq7nsl93zwahcTROgqvuAcYDUr+vOv8uHhNSKROyU961kgtCD1e95IqPKSQKH7tBTslnS3tA8A==}
    engines: {node: '>=12'}
    cpu: [arm64]
    os: [win32]

  '@esbuild/win32-arm64@0.23.1':
    resolution: {integrity: sha512-4O+gPR5rEBe2FpKOVyiJ7wNDPA8nGzDuJ6gN4okSA1gEOYZ67N8JPk58tkWtdtPeLz7lBnY6I5L3jdsr3S+A6A==}
    engines: {node: '>=18'}
    cpu: [arm64]
    os: [win32]

  '@esbuild/win32-arm64@0.24.0':
    resolution: {integrity: sha512-iKc8GAslzRpBytO2/aN3d2yb2z8XTVfNV0PjGlCxKo5SgWmNXx82I/Q3aG1tFfS+A2igVCY97TJ8tnYwpUWLCA==}
    engines: {node: '>=18'}
    cpu: [arm64]
    os: [win32]

  '@esbuild/win32-ia32@0.21.5':
    resolution: {integrity: sha512-SWXFF1CL2RVNMaVs+BBClwtfZSvDgtL//G/smwAc5oVK/UPu2Gu9tIaRgFmYFFKrmg3SyAjSrElf0TiJ1v8fYA==}
    engines: {node: '>=12'}
    cpu: [ia32]
    os: [win32]

  '@esbuild/win32-ia32@0.23.1':
    resolution: {integrity: sha512-BcaL0Vn6QwCwre3Y717nVHZbAa4UBEigzFm6VdsVdT/MbZ38xoj1X9HPkZhbmaBGUD1W8vxAfffbDe8bA6AKnQ==}
    engines: {node: '>=18'}
    cpu: [ia32]
    os: [win32]

  '@esbuild/win32-ia32@0.24.0':
    resolution: {integrity: sha512-vQW36KZolfIudCcTnaTpmLQ24Ha1RjygBo39/aLkM2kmjkWmZGEJ5Gn9l5/7tzXA42QGIoWbICfg6KLLkIw6yw==}
    engines: {node: '>=18'}
    cpu: [ia32]
    os: [win32]

  '@esbuild/win32-x64@0.21.5':
    resolution: {integrity: sha512-tQd/1efJuzPC6rCFwEvLtci/xNFcTZknmXs98FYDfGE4wP9ClFV98nyKrzJKVPMhdDnjzLhdUyMX4PsQAPjwIw==}
    engines: {node: '>=12'}
    cpu: [x64]
    os: [win32]

  '@esbuild/win32-x64@0.23.1':
    resolution: {integrity: sha512-BHpFFeslkWrXWyUPnbKm+xYYVYruCinGcftSBaa8zoF9hZO4BcSCFUvHVTtzpIY6YzUnYtuEhZ+C9iEXjxnasg==}
    engines: {node: '>=18'}
    cpu: [x64]
    os: [win32]

  '@esbuild/win32-x64@0.24.0':
    resolution: {integrity: sha512-7IAFPrjSQIJrGsK6flwg7NFmwBoSTyF3rl7If0hNUFQU4ilTsEPL6GuMuU9BfIWVVGuRnuIidkSMC+c0Otu8IA==}
    engines: {node: '>=18'}
    cpu: [x64]
    os: [win32]

  '@eslint-community/eslint-utils@4.4.0':
    resolution: {integrity: sha512-1/sA4dwrzBAyeUoQ6oxahHKmrZvsnLCg4RfxW3ZFGGmQkSNQPFNLV9CUEFQP1x9EYXHTo5p6xdhZM1Ne9p/AfA==}
    engines: {node: ^12.22.0 || ^14.17.0 || >=16.0.0}
    peerDependencies:
      eslint: ^6.0.0 || ^7.0.0 || >=8.0.0

  '@eslint-community/eslint-utils@4.4.1':
    resolution: {integrity: sha512-s3O3waFUrMV8P/XaF/+ZTp1X9XBZW1a4B97ZnjQF2KYWaFD2A8KyFBsrsfSjEmjn3RGWAIuvlneuZm3CUK3jbA==}
    engines: {node: ^12.22.0 || ^14.17.0 || >=16.0.0}
    peerDependencies:
      eslint: ^6.0.0 || ^7.0.0 || >=8.0.0

  '@eslint-community/regexpp@4.11.0':
    resolution: {integrity: sha512-G/M/tIiMrTAxEWRfLfQJMmGNX28IxBg4PBz8XqQhqUHLFI6TL2htpIB1iQCj144V5ee/JaKyT9/WZ0MGZWfA7A==}
    engines: {node: ^12.0.0 || ^14.0.0 || >=16.0.0}

  '@eslint-community/regexpp@4.12.1':
    resolution: {integrity: sha512-CCZCDJuduB9OUkFkY2IgppNZMi2lBQgD2qzwXkEia16cge2pijY/aXi96CJMquDMn3nJdlPV1A5KrJEXwfLNzQ==}
    engines: {node: ^12.0.0 || ^14.0.0 || >=16.0.0}

  '@eslint/eslintrc@2.1.4':
    resolution: {integrity: sha512-269Z39MS6wVJtsoUl10L60WdkhJVdPG24Q4eZTH3nnF6lpvSShEK3wQjDX9JRWAUPvPh7COouPpU9IrqaZFvtQ==}
    engines: {node: ^12.22.0 || ^14.17.0 || >=16.0.0}

  '@eslint/js@8.57.0':
    resolution: {integrity: sha512-Ys+3g2TaW7gADOJzPt83SJtCDhMjndcDMFVQ/Tj9iA1BfJzFKD9mAUXT3OenpuPHbI6P/myECxRJrofUsDx/5g==}
    engines: {node: ^12.22.0 || ^14.17.0 || >=16.0.0}

  '@floating-ui/core@1.6.7':
    resolution: {integrity: sha512-yDzVT/Lm101nQ5TCVeK65LtdN7Tj4Qpr9RTXJ2vPFLqtLxwOrpoxAHAJI8J3yYWUc40J0BDBheaitK5SJmno2g==}

  '@floating-ui/dom@1.6.10':
    resolution: {integrity: sha512-fskgCFv8J8OamCmyun8MfjB1Olfn+uZKjOKZ0vhYF3gRmEUXcGOjxWL8bBr7i4kIuPZ2KD2S3EUIOxnjC8kl2A==}

  '@floating-ui/utils@0.2.7':
    resolution: {integrity: sha512-X8R8Oj771YRl/w+c1HqAC1szL8zWQRwFvgDwT129k9ACdBoud/+/rX9V0qiMl6LWUdP9voC2nDVZYPMQQsb6eA==}

  '@fontsource/open-sans@5.1.0':
    resolution: {integrity: sha512-g+mjF8gWUDwck9DrRCkhmFeEj7fskjtKZJKAQguVzSg93lc6ThakTHMRgs0dZfe5qBbktrV839tDrb4bIDyZSA==}

  '@fortawesome/fontawesome-common-types@6.7.1':
    resolution: {integrity: sha512-gbDz3TwRrIPT3i0cDfujhshnXO9z03IT1UKRIVi/VEjpNHtSBIP2o5XSm+e816FzzCFEzAxPw09Z13n20PaQJQ==}
    engines: {node: '>=6'}

  '@fortawesome/fontawesome-svg-core@6.7.1':
    resolution: {integrity: sha512-8dBIHbfsKlCk2jHQ9PoRBg2Z+4TwyE3vZICSnoDlnsHA6SiMlTwfmW6yX0lHsRmWJugkeb92sA0hZdkXJhuz+g==}
    engines: {node: '>=6'}

  '@fortawesome/free-solid-svg-icons@6.7.1':
    resolution: {integrity: sha512-BTKc0b0mgjWZ2UDKVgmwaE0qt0cZs6ITcDgjrti5f/ki7aF5zs+N91V6hitGo3TItCFtnKg6cUVGdTmBFICFRg==}
    engines: {node: '>=6'}

  '@fortawesome/react-fontawesome@0.2.2':
    resolution: {integrity: sha512-EnkrprPNqI6SXJl//m29hpaNzOp1bruISWaOiRtkMi/xSvHJlzc2j2JAYS7egxt/EbjSNV/k6Xy0AQI6vB2+1g==}
    peerDependencies:
      '@fortawesome/fontawesome-svg-core': ~1 || ~6
      react: '>=16.3'

  '@gql.tada/cli-utils@1.6.3':
    resolution: {integrity: sha512-jFFSY8OxYeBxdKi58UzeMXG1tdm4FVjXa8WHIi66Gzu9JWtCE6mqom3a8xkmSw+mVaybFW5EN2WXf1WztJVNyQ==}
    peerDependencies:
      '@0no-co/graphqlsp': ^1.12.13
      '@gql.tada/svelte-support': 1.0.1
      '@gql.tada/vue-support': 1.0.1
      graphql: ^15.5.0 || ^16.0.0 || ^17.0.0
      typescript: ^5.0.0
    peerDependenciesMeta:
      '@gql.tada/svelte-support':
        optional: true
      '@gql.tada/vue-support':
        optional: true

  '@gql.tada/internal@1.0.8':
    resolution: {integrity: sha512-XYdxJhtHC5WtZfdDqtKjcQ4d7R1s0d1rnlSs3OcBEUbYiPoJJfZU7tWsVXuv047Z6msvmr4ompJ7eLSK5Km57g==}
    peerDependencies:
      graphql: ^16.8.1
      typescript: ^5.0.0

  '@graphql-typed-document-node/core@3.2.0':
    resolution: {integrity: sha512-mB9oAsNCm9aM3/SOv4YtBMqZbYj10R7dkq8byBqxGY/ncFwhf2oQzMV+LCRlWoDSEBJ3COiR1yeDvMtsoOsuFQ==}
    peerDependencies:
      graphql: ^0.8.0 || ^0.9.0 || ^0.10.0 || ^0.11.0 || ^0.12.0 || ^0.13.0 || ^14.0.0 || ^15.0.0 || ^16.0.0 || ^17.0.0

  '@hookform/resolvers@3.9.1':
    resolution: {integrity: sha512-ud2HqmGBM0P0IABqoskKWI6PEf6ZDDBZkFqe2Vnl+mTHCEHzr3ISjjZyCwTjC/qpL25JC9aIDkloQejvMeq0ug==}
    peerDependencies:
      react-hook-form: ^7.0.0

  '@humanwhocodes/config-array@0.11.14':
    resolution: {integrity: sha512-3T8LkOmg45BV5FICb15QQMsyUSWrQ8AygVfC7ZG32zOalnqrilm018ZVCw0eapXux8FtA33q8PSRSstjee3jSg==}
    engines: {node: '>=10.10.0'}
    deprecated: Use @eslint/config-array instead

  '@humanwhocodes/module-importer@1.0.1':
    resolution: {integrity: sha512-bxveV4V8v5Yb4ncFTT3rPSgZBOpCkjfK0y4oVVVJwIuDVBRMDXrPyXRL988i5ap9m9bnyEEjWfm5WkBmtffLfA==}
    engines: {node: '>=12.22'}

  '@humanwhocodes/object-schema@2.0.3':
    resolution: {integrity: sha512-93zYdMES/c1D69yZiKDBj0V24vqNzB/koF26KPaagAfd3P/4gUlh3Dys5ogAK+Exi9QyzlD8x/08Zt7wIKcDcA==}
    deprecated: Use @eslint/object-schema instead

  '@inquirer/confirm@5.0.1':
    resolution: {integrity: sha512-6ycMm7k7NUApiMGfVc32yIPp28iPKxhGRMqoNDiUjq2RyTAkbs5Fx0TdzBqhabcKvniDdAAvHCmsRjnNfTsogw==}
    engines: {node: '>=18'}
    peerDependencies:
      '@types/node': '>=18'

  '@inquirer/core@10.0.1':
    resolution: {integrity: sha512-KKTgjViBQUi3AAssqjUFMnMO3CM3qwCHvePV9EW+zTKGKafFGFF01sc1yOIYjLJ7QU52G/FbzKc+c01WLzXmVQ==}
    engines: {node: '>=18'}

  '@inquirer/figures@1.0.7':
    resolution: {integrity: sha512-m+Trk77mp54Zma6xLkLuY+mvanPxlE4A7yNKs2HBiyZ4UkVs28Mv5c/pgWrHeInx+USHeX/WEPzjrWrcJiQgjw==}
    engines: {node: '>=18'}

  '@inquirer/type@3.0.0':
    resolution: {integrity: sha512-YYykfbw/lefC7yKj7nanzQXILM7r3suIvyFlCcMskc99axmsSewXWkAfXKwMbgxL76iAFVmRwmYdwNZNc8gjog==}
    engines: {node: '>=18'}
    peerDependencies:
      '@types/node': '>=18'

  '@isaacs/cliui@8.0.2':
    resolution: {integrity: sha512-O8jcjabXaleOG9DQ0+ARXWZBTfnP4WNAqzuiJK7ll44AmxGKv/J2M4TPjxjY3znBCfvBXFzucm1twdyFybFqEA==}
    engines: {node: '>=12'}

  '@istanbuljs/schema@0.1.3':
    resolution: {integrity: sha512-ZXRY4jNvVgSVQ8DL3LTcakaAtXwTVUxE81hslsyD2AtoXW/wVob10HkOJ1X/pAlcI7D+2YoZKg5do8G/w6RYgA==}
    engines: {node: '>=8'}

  '@joshwooding/vite-plugin-react-docgen-typescript@0.4.2':
    resolution: {integrity: sha512-feQ+ntr+8hbVudnsTUapiMN9q8T90XA1d5jn9QzY09sNoj4iD9wi0PY1vsBFTda4ZjEaxRK9S81oarR2nj7TFQ==}
    peerDependencies:
      typescript: '>= 4.3.x'
      vite: ^3.0.0 || ^4.0.0 || ^5.0.0 || ^6.0.0
    peerDependenciesMeta:
      typescript:
        optional: true

  '@jridgewell/gen-mapping@0.3.5':
    resolution: {integrity: sha512-IzL8ZoEDIBRWEzlCcRhOaCupYyN5gdIK+Q6fbFdPDg6HqX6jpkItn7DFIpW9LQzXG6Df9sA7+OKnq0qlz/GaQg==}
    engines: {node: '>=6.0.0'}

  '@jridgewell/resolve-uri@3.1.2':
    resolution: {integrity: sha512-bRISgCIjP20/tbWSPWMEi54QVPRZExkuD9lJL+UIxUKtwVJA8wW1Trb1jMs1RFXo1CBTNZ/5hpC9QvmKWdopKw==}
    engines: {node: '>=6.0.0'}

  '@jridgewell/set-array@1.2.1':
    resolution: {integrity: sha512-R8gLRTZeyp03ymzP/6Lil/28tGeGEzhx1q2k703KGWRAI1VdvPIXdG70VJc2pAMw3NA6JKL5hhFu1sJX0Mnn/A==}
    engines: {node: '>=6.0.0'}

  '@jridgewell/sourcemap-codec@1.5.0':
    resolution: {integrity: sha512-gv3ZRaISU3fjPAgNsriBRqGWQL6quFx04YMPW/zD8XMLsU32mhCCbfbO6KZFLjvYpCZ8zyDEgqsgf+PwPaM7GQ==}

  '@jridgewell/trace-mapping@0.3.25':
    resolution: {integrity: sha512-vNk6aEwybGtawWmy/PzwnGDOjCkLWSD2wqvjGGAgOAwCGWySYXfYoxt00IJkTF+8Lb57DwOb3Aa0o9CApepiYQ==}

  '@mdx-js/react@3.0.1':
    resolution: {integrity: sha512-9ZrPIU4MGf6et1m1ov3zKf+q9+deetI51zprKB1D/z3NOb+rUxxtEl3mCjW5wTGh6VhRdwPueh1oRzi6ezkA8A==}
    peerDependencies:
      '@types/react': '>=16'
      react: '>=16'

  '@mswjs/interceptors@0.37.1':
    resolution: {integrity: sha512-SvE+tSpcX884RJrPCskXxoS965Ky/pYABDEhWW6oeSRhpUDLrS5nTvT5n1LLSDVDYvty4imVmXsy+3/ROVuknA==}
    engines: {node: '>=18'}

  '@nivo/annotations@0.88.0':
    resolution: {integrity: sha512-NXE+1oIUn+EGWMQpnpeRMLgi2wyuzhGDoJQY4OUHissCUiNotid2oNQ/PXJwN0toiu+/j9SyhzI32xr70OPi7Q==}
    peerDependencies:
      react: '>= 16.14.0 < 19.0.0'

  '@nivo/arcs@0.88.0':
    resolution: {integrity: sha512-q7MHxT71s/KKlDDtSJS4L9+/JIa5HPZZrDr3ZFECLnvp0TC1qzyFMtVevN2CsXopSTj8poN4uFXPWxYVXOq8vg==}
    peerDependencies:
      react: '>= 16.14.0 < 19.0.0'

  '@nivo/axes@0.88.0':
    resolution: {integrity: sha512-jF7aIxzTNayV5cI1J/b9Q1FfpMBxTXGk3OwSigXMSfYWlliskDn2u0qGRLiYhuXFdQAWIp4oXsO1GcAQ0eRVdg==}
    peerDependencies:
      react: '>= 16.14.0 < 19.0.0'

  '@nivo/bar@0.88.0':
    resolution: {integrity: sha512-wckwuHWeCikxGvvdRfGL+dVFsUD9uHk1r9s7bWUfOD+p8BWhxtYqfXpHolEfgGg3UyPaHtpGA7P4zgE5vgo7gQ==}
    peerDependencies:
      react: '>= 16.14.0 < 19.0.0'

  '@nivo/colors@0.88.0':
    resolution: {integrity: sha512-IZ+leYIqAlo7dyLHmsQwujanfRgXyoQ5H7PU3RWLEn1PP0zxDKLgEjFEDADpDauuslh2Tx0L81GNkWR6QSP0Mw==}
    peerDependencies:
      react: '>= 16.14.0 < 19.0.0'

  '@nivo/core@0.88.0':
    resolution: {integrity: sha512-XjUkA5MmwjLP38bdrJwn36Gj7T5SYMKD55LYQp/1nIJPdxqJ38dUfE4XyBDfIEgfP6yrHOihw3C63cUdnUBoiw==}
    peerDependencies:
      react: '>= 16.14.0 < 19.0.0'

  '@nivo/legends@0.88.0':
    resolution: {integrity: sha512-d4DF9pHbD8LmGJlp/Gp1cF4e8y2wfQTcw3jVhbZj9zkb7ZWB7JfeF60VHRfbXNux9bjQ9U78/SssQqueVDPEmg==}
    peerDependencies:
      react: '>= 16.14.0 < 19.0.0'

  '@nivo/pie@0.88.0':
    resolution: {integrity: sha512-BE6dFWlGne1SnaEkFHNbg0sZBiwtcIqBFwmMRJ0F11SiKOzVeJyq3KiyY1I2ySSCx5VR1V8/MNBXzXFu3vJMAQ==}
    peerDependencies:
      react: '>= 16.14.0 < 19.0.0'

  '@nivo/sankey@0.88.0':
    resolution: {integrity: sha512-/cZimY5d2c8Ag0trKA9yp6uflI0RWW6SFQ+eTRB/T4TN2anrtUb//OfL7TD7Y9YsTrEEW5dfEs614Vh6WlccYQ==}
    peerDependencies:
      react: '>= 16.14.0 < 19.0.0'

  '@nivo/scales@0.88.0':
    resolution: {integrity: sha512-HbpxkQp6tHCltZ1yDGeqdLcaJl5ze54NPjurfGtx/Uq+H5IQoBd4Tln49bUar5CsFAMsXw8yF1HQvASr7I1SIA==}

  '@nivo/sunburst@0.88.0':
    resolution: {integrity: sha512-O8PvxcOn2IAw23A0zl8m8bhN7D7I3LOvKlsrPavsHxTdsxVuc3Rbeq7A9yZ+G2YRlJeiumA+0ub0DAaOZAHH9A==}
    peerDependencies:
      react: '>= 16.14.0 < 19.0.0'

  '@nivo/tooltip@0.88.0':
    resolution: {integrity: sha512-iEjVfQA8gumAzg/yUinjTwswygCkE5Iwuo8opwnrbpNIqMrleBV+EAKIgB0PrzepIoW8CFG/SJhoiRfbU8jhOw==}
    peerDependencies:
      react: '>= 16.14.0 < 19.0.0'

  '@nodelib/fs.scandir@2.1.5':
    resolution: {integrity: sha512-vq24Bq3ym5HEQm2NKCr3yXDwjc7vTsEThRDnkp2DK9p1uqLR+DHurm/NOTo0KG7HYHU7eppKZj3MyqYuMBf62g==}
    engines: {node: '>= 8'}

  '@nodelib/fs.stat@2.0.5':
    resolution: {integrity: sha512-RkhPPp2zrqDAQA/2jNhnztcPAlv64XdhIp7a7454A5ovI7Bukxgt7MX7udwAu3zg1DcpPU0rz3VV1SeaqvY4+A==}
    engines: {node: '>= 8'}

  '@nodelib/fs.walk@1.2.8':
    resolution: {integrity: sha512-oGB+UxlgWcgQkgwo8GcEGwemoTFt3FIO9ababBmaGwXIoBKZ+GTy0pP185beGg7Llih/NSHSV2XAs1lnznocSg==}
    engines: {node: '>= 8'}

  '@nolyfill/is-core-module@1.0.39':
    resolution: {integrity: sha512-nn5ozdjYQpUCZlWGuxcJY/KpxkWQs4DcbMCmKojjyrYDEAGy4Ce19NN4v5MduafTwJlbKc99UA8YhSVqq9yPZA==}
    engines: {node: '>=12.4.0'}

  '@open-draft/deferred-promise@2.2.0':
    resolution: {integrity: sha512-CecwLWx3rhxVQF6V4bAgPS5t+So2sTbPgAzafKkVizyi7tlwpcFpdFqq+wqF2OwNBmqFuu6tOyouTuxgpMfzmA==}

  '@open-draft/logger@0.3.0':
    resolution: {integrity: sha512-X2g45fzhxH238HKO4xbSr7+wBS8Fvw6ixhTDuvLd5mqh6bJJCFAPwU9mPDxbcrRtfxv4u5IHCEH77BmxvXmmxQ==}

  '@open-draft/until@2.1.0':
    resolution: {integrity: sha512-U69T3ItWHvLwGg5eJ0n3I62nWuE6ilHlmz7zM0npLBRvPRd7e6NYmg54vvRtP5mZG7kZqZCFVdsTWo7BPtBujg==}

  '@pkgjs/parseargs@0.11.0':
    resolution: {integrity: sha512-+1VkjdD0QBLPodGrJUeqarH8VAIvQODIbwh9XpP5Syisf7YoQgsJKPNFoqqLQlu+VQ/tVSshMR6loPMn8U+dPg==}
    engines: {node: '>=14'}

  '@polka/url@1.0.0-next.28':
    resolution: {integrity: sha512-8LduaNlMZGwdZ6qWrKlfa+2M4gahzFkprZiAt2TF8uS0qQgBizKXpXURqvTJ4WtmupWxaLqjRb2UCTe72mu+Aw==}

  '@popperjs/core@2.11.8':
    resolution: {integrity: sha512-P1st0aksCrn9sGZhp8GMYwBnQsbvAWsZAX44oXNNvLHGqAOcoVxmjZiohstwQ7SqKnbR47akdNi+uleWD8+g6A==}

  '@react-spring/animated@9.7.4':
    resolution: {integrity: sha512-7As+8Pty2QlemJ9O5ecsuPKjmO0NKvmVkRR1n6mEotFgWar8FKuQt2xgxz3RTgxcccghpx1YdS1FCdElQNexmQ==}
    peerDependencies:
      react: ^16.8.0 || ^17.0.0 || ^18.0.0

  '@react-spring/core@9.7.4':
    resolution: {integrity: sha512-GzjA44niEJBFUe9jN3zubRDDDP2E4tBlhNlSIkTChiNf9p4ZQlgXBg50qbXfSXHQPHak/ExYxwhipKVsQ/sUTw==}
    peerDependencies:
      react: ^16.8.0 || ^17.0.0 || ^18.0.0

  '@react-spring/rafz@9.7.4':
    resolution: {integrity: sha512-mqDI6rW0Ca8IdryOMiXRhMtVGiEGLIO89vIOyFQXRIwwIMX30HLya24g9z4olDvFyeDW3+kibiKwtZnA4xhldA==}

  '@react-spring/shared@9.7.4':
    resolution: {integrity: sha512-bEPI7cQp94dOtCFSEYpxvLxj0+xQfB5r9Ru1h8OMycsIq7zFZon1G0sHrBLaLQIWeMCllc4tVDYRTLIRv70C8w==}
    peerDependencies:
      react: ^16.8.0 || ^17.0.0 || ^18.0.0

  '@react-spring/types@9.7.4':
    resolution: {integrity: sha512-iQVztO09ZVfsletMiY+DpT/JRiBntdsdJ4uqk3UJFhrhS8mIC9ZOZbmfGSRs/kdbNPQkVyzucceDicQ/3Mlj9g==}

  '@react-spring/web@9.7.4':
    resolution: {integrity: sha512-UMvCZp7I5HCVIleSa4BwbNxynqvj+mJjG2m20VO2yPoi2pnCYANy58flvz9v/YcXTAvsmL655FV3pm5fbr6akA==}
    peerDependencies:
      react: ^16.8.0 || ^17.0.0 || ^18.0.0
      react-dom: ^16.8.0 || ^17.0.0 || ^18.0.0

  '@remix-run/router@1.21.0':
    resolution: {integrity: sha512-xfSkCAchbdG5PnbrKqFWwia4Bi61nH+wm8wLEqfHDyp7Y3dZzgqS2itV8i4gAq9pC2HsTpwyBC6Ds8VHZ96JlA==}
    engines: {node: '>=14.0.0'}

  '@restart/hooks@0.4.16':
    resolution: {integrity: sha512-f7aCv7c+nU/3mF7NWLtVVr0Ra80RqsO89hO72r+Y/nvQr5+q0UFGkocElTH6MJApvReVh6JHUFYn2cw1WdHF3w==}
    peerDependencies:
      react: '>=16.8.0'

  '@rollup/pluginutils@5.1.2':
    resolution: {integrity: sha512-/FIdS3PyZ39bjZlwqFnWqCOVnW7o963LtKMwQOD0NhQqw22gSr2YY1afu3FxRip4ZCZNsD5jq6Aaz6QV3D/Njw==}
    engines: {node: '>=14.0.0'}
    peerDependencies:
      rollup: ^1.20.0||^2.0.0||^3.0.0||^4.0.0
    peerDependenciesMeta:
      rollup:
        optional: true

  '@rollup/rollup-android-arm-eabi@4.25.0':
    resolution: {integrity: sha512-CC/ZqFZwlAIbU1wUPisHyV/XRc5RydFrNLtgl3dGYskdwPZdt4HERtKm50a/+DtTlKeCq9IXFEWR+P6blwjqBA==}
    cpu: [arm]
    os: [android]

  '@rollup/rollup-android-arm-eabi@4.28.0':
    resolution: {integrity: sha512-wLJuPLT6grGZsy34g4N1yRfYeouklTgPhH1gWXCYspenKYD0s3cR99ZevOGw5BexMNywkbV3UkjADisozBmpPQ==}
    cpu: [arm]
    os: [android]

  '@rollup/rollup-android-arm64@4.25.0':
    resolution: {integrity: sha512-/Y76tmLGUJqVBXXCfVS8Q8FJqYGhgH4wl4qTA24E9v/IJM0XvJCGQVSW1QZ4J+VURO9h8YCa28sTFacZXwK7Rg==}
    cpu: [arm64]
    os: [android]

  '@rollup/rollup-android-arm64@4.28.0':
    resolution: {integrity: sha512-eiNkznlo0dLmVG/6wf+Ifi/v78G4d4QxRhuUl+s8EWZpDewgk7PX3ZyECUXU0Zq/Ca+8nU8cQpNC4Xgn2gFNDA==}
    cpu: [arm64]
    os: [android]

  '@rollup/rollup-darwin-arm64@4.25.0':
    resolution: {integrity: sha512-YVT6L3UrKTlC0FpCZd0MGA7NVdp7YNaEqkENbWQ7AOVOqd/7VzyHpgIpc1mIaxRAo1ZsJRH45fq8j4N63I/vvg==}
    cpu: [arm64]
    os: [darwin]

  '@rollup/rollup-darwin-arm64@4.28.0':
    resolution: {integrity: sha512-lmKx9yHsppblnLQZOGxdO66gT77bvdBtr/0P+TPOseowE7D9AJoBw8ZDULRasXRWf1Z86/gcOdpBrV6VDUY36Q==}
    cpu: [arm64]
    os: [darwin]

  '@rollup/rollup-darwin-x64@4.25.0':
    resolution: {integrity: sha512-ZRL+gexs3+ZmmWmGKEU43Bdn67kWnMeWXLFhcVv5Un8FQcx38yulHBA7XR2+KQdYIOtD0yZDWBCudmfj6lQJoA==}
    cpu: [x64]
    os: [darwin]

  '@rollup/rollup-darwin-x64@4.28.0':
    resolution: {integrity: sha512-8hxgfReVs7k9Js1uAIhS6zq3I+wKQETInnWQtgzt8JfGx51R1N6DRVy3F4o0lQwumbErRz52YqwjfvuwRxGv1w==}
    cpu: [x64]
    os: [darwin]

  '@rollup/rollup-freebsd-arm64@4.25.0':
    resolution: {integrity: sha512-xpEIXhiP27EAylEpreCozozsxWQ2TJbOLSivGfXhU4G1TBVEYtUPi2pOZBnvGXHyOdLAUUhPnJzH3ah5cqF01g==}
    cpu: [arm64]
    os: [freebsd]

  '@rollup/rollup-freebsd-arm64@4.28.0':
    resolution: {integrity: sha512-lA1zZB3bFx5oxu9fYud4+g1mt+lYXCoch0M0V/xhqLoGatbzVse0wlSQ1UYOWKpuSu3gyN4qEc0Dxf/DII1bhQ==}
    cpu: [arm64]
    os: [freebsd]

  '@rollup/rollup-freebsd-x64@4.25.0':
    resolution: {integrity: sha512-sC5FsmZGlJv5dOcURrsnIK7ngc3Kirnx3as2XU9uER+zjfyqIjdcMVgzy4cOawhsssqzoAX19qmxgJ8a14Qrqw==}
    cpu: [x64]
    os: [freebsd]

  '@rollup/rollup-freebsd-x64@4.28.0':
    resolution: {integrity: sha512-aI2plavbUDjCQB/sRbeUZWX9qp12GfYkYSJOrdYTL/C5D53bsE2/nBPuoiJKoWp5SN78v2Vr8ZPnB+/VbQ2pFA==}
    cpu: [x64]
    os: [freebsd]

  '@rollup/rollup-linux-arm-gnueabihf@4.25.0':
    resolution: {integrity: sha512-uD/dbLSs1BEPzg564TpRAQ/YvTnCds2XxyOndAO8nJhaQcqQGFgv/DAVko/ZHap3boCvxnzYMa3mTkV/B/3SWA==}
    cpu: [arm]
    os: [linux]

  '@rollup/rollup-linux-arm-gnueabihf@4.28.0':
    resolution: {integrity: sha512-WXveUPKtfqtaNvpf0iOb0M6xC64GzUX/OowbqfiCSXTdi/jLlOmH0Ba94/OkiY2yTGTwteo4/dsHRfh5bDCZ+w==}
    cpu: [arm]
    os: [linux]

  '@rollup/rollup-linux-arm-musleabihf@4.25.0':
    resolution: {integrity: sha512-ZVt/XkrDlQWegDWrwyC3l0OfAF7yeJUF4fq5RMS07YM72BlSfn2fQQ6lPyBNjt+YbczMguPiJoCfaQC2dnflpQ==}
    cpu: [arm]
    os: [linux]

  '@rollup/rollup-linux-arm-musleabihf@4.28.0':
    resolution: {integrity: sha512-yLc3O2NtOQR67lI79zsSc7lk31xjwcaocvdD1twL64PK1yNaIqCeWI9L5B4MFPAVGEVjH5k1oWSGuYX1Wutxpg==}
    cpu: [arm]
    os: [linux]

  '@rollup/rollup-linux-arm64-gnu@4.25.0':
    resolution: {integrity: sha512-qboZ+T0gHAW2kkSDPHxu7quaFaaBlynODXpBVnPxUgvWYaE84xgCKAPEYE+fSMd3Zv5PyFZR+L0tCdYCMAtG0A==}
    cpu: [arm64]
    os: [linux]

  '@rollup/rollup-linux-arm64-gnu@4.28.0':
    resolution: {integrity: sha512-+P9G9hjEpHucHRXqesY+3X9hD2wh0iNnJXX/QhS/J5vTdG6VhNYMxJ2rJkQOxRUd17u5mbMLHM7yWGZdAASfcg==}
    cpu: [arm64]
    os: [linux]

  '@rollup/rollup-linux-arm64-musl@4.25.0':
    resolution: {integrity: sha512-ndWTSEmAaKr88dBuogGH2NZaxe7u2rDoArsejNslugHZ+r44NfWiwjzizVS1nUOHo+n1Z6qV3X60rqE/HlISgw==}
    cpu: [arm64]
    os: [linux]

  '@rollup/rollup-linux-arm64-musl@4.28.0':
    resolution: {integrity: sha512-1xsm2rCKSTpKzi5/ypT5wfc+4bOGa/9yI/eaOLW0oMs7qpC542APWhl4A37AENGZ6St6GBMWhCCMM6tXgTIplw==}
    cpu: [arm64]
    os: [linux]

  '@rollup/rollup-linux-powerpc64le-gnu@4.25.0':
    resolution: {integrity: sha512-BVSQvVa2v5hKwJSy6X7W1fjDex6yZnNKy3Kx1JGimccHft6HV0THTwNtC2zawtNXKUu+S5CjXslilYdKBAadzA==}
    cpu: [ppc64]
    os: [linux]

  '@rollup/rollup-linux-powerpc64le-gnu@4.28.0':
    resolution: {integrity: sha512-zgWxMq8neVQeXL+ouSf6S7DoNeo6EPgi1eeqHXVKQxqPy1B2NvTbaOUWPn/7CfMKL7xvhV0/+fq/Z/J69g1WAQ==}
    cpu: [ppc64]
    os: [linux]

  '@rollup/rollup-linux-riscv64-gnu@4.25.0':
    resolution: {integrity: sha512-G4hTREQrIdeV0PE2JruzI+vXdRnaK1pg64hemHq2v5fhv8C7WjVaeXc9P5i4Q5UC06d/L+zA0mszYIKl+wY8oA==}
    cpu: [riscv64]
    os: [linux]

  '@rollup/rollup-linux-riscv64-gnu@4.28.0':
    resolution: {integrity: sha512-VEdVYacLniRxbRJLNtzwGt5vwS0ycYshofI7cWAfj7Vg5asqj+pt+Q6x4n+AONSZW/kVm+5nklde0qs2EUwU2g==}
    cpu: [riscv64]
    os: [linux]

  '@rollup/rollup-linux-s390x-gnu@4.25.0':
    resolution: {integrity: sha512-9T/w0kQ+upxdkFL9zPVB6zy9vWW1deA3g8IauJxojN4bnz5FwSsUAD034KpXIVX5j5p/rn6XqumBMxfRkcHapQ==}
    cpu: [s390x]
    os: [linux]

  '@rollup/rollup-linux-s390x-gnu@4.28.0':
    resolution: {integrity: sha512-LQlP5t2hcDJh8HV8RELD9/xlYtEzJkm/aWGsauvdO2ulfl3QYRjqrKW+mGAIWP5kdNCBheqqqYIGElSRCaXfpw==}
    cpu: [s390x]
    os: [linux]

  '@rollup/rollup-linux-x64-gnu@4.25.0':
    resolution: {integrity: sha512-ThcnU0EcMDn+J4B9LD++OgBYxZusuA7iemIIiz5yzEcFg04VZFzdFjuwPdlURmYPZw+fgVrFzj4CA64jSTG4Ig==}
    cpu: [x64]
    os: [linux]

  '@rollup/rollup-linux-x64-gnu@4.28.0':
    resolution: {integrity: sha512-Nl4KIzteVEKE9BdAvYoTkW19pa7LR/RBrT6F1dJCV/3pbjwDcaOq+edkP0LXuJ9kflW/xOK414X78r+K84+msw==}
    cpu: [x64]
    os: [linux]

  '@rollup/rollup-linux-x64-musl@4.25.0':
    resolution: {integrity: sha512-zx71aY2oQxGxAT1JShfhNG79PnjYhMC6voAjzpu/xmMjDnKNf6Nl/xv7YaB/9SIa9jDYf8RBPWEnjcdlhlv1rQ==}
    cpu: [x64]
    os: [linux]

  '@rollup/rollup-linux-x64-musl@4.28.0':
    resolution: {integrity: sha512-eKpJr4vBDOi4goT75MvW+0dXcNUqisK4jvibY9vDdlgLx+yekxSm55StsHbxUsRxSTt3JEQvlr3cGDkzcSP8bw==}
    cpu: [x64]
    os: [linux]

  '@rollup/rollup-win32-arm64-msvc@4.25.0':
    resolution: {integrity: sha512-JT8tcjNocMs4CylWY/CxVLnv8e1lE7ff1fi6kbGocWwxDq9pj30IJ28Peb+Y8yiPNSF28oad42ApJB8oUkwGww==}
    cpu: [arm64]
    os: [win32]

  '@rollup/rollup-win32-arm64-msvc@4.28.0':
    resolution: {integrity: sha512-Vi+WR62xWGsE/Oj+mD0FNAPY2MEox3cfyG0zLpotZdehPFXwz6lypkGs5y38Jd/NVSbOD02aVad6q6QYF7i8Bg==}
    cpu: [arm64]
    os: [win32]

  '@rollup/rollup-win32-ia32-msvc@4.25.0':
    resolution: {integrity: sha512-dRLjLsO3dNOfSN6tjyVlG+Msm4IiZnGkuZ7G5NmpzwF9oOc582FZG05+UdfTbz5Jd4buK/wMb6UeHFhG18+OEg==}
    cpu: [ia32]
    os: [win32]

  '@rollup/rollup-win32-ia32-msvc@4.28.0':
    resolution: {integrity: sha512-kN/Vpip8emMLn/eOza+4JwqDZBL6MPNpkdaEsgUtW1NYN3DZvZqSQrbKzJcTL6hd8YNmFTn7XGWMwccOcJBL0A==}
    cpu: [ia32]
    os: [win32]

  '@rollup/rollup-win32-x64-msvc@4.25.0':
    resolution: {integrity: sha512-/RqrIFtLB926frMhZD0a5oDa4eFIbyNEwLLloMTEjmqfwZWXywwVVOVmwTsuyhC9HKkVEZcOOi+KV4U9wmOdlg==}
    cpu: [x64]
    os: [win32]

  '@rollup/rollup-win32-x64-msvc@4.28.0':
    resolution: {integrity: sha512-Bvno2/aZT6usSa7lRDL2+hMjVAGjuqaymF1ApZm31JXzniR/hvr14jpU+/z4X6Gt5BPlzosscyJZGUvguXIqeQ==}
    cpu: [x64]
    os: [win32]

  '@rtsao/scc@1.1.0':
    resolution: {integrity: sha512-zt6OdqaDoOnJ1ZYsCYGt9YmWzDXl4vQdKTyJev62gFhRGKdx7mcT54V9KIjg+d2wi9EXsPvAPKe7i7WjfVWB8g==}

  '@sentry-internal/browser-utils@8.42.0':
    resolution: {integrity: sha512-xzgRI0wglKYsPrna574w1t38aftuvo44gjOKFvPNGPnYfiW9y4m+64kUz3JFbtanvOrKPcaITpdYiB4DeJXEbA==}
    engines: {node: '>=14.18'}

  '@sentry-internal/feedback@8.42.0':
    resolution: {integrity: sha512-dkIw5Wdukwzngg5gNJ0QcK48LyJaMAnBspqTqZ3ItR01STi6Z+6+/Bt5XgmrvDgRD+FNBinflc5zMmfdFXXhvw==}
    engines: {node: '>=14.18'}

  '@sentry-internal/replay-canvas@8.42.0':
    resolution: {integrity: sha512-XrPErqVhPsPh/oFLVKvz7Wb+Fi2J1zCPLeZCxWqFuPWI2agRyLVu0KvqJyzSpSrRAEJC/XFzuSVILlYlXXSfgA==}
    engines: {node: '>=14.18'}

  '@sentry-internal/replay@8.42.0':
    resolution: {integrity: sha512-oNcJEBlDfXnRFYC5Mxj5fairyZHNqlnU4g8kPuztB9G5zlsyLgWfPxzcn1ixVQunth2/WZRklDi4o1ZfyHww7w==}
    engines: {node: '>=14.18'}

  '@sentry/browser@8.42.0':
    resolution: {integrity: sha512-lStrEk609KJHwXfDrOgoYVVoFFExixHywxSExk7ZDtwj2YPv6r6Y1gogvgr7dAZj7jWzadHkxZ33l9EOSJBfug==}
    engines: {node: '>=14.18'}

  '@sentry/core@8.42.0':
    resolution: {integrity: sha512-ac6O3pgoIbU6rpwz6LlwW0wp3/GAHuSI0C5IsTgIY6baN8rOBnlAtG6KrHDDkGmUQ2srxkDJu9n1O6Td3cBCqw==}
    engines: {node: '>=14.18'}

  '@sentry/react@8.42.0':
    resolution: {integrity: sha512-UBi/WM4oMa+kOA99R7t7Ke57zq6uQw6mALYW4fJ+wuhHZJBLDDDHSGpEUhdWuQ1oWQv/laT34DGS44PJOjfeAg==}
    engines: {node: '>=14.18'}
    peerDependencies:
      react: ^16.14.0 || 17.x || 18.x || 19.x

  '@sentry/types@8.42.0':
    resolution: {integrity: sha512-oXjVH6gV7DdndDESvk/glHsA6dmFVI1Nk0yWiofI4pCrAr3z8iloSLc0KUemJbv43I5Z97HdzoUdE4eH5Ly3rg==}
    engines: {node: '>=14.18'}

  '@storybook/addon-actions@8.4.6':
    resolution: {integrity: sha512-vbplwjMj7UXbdzoFhQkqFHLQAPJX8OVGTM9Q+yjuWDHViaKKUlgRWp0jclT7aIDNJQU2a6wJbTimHgJeF16Vhg==}
    peerDependencies:
      storybook: ^8.4.6

  '@storybook/addon-backgrounds@8.4.6':
    resolution: {integrity: sha512-RSjJ3iElxlQXebZrz1s5LeoLpAXr9LAGifX7w0abMzN5sg6QSwNeUHko2eT3V57M3k1Fa/5Eelso/QBQifFEog==}
    peerDependencies:
      storybook: ^8.4.6

  '@storybook/addon-controls@8.4.6':
    resolution: {integrity: sha512-70pEGWh0C2g8s0DYsISElOzsMbQS6p/K9iU5EqfotDF+hvEqstjsV/bTbR5f3OK4vR/7Gxamk7j8RVd14Nql6A==}
    peerDependencies:
      storybook: ^8.4.6

  '@storybook/addon-docs@8.4.6':
    resolution: {integrity: sha512-olxz61W7PW/EsXrKhLrYbI3rn9GMBhY3KIOF/6tumbRkh0Siu/qe4EAImaV9NNwiC1R7+De/1OIVMY6o0EIZVw==}
    peerDependencies:
      storybook: ^8.4.6

  '@storybook/addon-essentials@8.4.6':
    resolution: {integrity: sha512-TbFqyvWFUKw8LBpVcZuGQydzVB/3kSuHxDHi+Wj3Qas3cxBl7+w4/HjwomT2D2Tni1dZ1uPDOsAtNLmwp1POsg==}
    peerDependencies:
      storybook: ^8.4.6

  '@storybook/addon-highlight@8.4.6':
    resolution: {integrity: sha512-m8wedbqDMbwkP99dNHkHAiAUkx5E7FEEEyLPX1zfkhZWOGtTkavXHH235SGp50zD75LQ6eC/BvgegrzxSQa9Wg==}
    peerDependencies:
      storybook: ^8.4.6

  '@storybook/addon-interactions@8.4.6':
    resolution: {integrity: sha512-sR2oUSYIGUoAdrHT+fM1zgykhad98bsJ11c79r7HfBMXEPWc1yRcjIMmz8Xz06FMROMfebqduYDf60V++/I0Jw==}
    peerDependencies:
      storybook: ^8.4.6

  '@storybook/addon-links@8.4.6':
    resolution: {integrity: sha512-1KoG9ytEWWwdF/dheu1O0dayQTMsHw++Qk8afqw7bwW1Cxz5LuAJH5ZscFWMiE5f4Xq1NgaJdeAUaIavyoOcdg==}
    peerDependencies:
      react: ^16.8.0 || ^17.0.0 || ^18.0.0 || ^19.0.0-beta
      storybook: ^8.4.6
    peerDependenciesMeta:
      react:
        optional: true

  '@storybook/addon-measure@8.4.6':
    resolution: {integrity: sha512-N2IRpr39g5KpexCAS1vIHJT+phc9Yilwm3PULds2rQ66VMTbkxobXJDdt0NS05g5n9/eDniroNQwdCeLg4tkpw==}
    peerDependencies:
      storybook: ^8.4.6

  '@storybook/addon-outline@8.4.6':
    resolution: {integrity: sha512-EhcWx8OpK85HxQulLWzpWUHEwQpDYuAiKzsFj9ivAbfeljkIWNTG04mierfaH1xX016uL9RtLJL/zwBS5ChnFg==}
    peerDependencies:
      storybook: ^8.4.6

  '@storybook/addon-toolbars@8.4.6':
    resolution: {integrity: sha512-+Xao/uGa8FnYsyUiREUkYXWNysm3Aba8tL/Bwd+HufHtdiKJGa9lrXaC7VLCqBUaEjwqM3aaPwqEWIROsthmPQ==}
    peerDependencies:
      storybook: ^8.4.6

  '@storybook/addon-viewport@8.4.6':
    resolution: {integrity: sha512-BuQll5YzOCpMS7p5Rsw9wcmi8hTnEKyg6+qAbkZNfiZ2JhXCa1GFUqX725fF1whpYVQULtkQxU8r+vahoRn7Yg==}
    peerDependencies:
      storybook: ^8.4.6

  '@storybook/blocks@8.4.6':
    resolution: {integrity: sha512-Gzbx8hM7ZQIHlQELcFIMbY1v+r1Po4mlinq0QVPtKS4lBcW4eZIsesbxOaL+uFNrxb583TLFzXo0DbRPzS46sg==}
    peerDependencies:
      react: ^16.8.0 || ^17.0.0 || ^18.0.0 || ^19.0.0-beta
      react-dom: ^16.8.0 || ^17.0.0 || ^18.0.0 || ^19.0.0-beta
      storybook: ^8.4.6
    peerDependenciesMeta:
      react:
        optional: true
      react-dom:
        optional: true

  '@storybook/builder-vite@8.4.6':
    resolution: {integrity: sha512-PyJsaEPyuRFFEplpNUi+nbuJd7d1DC2dAZjpsaHTXyqg5iPIbkIgsbCJLUDeIXnUDqM/utjmMpN0sQKJuhIc6w==}
    peerDependencies:
      storybook: ^8.4.6
      vite: ^4.0.0 || ^5.0.0 || ^6.0.0

  '@storybook/components@8.4.6':
    resolution: {integrity: sha512-9tKSJJCyFT5RZMRGyozTBJkr9C9Yfk1nuOE9XbDEE1Z+3/IypKR9+iwc5mfNBStDNY+rxtYWNLKBb5GPR2yhzA==}
    peerDependencies:
      storybook: ^8.2.0 || ^8.3.0-0 || ^8.4.0-0 || ^8.5.0-0 || ^8.6.0-0

  '@storybook/core@8.4.6':
    resolution: {integrity: sha512-WeojVtHy0/t50tzw/15S+DLzKsj8BN9yWdo3vJMvm+nflLFvfq1XvD9WGOWeaFp8E/o3AP+4HprXG0r42KEJtA==}
    peerDependencies:
      prettier: ^2 || ^3
    peerDependenciesMeta:
      prettier:
        optional: true

  '@storybook/csf-plugin@8.4.6':
    resolution: {integrity: sha512-JDIT0czC4yMgKGNf39KTZr3zm5MusAZdn6LBrTfvWb7CrTCR4iVHa4lp2yb7EJk41vHsBec0QUYDDuiFH/vV0g==}
    peerDependencies:
      storybook: ^8.4.6

  '@storybook/csf@0.1.11':
    resolution: {integrity: sha512-dHYFQH3mA+EtnCkHXzicbLgsvzYjcDJ1JWsogbItZogkPHgSJM/Wr71uMkcvw8v9mmCyP4NpXJuu6bPoVsOnzg==}

  '@storybook/global@5.0.0':
    resolution: {integrity: sha512-FcOqPAXACP0I3oJ/ws6/rrPT9WGhu915Cg8D02a9YxLo0DE9zI+a9A5gRGvmQ09fiWPukqI8ZAEoQEdWUKMQdQ==}

  '@storybook/icons@1.2.12':
    resolution: {integrity: sha512-UxgyK5W3/UV4VrI3dl6ajGfHM4aOqMAkFLWe2KibeQudLf6NJpDrDMSHwZj+3iKC4jFU7dkKbbtH2h/al4sW3Q==}
    engines: {node: '>=14.0.0'}
    peerDependencies:
      react: ^16.8.0 || ^17.0.0 || ^18.0.0
      react-dom: ^16.8.0 || ^17.0.0 || ^18.0.0

  '@storybook/instrumenter@8.4.6':
    resolution: {integrity: sha512-snXjlgbp065A6KoK9zkjBYEIMCSlN5JefPKzt1FC0rbcbtahhD+iPpqISKhDSczwgOku/JVhVUDp/vU7AIf4mg==}
    peerDependencies:
      storybook: ^8.4.6

  '@storybook/manager-api@8.4.6':
    resolution: {integrity: sha512-TsXlQ5m5rTl2KNT9icPFyy822AqXrx1QplZBt/L7cFn7SpqQKDeSta21FH7MG0piAvzOweXebVSqKngJ6cCWWQ==}
    peerDependencies:
      storybook: ^8.2.0 || ^8.3.0-0 || ^8.4.0-0 || ^8.5.0-0 || ^8.6.0-0

  '@storybook/node-logger@8.4.6':
    resolution: {integrity: sha512-MC2UTE+TmlJ7E3Oh2IzVfJLmitbvVgqHLfULWHi9UdvzUvDO6p3p44t+C3v7jRMy8UETtkbrtbUEYPR17gzFpA==}
    peerDependencies:
      storybook: ^8.2.0 || ^8.3.0-0 || ^8.4.0-0 || ^8.5.0-0 || ^8.6.0-0

  '@storybook/preview-api@8.4.6':
    resolution: {integrity: sha512-LbD+lR1FGvWaJBXteVx5xdgs1x1D7tyidBg2CsW2ex+cP0iJ176JgjPfutZxlWOfQnhfRYNnJ3WKoCIfxFOTKA==}
    peerDependencies:
      storybook: ^8.2.0 || ^8.3.0-0 || ^8.4.0-0 || ^8.5.0-0 || ^8.6.0-0

  '@storybook/react-dom-shim@8.4.6':
    resolution: {integrity: sha512-f7RM8GO++fqMxbjNdEzeGS1P821jXuwRnAraejk5hyjB5SqetauFxMwoFYEYfJXPaLX2qIubnIJ78hdJ/IBaEA==}
    peerDependencies:
      react: ^16.8.0 || ^17.0.0 || ^18.0.0 || ^19.0.0-beta
      react-dom: ^16.8.0 || ^17.0.0 || ^18.0.0 || ^19.0.0-beta
      storybook: ^8.4.6

  '@storybook/react-vite@8.4.6':
    resolution: {integrity: sha512-bVoYj3uJRz0SknK2qN3vBVSoEXsvyARQLuHjP9eX0lWBd9XSxZinmVbexPdD0OeJYcJIdmbli2/Gw7/hu5CjFA==}
    engines: {node: '>=18.0.0'}
    peerDependencies:
      react: ^16.8.0 || ^17.0.0 || ^18.0.0 || ^19.0.0-beta
      react-dom: ^16.8.0 || ^17.0.0 || ^18.0.0 || ^19.0.0-beta
      storybook: ^8.4.6
      vite: ^4.0.0 || ^5.0.0 || ^6.0.0

  '@storybook/react@8.4.6':
    resolution: {integrity: sha512-QAT23beoYNLhFGAXPimtuMErvpcI7eZbZ4AlLqW1fhiTZrRYw06cjC1bs9H3tODMcHH9LS5p3Wz9b29jtV2XGw==}
    engines: {node: '>=18.0.0'}
    peerDependencies:
      '@storybook/test': 8.4.6
      react: ^16.8.0 || ^17.0.0 || ^18.0.0 || ^19.0.0-beta
      react-dom: ^16.8.0 || ^17.0.0 || ^18.0.0 || ^19.0.0-beta
      storybook: ^8.4.6
      typescript: '>= 4.2.x'
    peerDependenciesMeta:
      '@storybook/test':
        optional: true
      typescript:
        optional: true

  '@storybook/test@8.4.6':
    resolution: {integrity: sha512-MeU1g65YgU66M2NtmEIL9gVeHk+en0k9Hp0wfxEO7NT/WLfaOD5RXLRDJVhbAlrH/6tLeWKIPNh/D26y27vO/g==}
    peerDependencies:
      storybook: ^8.4.6

  '@storybook/theming@8.4.6':
    resolution: {integrity: sha512-q7vDPN/mgj7cXIVQ9R1/V75hrzNgKkm2G0LjMo57//9/djQ+7LxvBsR1iScbFIRSEqppvMiBFzkts+2uXidySA==}
    peerDependencies:
      storybook: ^8.2.0 || ^8.3.0-0 || ^8.4.0-0 || ^8.5.0-0 || ^8.6.0-0

  '@storybook/types@8.4.5':
    resolution: {integrity: sha512-1hlSq7sPYyU9QT++7qytxtY53ARtKGq2cYEr92pOPt6uinCbStmtQ5BoKOFB6vyHoXWgIbhZJKAXZq+tGTz7Qw==}
    peerDependencies:
      storybook: ^8.2.0 || ^8.3.0-0 || ^8.4.0-0 || ^8.5.0-0 || ^8.6.0-0

  '@swc/core-darwin-arm64@1.9.3':
    resolution: {integrity: sha512-hGfl/KTic/QY4tB9DkTbNuxy5cV4IeejpPD4zo+Lzt4iLlDWIeANL4Fkg67FiVceNJboqg48CUX+APhDHO5G1w==}
    engines: {node: '>=10'}
    cpu: [arm64]
    os: [darwin]

  '@swc/core-darwin-x64@1.9.3':
    resolution: {integrity: sha512-IaRq05ZLdtgF5h9CzlcgaNHyg4VXuiStnOFpfNEMuI5fm5afP2S0FHq8WdakUz5WppsbddTdplL+vpeApt/WCQ==}
    engines: {node: '>=10'}
    cpu: [x64]
    os: [darwin]

  '@swc/core-linux-arm-gnueabihf@1.9.3':
    resolution: {integrity: sha512-Pbwe7xYprj/nEnZrNBvZfjnTxlBIcfApAGdz2EROhjpPj+FBqBa3wOogqbsuGGBdCphf8S+KPprL1z+oDWkmSQ==}
    engines: {node: '>=10'}
    cpu: [arm]
    os: [linux]

  '@swc/core-linux-arm64-gnu@1.9.3':
    resolution: {integrity: sha512-AQ5JZiwNGVV/2K2TVulg0mw/3LYfqpjZO6jDPtR2evNbk9Yt57YsVzS+3vHSlUBQDRV9/jqMuZYVU3P13xrk+g==}
    engines: {node: '>=10'}
    cpu: [arm64]
    os: [linux]

  '@swc/core-linux-arm64-musl@1.9.3':
    resolution: {integrity: sha512-tzVH480RY6RbMl/QRgh5HK3zn1ZTFsThuxDGo6Iuk1MdwIbdFYUY034heWUTI4u3Db97ArKh0hNL0xhO3+PZdg==}
    engines: {node: '>=10'}
    cpu: [arm64]
    os: [linux]

  '@swc/core-linux-x64-gnu@1.9.3':
    resolution: {integrity: sha512-ivXXBRDXDc9k4cdv10R21ccBmGebVOwKXT/UdH1PhxUn9m/h8erAWjz5pcELwjiMf27WokqPgaWVfaclDbgE+w==}
    engines: {node: '>=10'}
    cpu: [x64]
    os: [linux]

  '@swc/core-linux-x64-musl@1.9.3':
    resolution: {integrity: sha512-ILsGMgfnOz1HwdDz+ZgEuomIwkP1PHT6maigZxaCIuC6OPEhKE8uYna22uU63XvYcLQvZYDzpR3ms47WQPuNEg==}
    engines: {node: '>=10'}
    cpu: [x64]
    os: [linux]

  '@swc/core-win32-arm64-msvc@1.9.3':
    resolution: {integrity: sha512-e+XmltDVIHieUnNJHtspn6B+PCcFOMYXNJB1GqoCcyinkEIQNwC8KtWgMqUucUbEWJkPc35NHy9k8aCXRmw9Kg==}
    engines: {node: '>=10'}
    cpu: [arm64]
    os: [win32]

  '@swc/core-win32-ia32-msvc@1.9.3':
    resolution: {integrity: sha512-rqpzNfpAooSL4UfQnHhkW8aL+oyjqJniDP0qwZfGnjDoJSbtPysHg2LpcOBEdSnEH+uIZq6J96qf0ZFD8AGfXA==}
    engines: {node: '>=10'}
    cpu: [ia32]
    os: [win32]

  '@swc/core-win32-x64-msvc@1.9.3':
    resolution: {integrity: sha512-3YJJLQ5suIEHEKc1GHtqVq475guiyqisKSoUnoaRtxkDaW5g1yvPt9IoSLOe2mRs7+FFhGGU693RsBUSwOXSdQ==}
    engines: {node: '>=10'}
    cpu: [x64]
    os: [win32]

  '@swc/core@1.9.3':
    resolution: {integrity: sha512-oRj0AFePUhtatX+BscVhnzaAmWjpfAeySpM1TCbxA1rtBDeH/JDhi5yYzAKneDYtVtBvA7ApfeuzhMC9ye4xSg==}
    engines: {node: '>=10'}
    peerDependencies:
      '@swc/helpers': '*'
    peerDependenciesMeta:
      '@swc/helpers':
        optional: true

  '@swc/counter@0.1.3':
    resolution: {integrity: sha512-e2BR4lsJkkRlKZ/qCHPw9ZaSxc0MVUd7gtbtaB7aMvHeJVYe8sOB8DBZkP2DtISHGSku9sCK6T6cnY0CtXrOCQ==}

  '@swc/types@0.1.17':
    resolution: {integrity: sha512-V5gRru+aD8YVyCOMAjMpWR1Ui577DD5KSJsHP8RAxopAH22jFz6GZd/qxqjO6MJHQhcsjvjOFXyDhyLQUnMveQ==}

  '@testing-library/dom@10.4.0':
    resolution: {integrity: sha512-pemlzrSESWbdAloYml3bAJMEfNh1Z7EduzqPKprCH5S341frlpYnUEW0H72dLxa6IsYr+mPno20GiSm+h9dEdQ==}
    engines: {node: '>=18'}

  '@testing-library/jest-dom@6.5.0':
    resolution: {integrity: sha512-xGGHpBXYSHUUr6XsKBfs85TWlYKpTc37cSBBVrXcib2MkHLboWlkClhWF37JKlDb9KEq3dHs+f2xR7XJEWGBxA==}
    engines: {node: '>=14', npm: '>=6', yarn: '>=1'}

  '@testing-library/jest-dom@6.6.3':
    resolution: {integrity: sha512-IteBhl4XqYNkM54f4ejhLRJiZNqcSCoXUOG2CPK7qbD322KjQozM4kHQOfkG2oln9b9HTYqs+Sae8vBATubxxA==}
    engines: {node: '>=14', npm: '>=6', yarn: '>=1'}

  '@testing-library/react@16.0.1':
    resolution: {integrity: sha512-dSmwJVtJXmku+iocRhWOUFbrERC76TX2Mnf0ATODz8brzAZrMBbzLwQixlBSanZxR6LddK3eiwpSFZgDET1URg==}
    engines: {node: '>=18'}
    peerDependencies:
      '@testing-library/dom': ^10.0.0
      '@types/react': ^18.0.0
      '@types/react-dom': ^18.0.0
      react: ^18.0.0
      react-dom: ^18.0.0
    peerDependenciesMeta:
      '@types/react':
        optional: true
      '@types/react-dom':
        optional: true

  '@testing-library/user-event@14.5.2':
    resolution: {integrity: sha512-YAh82Wh4TIrxYLmfGcixwD18oIjyC1pFQC2Y01F2lzV2HTMiYrI0nze0FD0ocB//CKS/7jIUgae+adPqxK5yCQ==}
    engines: {node: '>=12', npm: '>=6'}
    peerDependencies:
      '@testing-library/dom': '>=7.21.4'

  '@tidyjs/tidy@2.5.2':
    resolution: {integrity: sha512-jIpF2tM3gUFbo+kRxcfi/mLYg6sFvj7S9cI9hCt6EsalMXT0vTWo4lybv9OLRfSAE77iXvAyXPKpnJ/h4rotDQ==}

  '@types/aria-query@5.0.4':
    resolution: {integrity: sha512-rfT93uj5s0PRL7EzccGMs3brplhcrghnDoV26NqKhCAS1hVo+WdNsPvE/yb6ilfr5hi2MEk6d5EWJTKdxg8jVw==}

  '@types/babel__core@7.20.5':
    resolution: {integrity: sha512-qoQprZvz5wQFJwMDqeseRXWv3rqMvhgpbXFfVyWhbx9X47POIA6i/+dXefEmZKoAgOaTdaIgNSMqMIU61yRyzA==}

  '@types/babel__generator@7.6.8':
    resolution: {integrity: sha512-ASsj+tpEDsEiFr1arWrlN6V3mdfjRMZt6LtK/Vp/kreFLnr5QH5+DhvD5nINYZXzwJvXeGq+05iUXcAzVrqWtw==}

  '@types/babel__template@7.4.4':
    resolution: {integrity: sha512-h/NUaSyG5EyxBIp8YRxo4RMe2/qQgvyowRwVMzhYhBCONbW8PUsg4lkFMrhgZhUe5z3L3MiLDuvyJ/CaPa2A8A==}

  '@types/babel__traverse@7.20.6':
    resolution: {integrity: sha512-r1bzfrm0tomOI8g1SzvCaQHo6Lcv6zu0EA+W2kHrt8dyrHQxGzBBL4kdkzIS+jBMV+EYcMAEAqXqYaLJq5rOZg==}

  '@types/cookie@0.6.0':
    resolution: {integrity: sha512-4Kh9a6B2bQciAhf7FSuMRRkUWecJgJu9nPnx3yzpsfXX/c50REIqpHY4C82bXP90qrLtXtkDxTZosYO3UpOwlA==}

  '@types/d3-array@3.0.3':
    resolution: {integrity: sha512-Reoy+pKnvsksN0lQUlcH6dOGjRZ/3WRwXR//m+/8lt1BXeI4xyaUZoqULNjyXXRuh0Mj4LNpkCvhUpQlY3X5xQ==}

  '@types/d3-array@3.2.1':
    resolution: {integrity: sha512-Y2Jn2idRrLzUfAKV2LyRImR+y4oa2AntrgID95SHJxuMUrkNXmanDSed71sRNZysveJVt1hLLemQZIady0FpEg==}

  '@types/d3-color@3.1.0':
    resolution: {integrity: sha512-HKuicPHJuvPgCD+np6Se9MQvS6OCbJmOjGvylzMJRlDwUXjKTTXs6Pwgk79O09Vj/ho3u1ofXnhFOaEWWPrlwA==}

  '@types/d3-color@3.1.3':
    resolution: {integrity: sha512-iO90scth9WAbmgv7ogoq57O9YpKmFBbmoEoCHDB2xMBY0+/KVrqAaCDyCE16dUspeOvIxFFRI+0sEtqDqy2b4A==}

  '@types/d3-delaunay@6.0.1':
    resolution: {integrity: sha512-tLxQ2sfT0p6sxdG75c6f/ekqxjyYR0+LwPrsO1mbC9YDBzPJhs2HbJJRrn8Ez1DBoHRo2yx7YEATI+8V1nGMnQ==}

  '@types/d3-ease@3.0.2':
    resolution: {integrity: sha512-NcV1JjO5oDzoK26oMzbILE6HW7uVXOHLQvHshBUW4UMdZGfiY6v5BeQwh9a9tCzv+CeefZQHJt5SRgK154RtiA==}

  '@types/d3-format@1.4.5':
    resolution: {integrity: sha512-mLxrC1MSWupOSncXN/HOlWUAAIffAEBaI4+PKy2uMPsKe4FNZlk7qrbTjmzJXITQQqBHivaks4Td18azgqnotA==}

  '@types/d3-format@3.0.1':
    resolution: {integrity: sha512-5KY70ifCCzorkLuIkDe0Z9YTf9RR2CjBX1iaJG+rgM/cPP+sO+q9YdQ9WdhQcgPj1EQiJ2/0+yUkkziTG6Lubg==}

  '@types/d3-geo@3.1.0':
    resolution: {integrity: sha512-856sckF0oP/diXtS4jNsiQw/UuK5fQG8l/a9VVLeSouf1/PPbBE1i1W852zVwKwYCBkFJJB7nCFTbk6UMEXBOQ==}

  '@types/d3-hierarchy@1.1.11':
    resolution: {integrity: sha512-lnQiU7jV+Gyk9oQYk0GGYccuexmQPTp08E0+4BidgFdiJivjEvf+esPSdZqCZ2C7UwTWejWpqetVaU8A+eX3FA==}

  '@types/d3-interpolate@3.0.1':
    resolution: {integrity: sha512-jx5leotSeac3jr0RePOH1KdR9rISG91QIE4Q2PYTu4OymLTZfA3SrnURSLzKH48HmXVUru50b8nje4E79oQSQw==}

  '@types/d3-interpolate@3.0.4':
    resolution: {integrity: sha512-mgLPETlrpVV1YRJIglr4Ez47g7Yxjl1lj7YKsiMCb27VJH9W8NVM6Bb9d8kkpG/uAQS5AmbA48q2IAolKKo1MA==}

  '@types/d3-path@1.0.11':
    resolution: {integrity: sha512-4pQMp8ldf7UaB/gR8Fvvy69psNHkTpD/pVw3vmEi8iZAB9EPMBruB1JvHO4BIq9QkUUd2lV1F5YXpMNj7JPBpw==}

  '@types/d3-path@3.1.0':
    resolution: {integrity: sha512-P2dlU/q51fkOc/Gfl3Ul9kicV7l+ra934qBFXCFhrZMOL6du1TM0pm1ThYvENukyOn5h9v+yMJ9Fn5JK4QozrQ==}

  '@types/d3-random@2.2.3':
    resolution: {integrity: sha512-Ghs4R3CcgJ3o6svszRzIH4b8PPYex/COo+rhhZjDAs+bVducXwjmVSi27WcDOaLLCBV2t3tfVH9bYXAL76IvQA==}

  '@types/d3-sankey@0.11.2':
    resolution: {integrity: sha512-U6SrTWUERSlOhnpSrgvMX64WblX1AxX6nEjI2t3mLK2USpQrnbwYYK+AS9SwiE7wgYmOsSSKoSdr8aoKBH0HgQ==}

  '@types/d3-scale-chromatic@3.0.3':
    resolution: {integrity: sha512-laXM4+1o5ImZv3RpFAsTRn3TEkzqkytiOY0Dz0sq5cnd1dtNlk6sHLon4OvqaiJb28T0S/TdsBI3Sjsy+keJrw==}

  '@types/d3-scale@4.0.2':
    resolution: {integrity: sha512-Yk4htunhPAwN0XGlIwArRomOjdoBFXC3+kCxK2Ubg7I9shQlVSJy/pG/Ht5ASN+gdMIalpk8TJ5xV74jFsetLA==}

  '@types/d3-scale@4.0.8':
    resolution: {integrity: sha512-gkK1VVTr5iNiYJ7vWDI+yUFFlszhNMtVeneJ6lUTKPjprsvLLI9/tgEGiXJOnlINJA8FyA88gfnQsHbybVZrYQ==}

  '@types/d3-shape@1.3.12':
    resolution: {integrity: sha512-8oMzcd4+poSLGgV0R1Q1rOlx/xdmozS4Xab7np0eamFFUYq71AU9pOCJEFnkXW2aI/oXdVYJzw6pssbSut7Z9Q==}

  '@types/d3-shape@3.1.6':
    resolution: {integrity: sha512-5KKk5aKGu2I+O6SONMYSNflgiP0WfZIQvVUMan50wHsLG1G94JlxEVnCpQARfTtzytuY0p/9PXXZb3I7giofIA==}

  '@types/d3-time-format@2.1.0':
    resolution: {integrity: sha512-/myT3I7EwlukNOX2xVdMzb8FRgNzRMpsZddwst9Ld/VFe6LyJyRp0s32l/V9XoUzk+Gqu56F/oGk6507+8BxrA==}

  '@types/d3-time-format@2.3.4':
    resolution: {integrity: sha512-xdDXbpVO74EvadI3UDxjxTdR6QIxm1FKzEA/+F8tL4GWWUg/hgvBqf6chql64U5A9ZUGWo7pEu4eNlyLwbKdhg==}

  '@types/d3-time-format@3.0.4':
    resolution: {integrity: sha512-or9DiDnYI1h38J9hxKEsw513+KVuFbEVhl7qdxcaudoiqWWepapUen+2vAriFGexr6W5+P4l9+HJrB39GG+oRg==}

  '@types/d3-time@1.1.4':
    resolution: {integrity: sha512-JIvy2HjRInE+TXOmIGN5LCmeO0hkFZx5f9FZ7kiN+D+YTcc8pptsiLiuHsvwxwC7VVKmJ2ExHUgNlAiV7vQM9g==}

  '@types/d3-time@3.0.0':
    resolution: {integrity: sha512-sZLCdHvBUcNby1cB6Fd3ZBrABbjz3v1Vm90nysCQ6Vt7vd6e/h9Lt7SiJUoEX0l4Dzc7P5llKyhqSi1ycSf1Hg==}

  '@types/d3-time@3.0.3':
    resolution: {integrity: sha512-2p6olUZ4w3s+07q3Tm2dbiMZy5pCDfYwtLXXHUnVzXgQlZ/OyPtUz6OL382BkOuGlLXqfT+wqv8Fw2v8/0geBw==}

  '@types/d3-timer@3.0.2':
    resolution: {integrity: sha512-Ps3T8E8dZDam6fUyNiMkekK3XUsaUEik+idO9/YjPtfj2qruF8tFBXS7XhtE4iIXBLxhmLjP3SXpLhVf21I9Lw==}

  '@types/date-arithmetic@4.1.4':
    resolution: {integrity: sha512-p9eZ2X9B80iKiTW4ukVj8B4K6q9/+xFtQ5MGYA5HWToY9nL4EkhV9+6ftT2VHpVMEZb5Tv00Iel516bVdO+yRw==}

  '@types/doctrine@0.0.9':
    resolution: {integrity: sha512-eOIHzCUSH7SMfonMG1LsC2f8vxBFtho6NGBznK41R84YzPuvSBzrhEps33IsQiOW9+VL6NQ9DbjQJznk/S4uRA==}

  '@types/estree@1.0.6':
    resolution: {integrity: sha512-AYnb1nQyY49te+VRAVgmzfcgjYS91mY5P0TKUDCLEM+gNnA+3T6rWITXRLYCpahpqSQbN5cE+gHpnPyXjHWxcw==}

  '@types/geojson@7946.0.14':
    resolution: {integrity: sha512-WCfD5Ht3ZesJUsONdhvm84dmzWOiOzOAqOncN0++w0lBw1o8OuDNJF2McvvCef/yBqb/HYRahp1BYtODFQ8bRg==}

  '@types/json5@0.0.29':
    resolution: {integrity: sha512-dRLjCWHYg4oaA77cxO64oO+7JwCwnIzkZPdrrC71jQmQtlhM556pwKo5bUzqvZndkVbeFLIIi+9TC40JNF5hNQ==}

  '@types/lodash.mergewith@4.6.7':
    resolution: {integrity: sha512-3m+lkO5CLRRYU0fhGRp7zbsGi6+BZj0uTVSwvcKU+nSlhjA9/QRNfuSGnD2mX6hQA7ZbmcCkzk5h4ZYGOtk14A==}

  '@types/lodash@4.17.7':
    resolution: {integrity: sha512-8wTvZawATi/lsmNu10/j2hk1KEP0IvjubqPE3cu1Xz7xfXXt5oCq3SNUz4fMIP4XGF9Ky+Ue2tBA3hcS7LSBlA==}

  '@types/mdx@2.0.13':
    resolution: {integrity: sha512-+OWZQfAYyio6YkJb3HLxDrvnx6SWWDbC0zVPfBRzUk0/nqoDyf6dNxQi3eArPe8rJ473nobTMQ/8Zk+LxJ+Yuw==}

  '@types/node@22.7.5':
    resolution: {integrity: sha512-jML7s2NAzMWc//QSJ1a3prpk78cOPchGvXJsC3C6R6PSMoooztvRVQEz89gmBTBY1SPMaqo5teB4uNHPdetShQ==}

  '@types/parse-json@4.0.2':
    resolution: {integrity: sha512-dISoDXWWQwUquiKsyZ4Ng+HX2KsPL7LyHKHQwgGFEA3IaKac4Obd+h2a/a6waisAoepJlBcx9paWqjA8/HVjCw==}

  '@types/prop-types@15.7.13':
    resolution: {integrity: sha512-hCZTSvwbzWGvhqxp/RqVqwU999pBf2vp7hzIjiYOsl8wqOmUxkQ6ddw1cV3l8811+kdUFus/q4d1Y3E3SyEifA==}

  '@types/react-big-calendar@1.16.0':
    resolution: {integrity: sha512-1w2GXAJWlGmaPZOd9J9cyWA/XBNOGRZ4MmRNypEQhwEMIIL9cfd1UdcvzSrQsnBm0qYF/scqmsISNbUzPBE1vg==}

  '@types/react-dom@18.3.1':
    resolution: {integrity: sha512-qW1Mfv8taImTthu4KoXgDfLuk4bydU6Q/TkADnDWWHwi4NX4BR+LWfTp2sVmTqRrsHvyDDTelgelxJ+SsejKKQ==}

  '@types/react-table@7.7.20':
    resolution: {integrity: sha512-ahMp4pmjVlnExxNwxyaDrFgmKxSbPwU23sGQw2gJK4EhCvnvmib2s/O/+y1dfV57dXOwpr2plfyBol+vEHbi2w==}

  '@types/react-transition-group@4.4.11':
    resolution: {integrity: sha512-RM05tAniPZ5DZPzzNFP+DmrcOdD0efDUxMy3145oljWSl3x9ZV5vhme98gTxFrj2lhXvmGNnUiuDyJgY9IKkNA==}

  '@types/react@18.3.13':
    resolution: {integrity: sha512-ii/gswMmOievxAJed4PAHT949bpYjPKXvXo1v6cRB/kqc2ZR4n+SgyCyvyc5Fec5ez8VnUumI1Vk7j6fRyRogg==}

  '@types/resolve@1.20.6':
    resolution: {integrity: sha512-A4STmOXPhMUtHH+S6ymgE2GiBSMqf4oTvcQZMcHzokuTLVYzXTB8ttjcgxOVaAp2lGwEdzZ0J+cRbbeevQj1UQ==}

  '@types/statuses@2.0.5':
    resolution: {integrity: sha512-jmIUGWrAiwu3dZpxntxieC+1n/5c3mjrImkmOSQ2NC5uP6cYO4aAZDdSmRcI5C1oiTmqlZGHC+/NmJrKogbP5A==}

  '@types/tough-cookie@4.0.5':
    resolution: {integrity: sha512-/Ad8+nIOV7Rl++6f1BdKxFSMgmoqEoYbHRpPcx3JEfv8VRsQe9Z4mCXeJBzxs7mbHY/XOZZuXlRNfhpVPbs6ZA==}

  '@types/uuid@9.0.8':
    resolution: {integrity: sha512-jg+97EGIcY9AGHJJRaaPVgetKDsrTgbRjQ5Msgjh/DQKEFl0DtyRr/VCOyD1T2R1MNeWPK/u7JoGhlDZnKBAfA==}

  '@types/warning@3.0.3':
    resolution: {integrity: sha512-D1XC7WK8K+zZEveUPY+cf4+kgauk8N4eHr/XIHXGlGYkHLud6hK9lYfZk1ry1TNh798cZUCgb6MqGEG8DkJt6Q==}

  '@typescript-eslint/eslint-plugin@8.17.0':
    resolution: {integrity: sha512-HU1KAdW3Tt8zQkdvNoIijfWDMvdSweFYm4hWh+KwhPstv+sCmWb89hCIP8msFm9N1R/ooh9honpSuvqKWlYy3w==}
    engines: {node: ^18.18.0 || ^20.9.0 || >=21.1.0}
    peerDependencies:
      '@typescript-eslint/parser': ^8.0.0 || ^8.0.0-alpha.0
      eslint: ^8.57.0 || ^9.0.0
      typescript: '*'
    peerDependenciesMeta:
      typescript:
        optional: true

  '@typescript-eslint/parser@8.17.0':
    resolution: {integrity: sha512-Drp39TXuUlD49F7ilHHCG7TTg8IkA+hxCuULdmzWYICxGXvDXmDmWEjJYZQYgf6l/TFfYNE167m7isnc3xlIEg==}
    engines: {node: ^18.18.0 || ^20.9.0 || >=21.1.0}
    peerDependencies:
      eslint: ^8.57.0 || ^9.0.0
      typescript: '*'
    peerDependenciesMeta:
      typescript:
        optional: true

  '@typescript-eslint/scope-manager@8.17.0':
    resolution: {integrity: sha512-/ewp4XjvnxaREtqsZjF4Mfn078RD/9GmiEAtTeLQ7yFdKnqwTOgRMSvFz4et9U5RiJQ15WTGXPLj89zGusvxBg==}
    engines: {node: ^18.18.0 || ^20.9.0 || >=21.1.0}

  '@typescript-eslint/type-utils@8.17.0':
    resolution: {integrity: sha512-q38llWJYPd63rRnJ6wY/ZQqIzPrBCkPdpIsaCfkR3Q4t3p6sb422zougfad4TFW9+ElIFLVDzWGiGAfbb/v2qw==}
    engines: {node: ^18.18.0 || ^20.9.0 || >=21.1.0}
    peerDependencies:
      eslint: ^8.57.0 || ^9.0.0
      typescript: '*'
    peerDependenciesMeta:
      typescript:
        optional: true

  '@typescript-eslint/types@8.17.0':
    resolution: {integrity: sha512-gY2TVzeve3z6crqh2Ic7Cr+CAv6pfb0Egee7J5UAVWCpVvDI/F71wNfolIim4FE6hT15EbpZFVUj9j5i38jYXA==}
    engines: {node: ^18.18.0 || ^20.9.0 || >=21.1.0}

  '@typescript-eslint/typescript-estree@8.17.0':
    resolution: {integrity: sha512-JqkOopc1nRKZpX+opvKqnM3XUlM7LpFMD0lYxTqOTKQfCWAmxw45e3qlOCsEqEB2yuacujivudOFpCnqkBDNMw==}
    engines: {node: ^18.18.0 || ^20.9.0 || >=21.1.0}
    peerDependencies:
      typescript: '*'
    peerDependenciesMeta:
      typescript:
        optional: true

  '@typescript-eslint/utils@8.17.0':
    resolution: {integrity: sha512-bQC8BnEkxqG8HBGKwG9wXlZqg37RKSMY7v/X8VEWD8JG2JuTHuNK0VFvMPMUKQcbk6B+tf05k+4AShAEtCtJ/w==}
    engines: {node: ^18.18.0 || ^20.9.0 || >=21.1.0}
    peerDependencies:
      eslint: ^8.57.0 || ^9.0.0
      typescript: '*'
    peerDependenciesMeta:
      typescript:
        optional: true

  '@typescript-eslint/visitor-keys@8.17.0':
    resolution: {integrity: sha512-1Hm7THLpO6ww5QU6H/Qp+AusUUl+z/CAm3cNZZ0jQvon9yicgO7Rwd+/WWRpMKLYV6p2UvdbR27c86rzCPpreg==}
    engines: {node: ^18.18.0 || ^20.9.0 || >=21.1.0}

  '@ungap/structured-clone@1.2.0':
    resolution: {integrity: sha512-zuVdFrMJiuCDQUMCzQaD6KL28MjnqqN8XnAqiEq9PNm/hCPTSGfrXCOfwj1ow4LFb/tNymJPwsNbVePc1xFqrQ==}

  '@visx/axis@3.12.0':
    resolution: {integrity: sha512-8MoWpfuaJkhm2Yg+HwyytK8nk+zDugCqTT/tRmQX7gW4LYrHYLXFUXOzbDyyBakCVaUbUaAhVFxpMASJiQKf7A==}
    peerDependencies:
      react: ^16.3.0-0 || ^17.0.0-0 || ^18.0.0-0

  '@visx/bounds@3.12.0':
    resolution: {integrity: sha512-peAlNCUbYaaZ0IO6c1lDdEAnZv2iGPDiLIM8a6gu7CaMhtXZJkqrTh+AjidNcIqITktrICpGxJE/Qo9D099dvQ==}
    peerDependencies:
      react: ^16.0.0-0 || ^17.0.0-0 || ^18.0.0-0
      react-dom: ^16.0.0-0 || ^17.0.0-0 || ^18.0.0-0

  '@visx/curve@3.12.0':
    resolution: {integrity: sha512-Ng1mefXIzoIoAivw7dJ+ZZYYUbfuwXgZCgQynShr6ZIVw7P4q4HeQfJP3W24ON+1uCSrzoycHSXRelhR9SBPcw==}

  '@visx/event@3.12.0':
    resolution: {integrity: sha512-9Lvw6qJ0Fi+y1vsC1WspfdIKCxHTb7oy59Uql1uBdPGT8zChP0vuxW0jQNQRDbKgoefj4pCXAFi8+MF1mEtVTw==}

  '@visx/grid@3.12.0':
    resolution: {integrity: sha512-L4ex2ooSYhwNIxJ3XFIKRhoSvEGjPc2Y3YCrtNB4TV5Ofdj4q0UMOsxfrH23Pr8HSHuQhb6VGMgYoK0LuWqDmQ==}
    peerDependencies:
      react: ^16.0.0-0 || ^17.0.0-0 || ^18.0.0-0

  '@visx/group@3.12.0':
    resolution: {integrity: sha512-Dye8iS1alVXPv7nj/7M37gJe6sSKqJLH7x6sEWAsRQ9clI0kFvjbKcKgF+U3aAVQr0NCohheFV+DtR8trfK/Ag==}
    peerDependencies:
      react: ^16.0.0-0 || ^17.0.0-0 || ^18.0.0-0

  '@visx/mock-data@3.12.0':
    resolution: {integrity: sha512-HI8LKdO3sU2tIBv16ZYRTc2JYsu0Ai/hQc7YUOBqbjhXUW993iCBe98pAgEdHDrSWqK2yvXY4En5ceBTAP34Jw==}

  '@visx/point@3.12.0':
    resolution: {integrity: sha512-I6UrHoJAEVbx3RORQNupgTiX5EzjuZpiwLPxn8L2mI5nfERotPKi1Yus12Cq2WtXqEBR/WgqTnoImlqOXBykcA==}

  '@visx/responsive@3.12.0':
    resolution: {integrity: sha512-GV1BTYwAGlk/K5c9vH8lS2syPnTuIqEacI7L6LRPbsuaLscXMNi+i9fZyzo0BWvAdtRV8v6Urzglo++lvAXT1Q==}
    peerDependencies:
      react: ^16.0.0-0 || ^17.0.0-0 || ^18.0.0-0

  '@visx/scale@3.12.0':
    resolution: {integrity: sha512-+ubijrZ2AwWCsNey0HGLJ0YKNeC/XImEFsr9rM+Uef1CM3PNM43NDdNTrdBejSlzRq0lcfQPWYMYQFSlkLcPOg==}

  '@visx/shape@3.12.0':
    resolution: {integrity: sha512-/1l0lrpX9tPic6SJEalryBKWjP/ilDRnQA+BGJTI1tj7i23mJ/J0t4nJHyA1GrL4QA/bM/qTJ35eyz5dEhJc4g==}
    peerDependencies:
      react: ^16.3.0-0 || ^17.0.0-0 || ^18.0.0-0

  '@visx/text@3.12.0':
    resolution: {integrity: sha512-0rbDYQlbuKPhBqXkkGYKFec1gQo05YxV45DORzr6hCyaizdJk1G+n9VkuKSHKBy1vVQhBA0W3u/WXd7tiODQPA==}
    peerDependencies:
      react: ^16.3.0-0 || ^17.0.0-0 || ^18.0.0-0

  '@visx/tooltip@3.12.0':
    resolution: {integrity: sha512-pWhsYhgl0Shbeqf80qy4QCB6zpq6tQtMQQxKlh3UiKxzkkfl+Metaf9p0/S0HexNi4vewOPOo89xWx93hBeh3A==}
    peerDependencies:
      react: ^16.8.0-0 || ^17.0.0-0 || ^18.0.0-0
      react-dom: ^16.8.0-0 || ^17.0.0-0 || ^18.0.0-0

  '@visx/vendor@3.12.0':
    resolution: {integrity: sha512-SVO+G0xtnL9dsNpGDcjCgoiCnlB3iLSM9KLz1sLbSrV7RaVXwY3/BTm2X9OWN1jH2a9M+eHt6DJ6sE6CXm4cUg==}

  '@vitejs/plugin-react-swc@3.7.2':
    resolution: {integrity: sha512-y0byko2b2tSVVf5Gpng1eEhX1OvPC7x8yns1Fx8jDzlJp4LS6CMkCPfLw47cjyoMrshQDoQw4qcgjsU9VvlCew==}
    peerDependencies:
      vite: ^4 || ^5 || ^6

  '@vitest/coverage-v8@2.1.8':
    resolution: {integrity: sha512-2Y7BPlKH18mAZYAW1tYByudlCYrQyl5RGvnnDYJKW5tCiO5qg3KSAy3XAxcxKz900a0ZXxWtKrMuZLe3lKBpJw==}
    peerDependencies:
      '@vitest/browser': 2.1.8
      vitest: 2.1.8
    peerDependenciesMeta:
      '@vitest/browser':
        optional: true

  '@vitest/expect@2.0.5':
    resolution: {integrity: sha512-yHZtwuP7JZivj65Gxoi8upUN2OzHTi3zVfjwdpu2WrvCZPLwsJ2Ey5ILIPccoW23dd/zQBlJ4/dhi7DWNyXCpA==}

  '@vitest/expect@2.1.8':
    resolution: {integrity: sha512-8ytZ/fFHq2g4PJVAtDX57mayemKgDR6X3Oa2Foro+EygiOJHUXhCqBAAKQYYajZpFoIfvBCF1j6R6IYRSIUFuw==}

  '@vitest/mocker@2.1.8':
    resolution: {integrity: sha512-7guJ/47I6uqfttp33mgo6ga5Gr1VnL58rcqYKyShoRK9ebu8T5Rs6HN3s1NABiBeVTdWNrwUMcHH54uXZBN4zA==}
    peerDependencies:
      msw: ^2.4.9
      vite: ^5.0.0
    peerDependenciesMeta:
      msw:
        optional: true
      vite:
        optional: true

  '@vitest/pretty-format@2.0.5':
    resolution: {integrity: sha512-h8k+1oWHfwTkyTkb9egzwNMfJAEx4veaPSnMeKbVSjp4euqGSbQlm5+6VHwTr7u4FJslVVsUG5nopCaAYdOmSQ==}

  '@vitest/pretty-format@2.1.8':
    resolution: {integrity: sha512-9HiSZ9zpqNLKlbIDRWOnAWqgcA7xu+8YxXSekhr0Ykab7PAYFkhkwoqVArPOtJhPmYeE2YHgKZlj3CP36z2AJQ==}

  '@vitest/runner@2.1.8':
    resolution: {integrity: sha512-17ub8vQstRnRlIU5k50bG+QOMLHRhYPAna5tw8tYbj+jzjcspnwnwtPtiOlkuKC4+ixDPTuLZiqiWWQ2PSXHVg==}

  '@vitest/snapshot@2.1.8':
    resolution: {integrity: sha512-20T7xRFbmnkfcmgVEz+z3AU/3b0cEzZOt/zmnvZEctg64/QZbSDJEVm9fLnnlSi74KibmRsO9/Qabi+t0vCRPg==}

  '@vitest/spy@2.0.5':
    resolution: {integrity: sha512-c/jdthAhvJdpfVuaexSrnawxZz6pywlTPe84LUB2m/4t3rl2fTo9NFGBG4oWgaD+FTgDDV8hJ/nibT7IfH3JfA==}

  '@vitest/spy@2.1.8':
    resolution: {integrity: sha512-5swjf2q95gXeYPevtW0BLk6H8+bPlMb4Vw/9Em4hFxDcaOxS+e0LOX4yqNxoHzMR2akEB2xfpnWUzkZokmgWDg==}

  '@vitest/ui@2.1.8':
    resolution: {integrity: sha512-5zPJ1fs0ixSVSs5+5V2XJjXLmNzjugHRyV11RqxYVR+oMcogZ9qTuSfKW+OcTV0JeFNznI83BNylzH6SSNJ1+w==}
    peerDependencies:
      vitest: 2.1.8

  '@vitest/utils@2.0.5':
    resolution: {integrity: sha512-d8HKbqIcya+GR67mkZbrzhS5kKhtp8dQLcmRZLGTscGVg7yImT82cIrhtn2L8+VujWcy6KZweApgNmPsTAO/UQ==}

  '@vitest/utils@2.1.8':
    resolution: {integrity: sha512-dwSoui6djdwbfFmIgbIjX2ZhIoG7Ex/+xpxyiEgIGzjliY8xGkcpITKTlp6B4MgtGkF2ilvm97cPM96XZaAgcA==}

  '@wry/caches@1.0.1':
    resolution: {integrity: sha512-bXuaUNLVVkD20wcGBWRyo7j9N3TxePEWFZj2Y+r9OoUzfqmavM84+mFykRicNsBqatba5JLay1t48wxaXaWnlA==}
    engines: {node: '>=8'}

  '@wry/context@0.7.4':
    resolution: {integrity: sha512-jmT7Sb4ZQWI5iyu3lobQxICu2nC/vbUhP0vIdd6tHC9PTfenmRmuIFqktc6GH9cgi+ZHnsLWPvfSvc4DrYmKiQ==}
    engines: {node: '>=8'}

  '@wry/equality@0.5.7':
    resolution: {integrity: sha512-BRFORjsTuQv5gxcXsuDXx6oGRhuVsEGwZy6LOzRRfgu+eSfxbhUQ9L9YtSEIuIjY/o7g3iWFjrc5eSY1GXP2Dw==}
    engines: {node: '>=8'}

  '@wry/trie@0.4.3':
    resolution: {integrity: sha512-I6bHwH0fSf6RqQcnnXLJKhkSXG45MFral3GxPaY4uAl0LYDZM+YDVDAiU9bYwjTuysy1S0IeecWtmq1SZA3M1w==}
    engines: {node: '>=8'}

  '@wry/trie@0.5.0':
    resolution: {integrity: sha512-FNoYzHawTMk/6KMQoEG5O4PuioX19UbwdQKF44yw0nLfOypfQdjtfZzo/UIJWAJ23sNIFbD1Ug9lbaDGMwbqQA==}
    engines: {node: '>=8'}

  '@zag-js/dom-query@0.16.0':
    resolution: {integrity: sha512-Oqhd6+biWyKnhKwFFuZrrf6lxBz2tX2pRQe6grUnYwO6HJ8BcbqZomy2lpOdr+3itlaUqx+Ywj5E5ZZDr/LBfQ==}

  '@zag-js/element-size@0.10.5':
    resolution: {integrity: sha512-uQre5IidULANvVkNOBQ1tfgwTQcGl4hliPSe69Fct1VfYb2Fd0jdAcGzqQgPhfrXFpR62MxLPB7erxJ/ngtL8w==}

  '@zag-js/focus-visible@0.16.0':
    resolution: {integrity: sha512-a7U/HSopvQbrDU4GLerpqiMcHKEkQkNPeDZJWz38cw/6Upunh41GjHetq5TB84hxyCaDzJ6q2nEdNoBQfC0FKA==}

  '@zxing/browser@0.1.5':
    resolution: {integrity: sha512-4Lmrn/il4+UNb87Gk8h1iWnhj39TASEHpd91CwwSJtY5u+wa0iH9qS0wNLAWbNVYXR66WmT5uiMhZ7oVTrKfxw==}
    peerDependencies:
      '@zxing/library': ^0.21.0

  '@zxing/library@0.21.3':
    resolution: {integrity: sha512-hZHqFe2JyH/ZxviJZosZjV+2s6EDSY0O24R+FQmlWZBZXP9IqMo7S3nb3+2LBWxodJQkSurdQGnqE7KXqrYgow==}
    engines: {node: '>= 10.4.0'}

  '@zxing/text-encoding@0.9.0':
    resolution: {integrity: sha512-U/4aVJ2mxI0aDNI8Uq0wEhMgY+u4CNtEb0om3+y3+niDAsoTCOB33UF0sxpzqzdqXLqmvc+vZyAt4O8pPdfkwA==}

  acorn-jsx@5.3.2:
    resolution: {integrity: sha512-rq9s+JNhf0IChjtDXxllJ7g41oZk5SlXtp0LHwyA5cejwn7vKmKp4pPri6YEePv2PU65sAsegbXtIinmDFDXgQ==}
    peerDependencies:
      acorn: ^6.0.0 || ^7.0.0 || ^8.0.0

  acorn@8.12.1:
    resolution: {integrity: sha512-tcpGyI9zbizT9JbV6oYE477V6mTlXvvi0T0G3SNIYE2apm/G5huBa1+K89VGeovbg+jycCrfhl3ADxErOuO6Jg==}
    engines: {node: '>=0.4.0'}
    hasBin: true

  agent-base@7.1.1:
    resolution: {integrity: sha512-H0TSyFNDMomMNJQBn8wFV5YC/2eJ+VXECwOadZJT554xP6cODZHPX3H9QMQECxvrgiSOP1pHjy1sMWQVYJOUOA==}
    engines: {node: '>= 14'}

  ajv@6.12.6:
    resolution: {integrity: sha512-j3fVLgvTo527anyYyJOGTYJbG+vnnQYvE0m5mmkc1TK+nxAppkCLMIL0aZ4dblVCNoGShhm+kzE4ZUykBoMg4g==}

  ansi-escapes@4.3.2:
    resolution: {integrity: sha512-gKXj5ALrKWQLsYG9jlTRmR/xKluxHV+Z9QEwNIgCfM1/uwPMCuzVVnh5mwTd+OuBZcwSIMbqssNWRm1lE51QaQ==}
    engines: {node: '>=8'}

  ansi-escapes@7.0.0:
    resolution: {integrity: sha512-GdYO7a61mR0fOlAsvC9/rIHf7L96sBc6dEWzeOu+KAea5bZyQRPIpojrVoI4AXGJS/ycu/fBTdLrUkA4ODrvjw==}
    engines: {node: '>=18'}

  ansi-regex@5.0.1:
    resolution: {integrity: sha512-quJQXlTSUGL2LH9SUXo8VwsY4soanhgo6LNSm84E1LBcE8s3O0wpdiRzyR9z/ZZJMlMWv37qOOb9pdJlMUEKFQ==}
    engines: {node: '>=8'}

  ansi-regex@6.1.0:
    resolution: {integrity: sha512-7HSX4QQb4CspciLpVFwyRe79O3xsIZDDLER21kERQ71oaPodF8jL725AgJMFAYbooIqolJoRLuM81SpeUkpkvA==}
    engines: {node: '>=12'}

  ansi-styles@3.2.1:
    resolution: {integrity: sha512-VT0ZI6kZRdTh8YyJw3SMbYm/u+NqfsAxEpWO0Pf9sq8/e94WxxOpPKx9FR1FlyCtOVDNOQ+8ntlqFxiRc+r5qA==}
    engines: {node: '>=4'}

  ansi-styles@4.3.0:
    resolution: {integrity: sha512-zbB9rCJAT1rbjiVDb2hqKFHNYLxgtk8NURxZ3IZwD3F6NtxbXZQCnnSi1Lkx+IDohdPlFp222wVALIheZJQSEg==}
    engines: {node: '>=8'}

  ansi-styles@5.2.0:
    resolution: {integrity: sha512-Cxwpt2SfTzTtXcfOlzGEee8O+c+MmUgGrNiBcXnuWxuFJHe6a5Hz7qwhwe5OgaSYI0IJvkLqWX1ASG+cJOkEiA==}
    engines: {node: '>=10'}

  ansi-styles@6.2.1:
    resolution: {integrity: sha512-bN798gFfQX+viw3R7yrGWRqnrN2oRkEkUjjl4JNn4E8GxxbjtG3FbrEIIY3l8/hrwUwIeCZvi4QuOTP4MErVug==}
    engines: {node: '>=12'}

  argparse@2.0.1:
    resolution: {integrity: sha512-8+9WqebbFzpX9OR+Wa6O29asIogeRMzcGtAINdpMHHyAg10f05aSFVBbcEqGf/PXw1EjAZ+q2/bEBg3DvurK3Q==}

  aria-hidden@1.2.4:
    resolution: {integrity: sha512-y+CcFFwelSXpLZk/7fMB2mUbGtX9lKycf1MWJ7CaTIERyitVlyQx6C+sxcROU2BAJ24OiZyK+8wj2i8AlBoS3A==}
    engines: {node: '>=10'}

  aria-query@5.3.0:
    resolution: {integrity: sha512-b0P0sZPKtyu8HkeRAfCq0IfURZK+SuwMjY1UXGBU27wpAiTwQAIlq56IbIO+ytk/JjS1fMR14ee5WBBfKi5J6A==}

  aria-query@5.3.2:
    resolution: {integrity: sha512-COROpnaoap1E2F000S62r6A60uHZnmlvomhfyT2DlTcrY1OrBKn2UhH7qn5wTC9zMvD0AY7csdPSNwKP+7WiQw==}
    engines: {node: '>= 0.4'}

  array-buffer-byte-length@1.0.1:
    resolution: {integrity: sha512-ahC5W1xgou+KTXix4sAO8Ki12Q+jf4i0+tmk3sC+zgcynshkHxzpXdImBehiUYKKKDwvfFiJl1tZt6ewscS1Mg==}
    engines: {node: '>= 0.4'}

  array-includes@3.1.8:
    resolution: {integrity: sha512-itaWrbYbqpGXkGhZPGUulwnhVf5Hpy1xiCFsGqyIGglbBxmG5vSjxQen3/WGOjPpNEv1RtBLKxbmVXm8HpJStQ==}
    engines: {node: '>= 0.4'}

  array.prototype.findlast@1.2.5:
    resolution: {integrity: sha512-CVvd6FHg1Z3POpBLxO6E6zr+rSKEQ9L6rZHAaY7lLfhKsWYUBBOuMs0e9o24oopj6H+geRCX0YJ+TJLBK2eHyQ==}
    engines: {node: '>= 0.4'}

  array.prototype.findlastindex@1.2.5:
    resolution: {integrity: sha512-zfETvRFA8o7EiNn++N5f/kaCw221hrpGsDmcpndVupkPzEc1Wuf3VgC0qby1BbHs7f5DVYjgtEU2LLh5bqeGfQ==}
    engines: {node: '>= 0.4'}

  array.prototype.flat@1.3.2:
    resolution: {integrity: sha512-djYB+Zx2vLewY8RWlNCUdHjDXs2XOgm602S9E7P/UpHgfeHL00cRiIF+IN/G/aUJ7kGPb6yO/ErDI5V2s8iycA==}
    engines: {node: '>= 0.4'}

  array.prototype.flatmap@1.3.2:
    resolution: {integrity: sha512-Ewyx0c9PmpcsByhSW4r+9zDU7sGjFc86qf/kKtuSCRdhfbk0SNLLkaT5qvcHnRGgc5NP/ly/y+qkXkqONX54CQ==}
    engines: {node: '>= 0.4'}

  array.prototype.tosorted@1.1.4:
    resolution: {integrity: sha512-p6Fx8B7b7ZhL/gmUsAy0D15WhvDccw3mnGNbZpi3pmeJdxtWsj2jEaI4Y6oo3XiHfzuSgPwKc04MYt6KgvC/wA==}
    engines: {node: '>= 0.4'}

  arraybuffer.prototype.slice@1.0.3:
    resolution: {integrity: sha512-bMxMKAjg13EBSVscxTaYA4mRc5t1UAXa2kXiGTNfZ079HIWXEkKmkgFrh/nJqamaLSrXO5H4WFFkPEaLJWbs3A==}
    engines: {node: '>= 0.4'}

  assertion-error@2.0.1:
    resolution: {integrity: sha512-Izi8RQcffqCeNVgFigKli1ssklIbpHnCYc6AknXGYoB6grJqyeby7jv12JUQgmTAnIDnbck1uxksT4dzN3PWBA==}
    engines: {node: '>=12'}

  ast-types-flow@0.0.8:
    resolution: {integrity: sha512-OH/2E5Fg20h2aPrbe+QL8JZQFko0YZaF+j4mnQ7BGhfavO7OpSLa8a0y9sBwomHdSbkhTS8TQNayBfnW5DwbvQ==}

  ast-types@0.16.1:
    resolution: {integrity: sha512-6t10qk83GOG8p0vKmaCr8eiilZwO171AvbROMtvvNiwrTly62t+7XkA8RdIIVbpMhCASAsxgAzdRSwh6nw/5Dg==}
    engines: {node: '>=4'}

  asynckit@0.4.0:
    resolution: {integrity: sha512-Oei9OH4tRh0YqU3GxhX79dM/mwVgvbZJaSNaRk+bshkj0S5cfHcgYakreBjrHwatXKbz+IoIdYLxrKim2MjW0Q==}

  available-typed-arrays@1.0.7:
    resolution: {integrity: sha512-wvUjBtSGN7+7SjNpq/9M2Tg350UZD3q62IFZLbRAR1bSMlCo1ZaeW+BJ+D090e4hIIZLBcTDWe4Mh4jvUDajzQ==}
    engines: {node: '>= 0.4'}

  axe-core@4.10.2:
    resolution: {integrity: sha512-RE3mdQ7P3FRSe7eqCWoeQ/Z9QXrtniSjp1wUjt5nRC3WIpz5rSCve6o3fsZ2aCpJtrZjSZgjwXAoTO5k4tEI0w==}
    engines: {node: '>=4'}

  axobject-query@4.1.0:
    resolution: {integrity: sha512-qIj0G9wZbMGNLjLmg1PT6v2mE9AH2zlnADJD/2tC6E00hgmhUOfEB6greHPAfLRSufHqROIUTkw6E+M3lH0PTQ==}
    engines: {node: '>= 0.4'}

  babel-plugin-macros@3.1.0:
    resolution: {integrity: sha512-Cg7TFGpIr01vOQNODXOOaGz2NpCU5gl8x1qJFbb6hbZxR7XrcE2vtbAsTAbJ7/xwJtUuJEw8K8Zr/AE0LHlesg==}
    engines: {node: '>=10', npm: '>=6'}

  balanced-match@0.4.2:
    resolution: {integrity: sha512-STw03mQKnGUYtoNjmowo4F2cRmIIxYEGiMsjjwla/u5P1lxadj/05WkNaFjNiKTgJkj8KiXbgAiRTmcQRwQNtg==}

  balanced-match@1.0.2:
    resolution: {integrity: sha512-3oSeUO0TMV67hN1AmbXsK4yaqU7tjiHlbxRDZOpH0KW9+CeX4bRAaX0Anxt0tx2MrpRpWwQaPwIlISEJhYU5Pw==}

  better-opn@3.0.2:
    resolution: {integrity: sha512-aVNobHnJqLiUelTaHat9DZ1qM2w0C0Eym4LPI/3JxOnSokGVdsl1T1kN7TFvsEAD8G47A6VKQ0TVHqbBnYMJlQ==}
    engines: {node: '>=12.0.0'}

  brace-expansion@1.1.11:
    resolution: {integrity: sha512-iCuPHDFgrHX7H2vEI/5xpz07zSHB00TpugqhmYtVmMO6518mCuRMoOYFldEBl0g187ufozdaHgWKcYFb61qGiA==}

  brace-expansion@2.0.1:
    resolution: {integrity: sha512-XnAIvQ8eM+kC6aULx6wuQiwVsnzsi9d3WxzV3FpWTGA19F621kwdbsAcFKXgKUHZWsy+mY6iL1sHTxWEFCytDA==}

  braces@3.0.3:
    resolution: {integrity: sha512-yQbXgO/OSZVD2IsiLlro+7Hf6Q18EJrKSEsdoMzKePKXct3gvD8oLcOQdIzGupr5Fj+EDe8gO/lxc1BzfMpxvA==}
    engines: {node: '>=8'}

  browser-assert@1.2.1:
    resolution: {integrity: sha512-nfulgvOR6S4gt9UKCeGJOuSGBPGiFT6oQ/2UBnvTY/5aQ1PnksW72fhZkM30DzoRRv2WpwZf1vHHEr3mtuXIWQ==}

  browserslist@4.24.0:
    resolution: {integrity: sha512-Rmb62sR1Zpjql25eSanFGEhAxcFwfA1K0GuQcLoaJBAcENegrQut3hYdhXFF1obQfiDyqIW/cLM5HSJ/9k884A==}
    engines: {node: ^6 || ^7 || ^8 || ^9 || ^10 || ^11 || ^12 || >=13.7}
    hasBin: true

  cac@6.7.14:
    resolution: {integrity: sha512-b6Ilus+c3RrdDk+JhLKUAQfzzgLEPy6wcXqS7f/xe1EETvsDP6GORG7SFuOs6cID5YkqchW/LXZbX5bc8j7ZcQ==}
    engines: {node: '>=8'}

  call-bind@1.0.7:
    resolution: {integrity: sha512-GHTSNSYICQ7scH7sZ+M2rFopRoLh8t2bLSW6BbgrtLsahOIB5iyAVJf9GjWK3cYTDaMj4XdBpM1cA6pIS0Kv2w==}
    engines: {node: '>= 0.4'}

  callsites@3.1.0:
    resolution: {integrity: sha512-P8BjAsXvZS+VIDUI11hHCQEv74YT67YUi5JJFNWIqL235sBmjX4+qx9Muvls5ivyNENctx46xQLQ3aTuE7ssaQ==}
    engines: {node: '>=6'}

  caniuse-lite@1.0.30001667:
    resolution: {integrity: sha512-7LTwJjcRkzKFmtqGsibMeuXmvFDfZq/nzIjnmgCGzKKRVzjD72selLDK1oPF/Oxzmt4fNcPvTDvGqSDG4tCALw==}

  chai@5.1.2:
    resolution: {integrity: sha512-aGtmf24DW6MLHHG5gCx4zaI3uBq3KRtxeVs0DjFH6Z0rDNbsvTxFASFvdj79pxjxZ8/5u3PIiN3IwEIQkiiuPw==}
    engines: {node: '>=12'}

  chakra-react-select@4.9.2:
    resolution: {integrity: sha512-uhvKAJ1I2lbIwdn+wx0YvxX5rtQVI0gXL0apx0CXm3blIxk7qf6YuCh2TnGuGKst8gj8jUFZyhYZiGlcvgbBRQ==}
    peerDependencies:
      '@chakra-ui/form-control': ^2.0.0
      '@chakra-ui/icon': ^3.0.0
      '@chakra-ui/layout': ^2.0.0
      '@chakra-ui/media-query': ^3.0.0
      '@chakra-ui/menu': ^2.0.0
      '@chakra-ui/spinner': ^2.0.0
      '@chakra-ui/system': ^2.0.0
      '@emotion/react': ^11.8.1
      react: ^18.0.0
      react-dom: ^18.0.0

  chalk@2.4.2:
    resolution: {integrity: sha512-Mti+f9lpJNcwF4tWV8/OrTTtF1gZi+f8FqlyAdouralcFWFQWF2+NgCHShjkCb+IFBLq9buZwE1xckQU4peSuQ==}
    engines: {node: '>=4'}

  chalk@3.0.0:
    resolution: {integrity: sha512-4D3B6Wf41KOYRFdszmDqMCGq5VV/uMAB273JILmO+3jAlh8X4qDtdtgCR3fxtbLEMzSx22QdhnDcJvu2u1fVwg==}
    engines: {node: '>=8'}

  chalk@4.1.2:
    resolution: {integrity: sha512-oKnbhFyRIXpUuez8iBMmyEa4nbj4IOQyuhc/wy9kY7/WVPcwIO9VA668Pu8RkO7+0G76SLROeyw9CpQ061i4mA==}
    engines: {node: '>=10'}

  chalk@5.3.0:
    resolution: {integrity: sha512-dLitG79d+GV1Nb/VYcCDFivJeK1hiukt9QjRNVOsUtTy1rR1YJsmpGGTZ3qJos+uw7WmWF4wUwBd9jxjocFC2w==}
    engines: {node: ^12.17.0 || ^14.13 || >=16.0.0}

  check-error@2.1.1:
    resolution: {integrity: sha512-OAlb+T7V4Op9OwdkjmguYRqncdlx5JiofwOAUkmTF+jNdHwzTaTs4sRAGpzLF3oOz5xAyDGrPgeIDFQmDOTiJw==}
    engines: {node: '>= 16'}

  classnames@2.5.1:
    resolution: {integrity: sha512-saHYOzhIQs6wy2sVxTM6bUDsQO4F50V9RQ22qBpEdCW+I+/Wmke2HOl6lS6dTpdxVhb88/I6+Hs+438c3lfUow==}

  cli-cursor@5.0.0:
    resolution: {integrity: sha512-aCj4O5wKyszjMmDT4tZj93kxyydN/K5zPWSCe6/0AV/AA1pqe5ZBIw0a2ZfPQV7lL5/yb5HsUreJ6UFAF1tEQw==}
    engines: {node: '>=18'}

  cli-truncate@4.0.0:
    resolution: {integrity: sha512-nPdaFdQ0h/GEigbPClz11D0v/ZJEwxmeVZGeMo3Z5StPtUTkA9o1lD6QwoirYiSDzbcwn2XcjwmCp68W1IS4TA==}
    engines: {node: '>=18'}

  cli-width@4.1.0:
    resolution: {integrity: sha512-ouuZd4/dm2Sw5Gmqy6bGyNNNe1qt9RpmxveLSO7KcgsTnU7RXfsw+/bukWGo1abgBiMAic068rclZsO4IWmmxQ==}
    engines: {node: '>= 12'}

  cliui@8.0.1:
    resolution: {integrity: sha512-BSeNnyus75C4//NQ9gQt1/csTXyo/8Sb+afLAkzAptFuMsod9HFokGNudZpi/oQV73hnVK+sR+5PVRMd+Dr7YQ==}
    engines: {node: '>=12'}

  clsx@1.2.1:
    resolution: {integrity: sha512-EcR6r5a8bj6pu3ycsa/E/cKVGuTgZJZdsyUYHOksG/UHIiKfjxzRxYJpyVBwYaQeOvghal9fcc4PidlgzugAQg==}
    engines: {node: '>=6'}

  color-convert@1.9.3:
    resolution: {integrity: sha512-QfAUtd+vFdAtFQcC8CCyYt1fYWxSqAiK2cSD6zDB8N3cpsEBAvRxp9zOGg6G/SHHJYAT88/az/IuDGALsNVbGg==}

  color-convert@2.0.1:
    resolution: {integrity: sha512-RRECPsj7iu/xb5oKYcsFHSppFNnsj/52OVTRKb4zP5onXwVF3zVmmToNcOfGC+CRDpfK/U584fMg38ZHCaElKQ==}
    engines: {node: '>=7.0.0'}

  color-name@1.1.3:
    resolution: {integrity: sha512-72fSenhMw2HZMTVHeCA9KCmpEIbzWiQsjN+BHcBbS9vr1mtt+vJjPdksIBNUmKAW8TFUDPJK5SUU3QhE9NEXDw==}

  color-name@1.1.4:
    resolution: {integrity: sha512-dOy+3AuW3a2wNbZHIuMZpTcgjGuLU/uBL/ubcZF9OXbDo8ff4O8yVp5Bf0efS8uEoYo5q4Fx7dY9OgQGXgAsQA==}

  color2k@2.0.3:
    resolution: {integrity: sha512-zW190nQTIoXcGCaU08DvVNFTmQhUpnJfVuAKfWqUQkflXKpaDdpaYoM0iluLS9lgJNHyBF58KKA2FBEwkD7wog==}

  colorette@2.0.20:
    resolution: {integrity: sha512-IfEDxwoWIjkeXL1eXcDiow4UbKjhLdq6/EuSVR9GMN7KVH3r9gQ83e73hsz1Nd1T3ijd5xv1wcWRYO+D6kCI2w==}

  combined-stream@1.0.8:
    resolution: {integrity: sha512-FQN4MRfuJeHf7cBbBMJFXhKSDq+2kAArBlmRBvcvFE5BB1HZKXtSFASDhdlz9zOYwxh8lDdnvmMOe/+5cdoEdg==}
    engines: {node: '>= 0.8'}

  commander@12.1.0:
    resolution: {integrity: sha512-Vw8qHK3bZM9y/P10u3Vib8o/DdkvA2OtPtZvD871QKjy74Wj1WSKFILMPRPSdUSx5RFK1arlJzEtA4PkFgnbuA==}
    engines: {node: '>=18'}

  compute-scroll-into-view@3.0.3:
    resolution: {integrity: sha512-nadqwNxghAGTamwIqQSG433W6OADZx2vCo3UXHNrzTRHK/htu+7+L0zhjEoaeaQVNAi3YgqWDv8+tzf0hRfR+A==}

  concat-map@0.0.1:
    resolution: {integrity: sha512-/Srv4dswyQNBfohGpz9o6Yb3Gz3SrUDqBH5rTuhGR7ahtlbYKnVxw2bCFMRljaA7EXHaXZ8wsHdodFvbkhKmqg==}

  convert-source-map@1.9.0:
    resolution: {integrity: sha512-ASFBup0Mz1uyiIjANan1jzLQami9z1PoYSZCiiYW2FczPbenXc45FZdBZLzOT+r6+iciuEModtmCti+hjaAk0A==}

  convert-source-map@2.0.0:
    resolution: {integrity: sha512-Kvp459HrV2FEJ1CAsi1Ku+MY3kasH19TFykTz2xWmMeq6bk2NU3XXvfJ+Q61m0xktWwt+1HSYf3JZsTms3aRJg==}

  cookie@0.7.2:
    resolution: {integrity: sha512-yki5XnKuf750l50uGTllt6kKILY4nQ1eNIQatoXEByZ5dWgnKqbnqmTrBE5B4N7lrMJKQ2ytWMiTO2o0v6Ew/w==}
    engines: {node: '>= 0.6'}

  copy-to-clipboard@3.3.3:
    resolution: {integrity: sha512-2KV8NhB5JqC3ky0r9PMCAZKbUHSwtEo4CwCs0KXgruG43gX5PMqDEBbVU4OUzw2MuAWUfsuFmWvEKG5QRfSnJA==}

  cosmiconfig@7.1.0:
    resolution: {integrity: sha512-AdmX6xUzdNASswsFtmwSt7Vj8po9IuqXm0UXz7QKPuEUmPB4XyjGfaAr2PSuELMwkRMVH1EpIkX5bTZGRB3eCA==}
    engines: {node: '>=10'}

  cross-spawn@7.0.3:
    resolution: {integrity: sha512-iRDPJKUPVEND7dHPO8rkbOnPpyDygcDFtWjpeWNCgy8WP2rXcxXL8TskReQl6OrB2G7+UJrags1q15Fudc7G6w==}
    engines: {node: '>= 8'}

  cross-spawn@7.0.6:
    resolution: {integrity: sha512-uV2QOWP2nWzsy2aMp8aRibhi9dlzF5Hgh5SHaB9OiTGEyDTiJJyx0uy51QXdyWbtAHNua4XJzUKca3OzKUd3vA==}
    engines: {node: '>= 8'}

  css-box-model@1.2.1:
    resolution: {integrity: sha512-a7Vr4Q/kd/aw96bnJG332W9V9LkJO69JRcaCYDUqjp6/z0w6VcZjgAcTbgFxEPfBgdnAwlh3iwu+hLopa+flJw==}

  css.escape@1.5.1:
    resolution: {integrity: sha512-YUifsXXuknHlUsmlgyY0PKzgPOr7/FjCePfHNt0jxm83wHZi44VDMQ7/fGNkjY3/jV1MC+1CmZbaHzugyeRtpg==}

  cssstyle@4.1.0:
    resolution: {integrity: sha512-h66W1URKpBS5YMI/V8PyXvTMFT8SupJ1IzoIV8IeBC/ji8WVmrO8dGlTi+2dh6whmdk6BiKJLD/ZBkhWbcg6nA==}
    engines: {node: '>=18'}

  csstype@3.1.3:
    resolution: {integrity: sha512-M1uQkMl8rQK/szD0LNhtqxIPLpimGm8sOBwU7lLnCpSbTyY3yeU1Vc7l4KT5zT4s/yOxHH5O7tIuuLOCnLADRw==}

  d3-array@2.12.1:
    resolution: {integrity: sha512-B0ErZK/66mHtEsR1TkPEEkwdy+WDesimkM5gpZr5Dsg54BiTA5RXtYW5qTLIAcekaS9xfZrzBLF/OAkB3Qn1YQ==}

  d3-array@3.2.1:
    resolution: {integrity: sha512-gUY/qeHq/yNqqoCKNq4vtpFLdoCdvyNpWoC/KNjhGbhDuQpAM9sIQQKkXSNpXa9h5KySs/gzm7R88WkUutgwWQ==}
    engines: {node: '>=12'}

  d3-array@3.2.4:
    resolution: {integrity: sha512-tdQAmyA18i4J7wprpYq8ClcxZy3SC31QMeByyCFyRt7BVHdREQZ5lpzoe5mFEYZUWe+oq8HBvk9JjpibyEV4Jg==}
    engines: {node: '>=12'}

  d3-color@3.1.0:
    resolution: {integrity: sha512-zg/chbXyeBtMQ1LbD/WSoW2DpC3I0mpmPdW+ynRTj/x2DAWYrIY7qeZIHidozwV24m4iavr15lNwIwLxRmOxhA==}
    engines: {node: '>=12'}

  d3-delaunay@6.0.2:
    resolution: {integrity: sha512-IMLNldruDQScrcfT+MWnazhHbDJhcRJyOEBAJfwQnHle1RPh6WDuLvxNArUju2VSMSUuKlY5BGHRJ2cYyoFLQQ==}
    engines: {node: '>=12'}

  d3-ease@3.0.1:
    resolution: {integrity: sha512-wR/XK3D3XcLIZwpbvQwQ5fK+8Ykds1ip7A2Txe0yxncXSdq1L9skcG7blcedkOX+ZcgxGAmLX1FrRGbADwzi0w==}
    engines: {node: '>=12'}

  d3-format@1.4.5:
    resolution: {integrity: sha512-J0piedu6Z8iB6TbIGfZgDzfXxUFN3qQRMofy2oPdXzQibYGqPB/9iMcxr/TGalU+2RsyDO+U4f33id8tbnSRMQ==}

  d3-format@3.1.0:
    resolution: {integrity: sha512-YyUI6AEuY/Wpt8KWLgZHsIU86atmikuoOmCfommt0LYHiQSPjvX2AcFc38PX0CBpr2RCyZhjex+NS/LPOv6YqA==}
    engines: {node: '>=12'}

  d3-geo@3.1.0:
    resolution: {integrity: sha512-JEo5HxXDdDYXCaWdwLRt79y7giK8SbhZJbFWXqbRTolCHFI5jRqteLzCsq51NKbUoX0PjBVSohxrx+NoOUujYA==}
    engines: {node: '>=12'}

  d3-hierarchy@1.1.9:
    resolution: {integrity: sha512-j8tPxlqh1srJHAtxfvOUwKNYJkQuBFdM1+JAUfq6xqH5eAqf93L7oG1NVqDa4CpFZNvnNKtCYEUC8KY9yEn9lQ==}

  d3-interpolate@3.0.1:
    resolution: {integrity: sha512-3bYs1rOD33uo8aqJfKP3JWPAibgw8Zm2+L9vBKEHJ2Rg+viTR7o5Mmv5mZcieN+FRYaAOWX5SJATX6k1PWz72g==}
    engines: {node: '>=12'}

  d3-path@1.0.9:
    resolution: {integrity: sha512-VLaYcn81dtHVTjEHd8B+pbe9yHWpXKZUC87PzoFmsFrJqgFwDe/qxfp5MlfsfM1V5E/iVt0MmEbWQ7FVIXh/bg==}

  d3-path@3.1.0:
    resolution: {integrity: sha512-p3KP5HCf/bvjBSSKuXid6Zqijx7wIfNW+J/maPs+iwR35at5JCbLUT0LzF1cnjbCHWhqzQTIN2Jpe8pRebIEFQ==}
    engines: {node: '>=12'}

  d3-random@2.2.2:
    resolution: {integrity: sha512-0D9P8TRj6qDAtHhRQn6EfdOtHMfsUWanl3yb/84C4DqpZ+VsgfI5iTVRNRbELCfNvRfpMr8OrqqUTQ6ANGCijw==}

  d3-sankey@0.12.3:
    resolution: {integrity: sha512-nQhsBRmM19Ax5xEIPLMY9ZmJ/cDvd1BG3UVvt5h3WRxKg5zGRbvnteTyWAbzeSvlh3tW7ZEmq4VwR5mB3tutmQ==}

  d3-scale-chromatic@3.1.0:
    resolution: {integrity: sha512-A3s5PWiZ9YCXFye1o246KoscMWqf8BsD9eRiJ3He7C9OBaxKhAd5TFCdEx/7VbKtxxTsu//1mMJFrEt572cEyQ==}
    engines: {node: '>=12'}

  d3-scale@4.0.2:
    resolution: {integrity: sha512-GZW464g1SH7ag3Y7hXjf8RoUuAFIqklOAq3MRl4OaWabTFJY9PN/E1YklhXLh+OQ3fM9yS2nOkCoS+WLZ6kvxQ==}
    engines: {node: '>=12'}

  d3-shape@1.3.7:
    resolution: {integrity: sha512-EUkvKjqPFUAZyOlhY5gzCxCeI0Aep04LwIRpsZ/mLFelJiUfnK56jo5JMDSE7yyP2kLSb6LtF+S5chMk7uqPqw==}

  d3-shape@3.2.0:
    resolution: {integrity: sha512-SaLBuwGm3MOViRq2ABk3eLoxwZELpH6zhl3FbAoJ7Vm1gofKx6El1Ib5z23NUEhF9AsGl7y+dzLe5Cw2AArGTA==}
    engines: {node: '>=12'}

  d3-time-format@3.0.0:
    resolution: {integrity: sha512-UXJh6EKsHBTjopVqZBhFysQcoXSv/5yLONZvkQ5Kk3qbwiUYkdX17Xa1PT6U1ZWXGGfB1ey5L8dKMlFq2DO0Ag==}

  d3-time-format@4.1.0:
    resolution: {integrity: sha512-dJxPBlzC7NugB2PDLwo9Q8JiTR3M3e4/XANkreKSUxF8vvXKqm1Yfq4Q5dl8budlunRVlUUaDUgFt7eA8D6NLg==}
    engines: {node: '>=12'}

  d3-time@1.1.0:
    resolution: {integrity: sha512-Xh0isrZ5rPYYdqhAVk8VLnMEidhz5aP7htAADH6MfzgmmicPkTo8LhkLxci61/lCB7n7UmE3bN0leRt+qvkLxA==}

  d3-time@2.1.1:
    resolution: {integrity: sha512-/eIQe/eR4kCQwq7yxi7z4c6qEXf2IYGcjoWB5OOQy4Tq9Uv39/947qlDcN2TLkiTzQWzvnsuYPB9TrWaNfipKQ==}

  d3-time@3.1.0:
    resolution: {integrity: sha512-VqKjzBLejbSMT4IgbmVgDjpkYrNWUYJnbCGo874u7MMKIWsILRX+OpX/gTk8MqjpT1A/c6HY2dCA77ZN0lkQ2Q==}
    engines: {node: '>=12'}

  d3-timer@3.0.1:
    resolution: {integrity: sha512-ndfJ/JxxMd3nw31uyKoY2naivF+r29V+Lc0svZxe1JvvIRmi8hUsrMvdOwgS1o6uBHmiz91geQ0ylPP0aj1VUA==}
    engines: {node: '>=12'}

  d3-voronoi@1.1.4:
    resolution: {integrity: sha512-dArJ32hchFsrQ8uMiTBLq256MpnZjeuBtdHpaDlYuQyjU0CVzCJl/BVW+SkszaAeH95D/8gxqAhgx0ouAWAfRg==}

  damerau-levenshtein@1.0.8:
    resolution: {integrity: sha512-sdQSFB7+llfUcQHUQO3+B8ERRj0Oa4w9POWMI/puGtuf7gFywGmkaLCElnudfTiKZV+NvHqL0ifzdrI8Ro7ESA==}

  data-urls@5.0.0:
    resolution: {integrity: sha512-ZYP5VBHshaDAiVZxjbRVcFJpc+4xGgT0bK3vzy1HLN8jTO975HEbuYzZJcHoQEY5K1a0z8YayJkyVETa08eNTg==}
    engines: {node: '>=18'}

  data-view-buffer@1.0.1:
    resolution: {integrity: sha512-0lht7OugA5x3iJLOWFhWK/5ehONdprk0ISXqVFn/NFrDu+cuc8iADFrGQz5BnRK7LLU3JmkbXSxaqX+/mXYtUA==}
    engines: {node: '>= 0.4'}

  data-view-byte-length@1.0.1:
    resolution: {integrity: sha512-4J7wRJD3ABAzr8wP+OcIcqq2dlUKp4DVflx++hs5h5ZKydWMI6/D/fAot+yh6g2tHh8fLFTvNOaVN357NvSrOQ==}
    engines: {node: '>= 0.4'}

  data-view-byte-offset@1.0.0:
    resolution: {integrity: sha512-t/Ygsytq+R995EJ5PZlD4Cu56sWa8InXySaViRzw9apusqsOO2bQP+SbYzAhR0pFKoB+43lYy8rWban9JSuXnA==}
    engines: {node: '>= 0.4'}

  date-arithmetic@4.1.0:
    resolution: {integrity: sha512-QWxYLR5P/6GStZcdem+V1xoto6DMadYWpMXU82ES3/RfR3Wdwr3D0+be7mgOJ+Ov0G9D5Dmb9T17sNLQYj9XOg==}

  date-fns@4.1.0:
    resolution: {integrity: sha512-Ukq0owbQXxa/U3EGtsdVBkR1w7KOQ5gIBqdH2hkvknzZPYvBxb/aa6E8L7tmjFtkwZBu3UXBbjIgPo/Ez4xaNg==}

  dayjs@1.11.13:
    resolution: {integrity: sha512-oaMBel6gjolK862uaPQOVTA7q3TZhuSvuMQAAglQDOWYO9A91IrAOUJEyKVlqJlHE0vq5p5UXxzdPfMH/x6xNg==}

  debounce@1.2.1:
    resolution: {integrity: sha512-XRRe6Glud4rd/ZGQfiV1ruXSfbvfJedlV9Y6zOlP+2K04vBYiJEte6stfFkCP03aMnY5tsipamumUjL14fofug==}

  debug@3.2.7:
    resolution: {integrity: sha512-CFjzYYAi4ThfiQvizrFQevTTXHtnCqWfe7x1AhgEscTz6ZbLbfoLRLPugTQyBth6f8ZERVUSyWHFD/7Wu4t1XQ==}
    peerDependencies:
      supports-color: '*'
    peerDependenciesMeta:
      supports-color:
        optional: true

  debug@4.3.7:
    resolution: {integrity: sha512-Er2nc/H7RrMXZBFCEim6TCmMk02Z8vLC2Rbi1KEBggpo0fS6l0S1nnapwmIi3yW/+GOJap1Krg4w0Hg80oCqgQ==}
    engines: {node: '>=6.0'}
    peerDependencies:
      supports-color: '*'
    peerDependenciesMeta:
      supports-color:
        optional: true

  decimal.js@10.4.3:
    resolution: {integrity: sha512-VBBaLc1MgL5XpzgIP7ny5Z6Nx3UrRkIViUkPUdtl9aya5amy3De1gsUUSB1g3+3sExYNjCAsAznmukyxCb1GRA==}

  deep-eql@5.0.2:
    resolution: {integrity: sha512-h5k/5U50IJJFpzfL6nO9jaaumfjO/f2NjK/oYB2Djzm4p9L+3T9qWpZqZ2hAbLPuuYq9wrU08WQyBTL5GbPk5Q==}
    engines: {node: '>=6'}

  deep-is@0.1.4:
    resolution: {integrity: sha512-oIPzksmTg4/MriiaYGO+okXDT7ztn/w3Eptv/+gSIdMdKsJo0u4CfYNFJPy+4SKMuCqGw2wxnA+URMg3t8a/bQ==}

  define-data-property@1.1.4:
    resolution: {integrity: sha512-rBMvIzlpA8v6E+SJZoo++HAYqsLrkg7MSfIinMPFhmkorw7X+dOXVJQs+QT69zGkzMyfDnIMN2Wid1+NbL3T+A==}
    engines: {node: '>= 0.4'}

  define-lazy-prop@2.0.0:
    resolution: {integrity: sha512-Ds09qNh8yw3khSjiJjiUInaGX9xlqZDY7JVryGxdxV7NPeuqQfplOpQ66yJFZut3jLa5zOwkXw1g9EI2uKh4Og==}
    engines: {node: '>=8'}

  define-properties@1.2.1:
    resolution: {integrity: sha512-8QmQKqEASLd5nx0U1B1okLElbUuuttJ/AnYmRXbbbGDWh6uS208EjD4Xqq/I9wK7u0v6O08XhTWnt5XtEbR6Dg==}
    engines: {node: '>= 0.4'}

  delaunator@4.0.1:
    resolution: {integrity: sha512-WNPWi1IRKZfCt/qIDMfERkDp93+iZEmOxN2yy4Jg+Xhv8SLk2UTqqbe1sfiipn0and9QrE914/ihdx82Y/Giag==}

  delaunator@5.0.1:
    resolution: {integrity: sha512-8nvh+XBe96aCESrGOqMp/84b13H9cdKbG5P2ejQCh4d4sK9RL4371qou9drQjMhvnPmhWl5hnmqbEE0fXr9Xnw==}

  delaunay-find@0.0.6:
    resolution: {integrity: sha512-1+almjfrnR7ZamBk0q3Nhg6lqSe6Le4vL0WJDSMx4IDbQwTpUTXPjxC00lqLBT8MYsJpPCbI16sIkw9cPsbi7Q==}

  delayed-stream@1.0.0:
    resolution: {integrity: sha512-ZySD7Nf91aLB0RxL4KGrKHBXl7Eds1DAmEdcoVawXnLD7SDhpNgtuII2aAkg7a7QS41jxPSZ17p4VdGnMHk3MQ==}
    engines: {node: '>=0.4.0'}

  dequal@2.0.3:
    resolution: {integrity: sha512-0je+qPKHEMohvfRTCEo3CrPG6cAzAYgmzKyxRiYSSDkS6eGJdyVJm7WaYA5ECaAD9wLB2T4EEeymA5aFVcYXCA==}
    engines: {node: '>=6'}

  detect-node-es@1.1.0:
    resolution: {integrity: sha512-ypdmJU/TbBby2Dxibuv7ZLW3Bs1QEmM7nHjEANfohJLvE0XVujisn1qPJcZxg+qDucsr+bP6fLD1rPS3AhJ7EQ==}

  doctrine@2.1.0:
    resolution: {integrity: sha512-35mSku4ZXK0vfCuHEDAwt55dg2jNajHZ1odvF+8SSr82EsZY4QmXfuWso8oEd8zRhVObSN18aM0CjSdoBX7zIw==}
    engines: {node: '>=0.10.0'}

  doctrine@3.0.0:
    resolution: {integrity: sha512-yS+Q5i3hBf7GBkd4KG8a7eBNNWNGLTaEwwYWUijIYM7zrlYDM0BFXHjjPWlWZ1Rg7UaddZeIDmi9jF3HmqiQ2w==}
    engines: {node: '>=6.0.0'}

  dom-accessibility-api@0.5.16:
    resolution: {integrity: sha512-X7BJ2yElsnOJ30pZF4uIIDfBEVgF4XEBxL9Bxhy6dnrm5hkzqmsWHGTiHqRiITNhMyFLyAiWndIJP7Z1NTteDg==}

  dom-accessibility-api@0.6.3:
    resolution: {integrity: sha512-7ZgogeTnjuHbo+ct10G9Ffp0mif17idi0IyWNVA/wcwcm7NPOD/WEHVP3n7n3MhXqxoIYm8d6MuZohYWIZ4T3w==}

  dom-helpers@5.2.1:
    resolution: {integrity: sha512-nRCa7CK3VTrM2NmGkIy4cbK7IZlgBE/PYMn55rrXefr5xXDP0LdtfPnblFDoVdcAfslJ7or6iqAUnx0CCGIWQA==}

  dom-to-image-more@3.5.0:
    resolution: {integrity: sha512-VF/vwfHsPNMHJb5W/5sAmco3UIlEWSEFLppInQwqwN4joUvBULDwE3CqVcUDkUWleke/nZ5KwIVSrrFlGw7WPA==}

  eastasianwidth@0.2.0:
    resolution: {integrity: sha512-I88TYZWc9XiYHRQ4/3c5rjjfgkjhLyW2luGIheGERbNQ6OY7yTybanSpDXZa8y7VUP9YmDcYa+eyq4ca7iLqWA==}

  electron-to-chromium@1.5.33:
    resolution: {integrity: sha512-+cYTcFB1QqD4j4LegwLfpCNxifb6dDFUAwk6RsLusCwIaZI6or2f+q8rs5tTB2YC53HhOlIbEaqHMAAC8IOIwA==}

  emoji-regex@10.4.0:
    resolution: {integrity: sha512-EC+0oUMY1Rqm4O6LLrgjtYDvcVYTy7chDnM4Q7030tP4Kwj3u/pR6gP9ygnp2CJMK5Gq+9Q2oqmrFJAz01DXjw==}

  emoji-regex@8.0.0:
    resolution: {integrity: sha512-MSjYzcWNOA0ewAHpz0MxpYFvwg6yjy1NG3xteoqz644VCo/RPgnr1/GGt+ic3iJTzQ8Eu3TdM14SawnVUmGE6A==}

  emoji-regex@9.2.2:
    resolution: {integrity: sha512-L18DaJsXSUk2+42pv8mLs5jJT2hqFkFE4j21wOmgbUqsZ2hL72NsUU785g9RXgo3s0ZNgVl42TiHp3ZtOv/Vyg==}

  enhanced-resolve@5.17.1:
    resolution: {integrity: sha512-LMHl3dXhTcfv8gM4kEzIUeTQ+7fpdA0l2tUf34BddXPkz2A5xJ5L/Pchd5BL6rdccM9QGvu0sWZzK1Z1t4wwyg==}
    engines: {node: '>=10.13.0'}

  entities@4.5.0:
    resolution: {integrity: sha512-V0hjH4dGPh9Ao5p0MoRY6BVqtwCjhz6vI5LT8AJ55H+4g9/4vbHx1I54fS0XuclLhDHArPQCiMjDxjaL8fPxhw==}
    engines: {node: '>=0.12'}

  environment@1.1.0:
    resolution: {integrity: sha512-xUtoPkMggbz0MPyPiIWr1Kp4aeWJjDZ6SMvURhimjdZgsRuDplF5/s9hcgGhyXMhs+6vpnuoiZ2kFiu3FMnS8Q==}
    engines: {node: '>=18'}

  error-ex@1.3.2:
    resolution: {integrity: sha512-7dFHNmqeFSEt2ZBsCriorKnn3Z2pj+fd9kmI6QoWw4//DL+icEBfc0U7qJCisqrTsKTjw4fNFy2pW9OqStD84g==}

  es-abstract@1.23.3:
    resolution: {integrity: sha512-e+HfNH61Bj1X9/jLc5v1owaLYuHdeHHSQlkhCBiTK8rBvKaULl/beGMxwrMXjpYrv4pz22BlY570vVePA2ho4A==}
    engines: {node: '>= 0.4'}

  es-define-property@1.0.0:
    resolution: {integrity: sha512-jxayLKShrEqqzJ0eumQbVhTYQM27CfT1T35+gCgDFoL82JLsXqTJ76zv6A0YLOgEnLUMvLzsDsGIrl8NFpT2gQ==}
    engines: {node: '>= 0.4'}

  es-errors@1.3.0:
    resolution: {integrity: sha512-Zf5H2Kxt2xjTvbJvP2ZWLEICxA6j+hAmMzIlypy4xcBg1vKVnx89Wy0GbS+kf5cwCVFFzdCFh2XSCFNULS6csw==}
    engines: {node: '>= 0.4'}

  es-iterator-helpers@1.2.0:
    resolution: {integrity: sha512-tpxqxncxnpw3c93u8n3VOzACmRFoVmWJqbWXvX/JfKbkhBw1oslgPrUfeSt2psuqyEJFD6N/9lg5i7bsKpoq+Q==}
    engines: {node: '>= 0.4'}

  es-module-lexer@1.5.4:
    resolution: {integrity: sha512-MVNK56NiMrOwitFB7cqDwq0CQutbw+0BvLshJSse0MUNU+y1FC3bUS/AQg7oUng+/wKrrki7JfmwtVHkVfPLlw==}

  es-object-atoms@1.0.0:
    resolution: {integrity: sha512-MZ4iQ6JwHOBQjahnjwaC1ZtIBH+2ohjamzAO3oaHcXYup7qxjF2fixyH+Q71voWHeOkI2q/TnJao/KfXYIZWbw==}
    engines: {node: '>= 0.4'}

  es-set-tostringtag@2.0.3:
    resolution: {integrity: sha512-3T8uNMC3OQTHkFUsFq8r/BwAXLHvU/9O9mE0fBc/MY5iq/8H7ncvO947LmYA6ldWw9Uh8Yhf25zu6n7nML5QWQ==}
    engines: {node: '>= 0.4'}

  es-shim-unscopables@1.0.2:
    resolution: {integrity: sha512-J3yBRXCzDu4ULnQwxyToo/OjdMx6akgVC7K6few0a7F/0wLtmKKN7I73AH5T2836UuXRqN7Qg+IIUw/+YJksRw==}

  es-to-primitive@1.2.1:
    resolution: {integrity: sha512-QCOllgZJtaUo9miYBcLChTUaHNjJF3PYs1VidD7AwiEj1kYxKeQTctLAezAOH5ZKRH0g2IgPn6KwB4IT8iRpvA==}
    engines: {node: '>= 0.4'}

  esbuild-register@3.6.0:
    resolution: {integrity: sha512-H2/S7Pm8a9CL1uhp9OvjwrBh5Pvx0H8qVOxNu8Wed9Y7qv56MPtq+GGM8RJpq6glYJn9Wspr8uw7l55uyinNeg==}
    peerDependencies:
      esbuild: '>=0.12 <1'

  esbuild@0.21.5:
    resolution: {integrity: sha512-mg3OPMV4hXywwpoDxu3Qda5xCKQi+vCTZq8S9J/EpkhB2HzKXq4SNFZE3+NK93JYxc8VMSep+lOUSC/RVKaBqw==}
    engines: {node: '>=12'}
    hasBin: true

  esbuild@0.23.1:
    resolution: {integrity: sha512-VVNz/9Sa0bs5SELtn3f7qhJCDPCF5oMEl5cO9/SSinpE9hbPVvxbd572HH5AKiP7WD8INO53GgfDDhRjkylHEg==}
    engines: {node: '>=18'}
    hasBin: true

  esbuild@0.24.0:
    resolution: {integrity: sha512-FuLPevChGDshgSicjisSooU0cemp/sGXR841D5LHMB7mTVOmsEHcAxaH3irL53+8YDIeVNQEySh4DaYU/iuPqQ==}
    engines: {node: '>=18'}
    hasBin: true

  escalade@3.2.0:
    resolution: {integrity: sha512-WUj2qlxaQtO4g6Pq5c29GTcWGDyd8itL8zTlipgECz3JesAiiOKotd8JU6otB3PACgG6xkJUyVhboMS+bje/jA==}
    engines: {node: '>=6'}

  escape-string-regexp@1.0.5:
    resolution: {integrity: sha512-vbRorB5FUQWvla16U8R/qgaFIya2qGzwDrNmCZuYKrbdSUMG6I1ZCGQRefkRVhuOkIGVne7BQ35DSfo1qvJqFg==}
    engines: {node: '>=0.8.0'}

  escape-string-regexp@4.0.0:
    resolution: {integrity: sha512-TtpcNJ3XAzx3Gq8sWRzJaVajRs0uVxA2YAkdb1jm2YkPz4G6egUFAyA3n5vtEIZefPk5Wa4UXbKuS5fKkJWdgA==}
    engines: {node: '>=10'}

  eslint-config-prettier@9.1.0:
    resolution: {integrity: sha512-NSWl5BFQWEPi1j4TjVNItzYV7dZXZ+wP6I6ZhrBGpChQhZRUaElihE9uRRkcbRnNb76UMKDF3r+WTmNcGPKsqw==}
    hasBin: true
    peerDependencies:
      eslint: '>=7.0.0'

  eslint-import-resolver-node@0.3.9:
    resolution: {integrity: sha512-WFj2isz22JahUv+B788TlO3N6zL3nNJGU8CcZbPZvVEkBPaJdCV4vy5wyghty5ROFbCRnm132v8BScu5/1BQ8g==}

  eslint-import-resolver-typescript@3.7.0:
    resolution: {integrity: sha512-Vrwyi8HHxY97K5ebydMtffsWAn1SCR9eol49eCd5fJS4O1WV7PaAjbcjmbfJJSMz/t4Mal212Uz/fQZrOB8mow==}
    engines: {node: ^14.18.0 || >=16.0.0}
    peerDependencies:
      eslint: '*'
      eslint-plugin-import: '*'
      eslint-plugin-import-x: '*'
    peerDependenciesMeta:
      eslint-plugin-import:
        optional: true
      eslint-plugin-import-x:
        optional: true

  eslint-module-utils@2.12.0:
    resolution: {integrity: sha512-wALZ0HFoytlyh/1+4wuZ9FJCD/leWHQzzrxJ8+rebyReSLk7LApMyd3WJaLVoN+D5+WIdJyDK1c6JnE65V4Zyg==}
    engines: {node: '>=4'}
    peerDependencies:
      '@typescript-eslint/parser': '*'
      eslint: '*'
      eslint-import-resolver-node: '*'
      eslint-import-resolver-typescript: '*'
      eslint-import-resolver-webpack: '*'
    peerDependenciesMeta:
      '@typescript-eslint/parser':
        optional: true
      eslint:
        optional: true
      eslint-import-resolver-node:
        optional: true
      eslint-import-resolver-typescript:
        optional: true
      eslint-import-resolver-webpack:
        optional: true

  eslint-plugin-import@2.31.0:
    resolution: {integrity: sha512-ixmkI62Rbc2/w8Vfxyh1jQRTdRTF52VxwRVHl/ykPAmqG+Nb7/kNn+byLP0LxPgI7zWA16Jt82SybJInmMia3A==}
    engines: {node: '>=4'}
    peerDependencies:
      '@typescript-eslint/parser': '*'
      eslint: ^2 || ^3 || ^4 || ^5 || ^6 || ^7.2.0 || ^8 || ^9
    peerDependenciesMeta:
      '@typescript-eslint/parser':
        optional: true

  eslint-plugin-jsx-a11y@6.10.2:
    resolution: {integrity: sha512-scB3nz4WmG75pV8+3eRUQOHZlNSUhFNq37xnpgRkCCELU3XMvXAxLk1eqWWyE22Ki4Q01Fnsw9BA3cJHDPgn2Q==}
    engines: {node: '>=4.0'}
    peerDependencies:
      eslint: ^3 || ^4 || ^5 || ^6 || ^7 || ^8 || ^9

  eslint-plugin-react-hooks@5.0.0:
    resolution: {integrity: sha512-hIOwI+5hYGpJEc4uPRmz2ulCjAGD/N13Lukkh8cLV0i2IRk/bdZDYjgLVHj+U9Z704kLIdIO6iueGvxNur0sgw==}
    engines: {node: '>=10'}
    peerDependencies:
      eslint: ^3.0.0 || ^4.0.0 || ^5.0.0 || ^6.0.0 || ^7.0.0 || ^8.0.0-0 || ^9.0.0

  eslint-plugin-react-refresh@0.4.16:
    resolution: {integrity: sha512-slterMlxAhov/DZO8NScf6mEeMBBXodFUolijDvrtTxyezyLoTQaa73FyYus/VbTdftd8wBgBxPMRk3poleXNQ==}
    peerDependencies:
      eslint: '>=8.40'

  eslint-plugin-react@7.37.2:
    resolution: {integrity: sha512-EsTAnj9fLVr/GZleBLFbj/sSuXeWmp1eXIN60ceYnZveqEaUCyW4X+Vh4WTdUhCkW4xutXYqTXCUSyqD4rB75w==}
    engines: {node: '>=4'}
    peerDependencies:
      eslint: ^3 || ^4 || ^5 || ^6 || ^7 || ^8 || ^9.7

  eslint-plugin-testing-library@7.1.0:
    resolution: {integrity: sha512-VWuQWeLcsuj0ywBkXFHnLANN6AqHRzhIgmVgAN5DdlXdl5XBHl3hEZ7uKkSW+cCN2Ws4ODrN/Yp2u/YBJ7s/nA==}
    engines: {node: ^18.18.0 || ^20.9.0 || >=21.1.0, pnpm: ^9.14.0}
    peerDependencies:
      eslint: ^8.57.0 || ^9.0.0

  eslint-scope@7.2.2:
    resolution: {integrity: sha512-dOt21O7lTMhDM+X9mB4GX+DZrZtCUJPL/wlcTqxyrx5IvO0IYtILdtrQGQp+8n5S0gwSVmOf9NQrjMOgfQZlIg==}
    engines: {node: ^12.22.0 || ^14.17.0 || >=16.0.0}

  eslint-visitor-keys@3.4.3:
    resolution: {integrity: sha512-wpc+LXeiyiisxPlEkUzU6svyS1frIO3Mgxj1fdy7Pm8Ygzguax2N3Fa/D/ag1WqbOprdI+uY6wMUl8/a2G+iag==}
    engines: {node: ^12.22.0 || ^14.17.0 || >=16.0.0}

  eslint-visitor-keys@4.2.0:
    resolution: {integrity: sha512-UyLnSehNt62FFhSwjZlHmeokpRK59rcz29j+F1/aDgbkbRTk7wIc9XzdoasMUbRNKDM0qQt/+BJ4BrpFeABemw==}
    engines: {node: ^18.18.0 || ^20.9.0 || >=21.1.0}

  eslint@8.57.0:
    resolution: {integrity: sha512-dZ6+mexnaTIbSBZWgou51U6OmzIhYM2VcNdtiTtI7qPNZm35Akpr0f6vtw3w1Kmn5PYo+tZVfh13WrhpS6oLqQ==}
    engines: {node: ^12.22.0 || ^14.17.0 || >=16.0.0}
    deprecated: This version is no longer supported. Please see https://eslint.org/version-support for other options.
    hasBin: true

  espree@9.6.1:
    resolution: {integrity: sha512-oruZaFkjorTpF32kDSI5/75ViwGeZginGGy2NoOSg3Q9bnwlnmDm4HLnkl0RE3n+njDXR037aY1+x58Z/zFdwQ==}
    engines: {node: ^12.22.0 || ^14.17.0 || >=16.0.0}

  esprima@4.0.1:
    resolution: {integrity: sha512-eGuFFw7Upda+g4p+QHvnW0RyTX/SVeJBDM/gCtMARO0cLuT2HcEKnTPvhjV6aGeqrCB/sbNop0Kszm0jsaWU4A==}
    engines: {node: '>=4'}
    hasBin: true

  esquery@1.6.0:
    resolution: {integrity: sha512-ca9pw9fomFcKPvFLXhBKUK90ZvGibiGOvRJNbjljY7s7uq/5YO4BOzcYtJqExdx99rF6aAcnRxHmcUHcz6sQsg==}
    engines: {node: '>=0.10'}

  esrecurse@4.3.0:
    resolution: {integrity: sha512-KmfKL3b6G+RXvP8N1vr3Tq1kL/oCFgn2NYXEtqP8/L3pKapUA4G8cFVaoF3SU323CD4XypR/ffioHmkti6/Tag==}
    engines: {node: '>=4.0'}

  estraverse@5.3.0:
    resolution: {integrity: sha512-MMdARuVEQziNTeJD8DgMqmhwR11BRQ/cBP+pLtYdSTnf3MIO8fFeiINEbX36ZdNlfU/7A9f3gUw49B3oQsvwBA==}
    engines: {node: '>=4.0'}

  estree-walker@2.0.2:
    resolution: {integrity: sha512-Rfkk/Mp/DL7JVje3u18FxFujQlTNR2q6QfMSMB7AvCBx91NGj/ba3kCfza0f6dVDbw7YlRf/nDrn7pQrCCyQ/w==}

  estree-walker@3.0.3:
    resolution: {integrity: sha512-7RUKfXgSMMkzt6ZuXmqapOurLGPPfgj6l9uRZ7lRGolvk0y2yocc35LdcxKC5PQZdn2DMqioAQ2NoWcrTKmm6g==}

  esutils@2.0.3:
    resolution: {integrity: sha512-kVscqXk4OCp68SZ0dkgEKVi6/8ij300KBWTJq32P/dYeWTSwK41WyTxalN1eRmA5Z9UU/LX9D7FWSmV9SAYx6g==}
    engines: {node: '>=0.10.0'}

  eventemitter3@5.0.1:
    resolution: {integrity: sha512-GWkBvjiSZK87ELrYOSESUYeVIc9mvLLf/nXalMOS5dYrgZq9o5OVkbZAVM06CVxYsCwH9BDZFPlQTlPA1j4ahA==}

  execa@8.0.1:
    resolution: {integrity: sha512-VyhnebXciFV2DESc+p6B+y0LjSm0krU4OgJN44qFAhBY0TJ+1V61tYD2+wHusZ6F9n5K+vl8k0sTy7PEfV4qpg==}
    engines: {node: '>=16.17'}

  expect-type@1.1.0:
    resolution: {integrity: sha512-bFi65yM+xZgk+u/KRIpekdSYkTB5W1pEf0Lt8Q8Msh7b+eQ7LXVtIB1Bkm4fvclDEL1b2CZkMhv2mOeF8tMdkA==}
    engines: {node: '>=12.0.0'}

  fast-deep-equal@3.1.3:
    resolution: {integrity: sha512-f3qQ9oQy9j2AhBe/H9VC91wLmKBCCU/gDOnKNAYG5hswO7BLKj09Hc5HYNz9cGI++xlpDCIgDaitVs03ATR84Q==}

  fast-glob@3.3.2:
    resolution: {integrity: sha512-oX2ruAFQwf/Orj8m737Y5adxDQO0LAB7/S5MnxCdTNDd4p6BsyIVsv9JQsATbTSq8KHRpLwIHbVlUNatxd+1Ow==}
    engines: {node: '>=8.6.0'}

  fast-json-stable-stringify@2.1.0:
    resolution: {integrity: sha512-lhd/wF+Lk98HZoTCtlVraHtfh5XYijIjalXck7saUtuanSDyLMxnHhSXEDJqHxD7msR8D0uCmqlkwjCV8xvwHw==}

  fast-levenshtein@2.0.6:
    resolution: {integrity: sha512-DCXu6Ifhqcks7TZKY3Hxp3y6qphY5SJZmrWMDrKcERSOXWQdMhU9Ig/PYrzyw/ul9jOIyh0N4M0tbC5hodg8dw==}

  fastq@1.17.1:
    resolution: {integrity: sha512-sRVD3lWVIXWg6By68ZN7vho9a1pQcN/WBFaAAsDDFzlJjvoGx0P8z7V1t72grFJfJhu3YPZBuu25f7Kaw2jN1w==}

  fdir@6.4.2:
    resolution: {integrity: sha512-KnhMXsKSPZlAhp7+IjUkRZKPb4fUyccpDrdFXbi4QL1qkmFh9kVY09Yox+n4MaOb3lHZ1Tv829C3oaaXoMYPDQ==}
    peerDependencies:
      picomatch: ^3 || ^4
    peerDependenciesMeta:
      picomatch:
        optional: true

  fflate@0.8.2:
    resolution: {integrity: sha512-cPJU47OaAoCbg0pBvzsgpTPhmhqI5eJjh/JIu8tPj5q+T7iLvW/JAYUqmE7KOB4R1ZyEhzBaIQpQpardBF5z8A==}

  file-entry-cache@6.0.1:
    resolution: {integrity: sha512-7Gps/XWymbLk2QLYK4NzpMOrYjMhdIxXuIvy2QBsLE6ljuodKvdkWs/cpyJJ3CVIVpH0Oi1Hvg1ovbMzLdFBBg==}
    engines: {node: ^10.12.0 || >=12.0.0}

  fill-range@7.1.1:
    resolution: {integrity: sha512-YsGpe3WHLK8ZYi4tWDg2Jy3ebRz2rXowDxnld4bkQB00cc/1Zw9AWnC0i9ztDJitivtQvaI9KaLyKrc+hBW0yg==}
    engines: {node: '>=8'}

  find-root@1.1.0:
    resolution: {integrity: sha512-NKfW6bec6GfKc0SGx1e07QZY9PE99u0Bft/0rzSD5k3sO/vwkVUpDUKVm5Gpp5Ue3YfShPFTX2070tDs5kB9Ng==}

  find-up@5.0.0:
    resolution: {integrity: sha512-78/PXT1wlLLDgTzDs7sjq9hzz0vXD+zn+7wypEe4fXQxCmdmqfGsEPQxmiCSQI3ajFV91bVSsvNtrJRiW6nGng==}
    engines: {node: '>=10'}

  flat-cache@3.2.0:
    resolution: {integrity: sha512-CYcENa+FtcUKLmhhqyctpclsq7QF38pKjZHsGNiSQF5r4FtoKDWabFDl3hzaEQMvT1LHEysw5twgLvpYYb4vbw==}
    engines: {node: ^10.12.0 || >=12.0.0}

  flatted@3.3.2:
    resolution: {integrity: sha512-AiwGJM8YcNOaobumgtng+6NHuOqC3A7MixFeDafM3X9cIUM+xUXoS5Vfgf+OihAYe20fxqNM9yPBXJzRtZ/4eA==}

  focus-lock@1.3.5:
    resolution: {integrity: sha512-QFaHbhv9WPUeLYBDe/PAuLKJ4Dd9OPvKs9xZBr3yLXnUrDNaVXKu2baDBXe3naPY30hgHYSsf2JW4jzas2mDEQ==}
    engines: {node: '>=10'}

  for-each@0.3.3:
    resolution: {integrity: sha512-jqYfLp7mo9vIyQf8ykW2v7A+2N4QjeCeI5+Dz9XraiO1ign81wjiH7Fb9vSOWvQfNtmSa4H2RoQTrrXivdUZmw==}

  foreground-child@3.3.0:
    resolution: {integrity: sha512-Ld2g8rrAyMYFXBhEqMz8ZAHBi4J4uS1i/CxGMDnjyFWddMXLVcDp051DZfu+t7+ab7Wv6SMqpWmyFIj5UbfFvg==}
    engines: {node: '>=14'}

  form-data@4.0.0:
    resolution: {integrity: sha512-ETEklSGi5t0QMZuiXoA/Q6vcnxcLQP5vdugSpuAyi6SVGi2clPPp+xgEhuMaHC+zGgn31Kd235W35f7Hykkaww==}
    engines: {node: '>= 6'}

  framer-motion@11.11.17:
    resolution: {integrity: sha512-O8QzvoKiuzI5HSAHbcYuL6xU+ZLXbrH7C8Akaato4JzQbX2ULNeniqC2Vo5eiCtFktX9XsJ+7nUhxcl2E2IjpA==}
    peerDependencies:
      '@emotion/is-prop-valid': '*'
      react: ^18.0.0
      react-dom: ^18.0.0
    peerDependenciesMeta:
      '@emotion/is-prop-valid':
        optional: true
      react:
        optional: true
      react-dom:
        optional: true

  framesync@6.1.2:
    resolution: {integrity: sha512-jBTqhX6KaQVDyus8muwZbBeGGP0XgujBRbQ7gM7BRdS3CadCZIHiawyzYLnafYcvZIh5j8WE7cxZKFn7dXhu9g==}

  fs.realpath@1.0.0:
    resolution: {integrity: sha512-OO0pH2lK6a0hZnAdau5ItzHPI6pUlvI7jMVnxUQRtw4owF2wk8lOSabtGDCTP4Ggrg2MbGnWO9X8K1t4+fGMDw==}

  fsevents@2.3.3:
    resolution: {integrity: sha512-5xoDfX+fL7faATnagmWPpbFtwh/R77WmMMqqHGS65C3vvB0YHrgF+B1YmZ3441tMj5n63k0212XNoJwzlhffQw==}
    engines: {node: ^8.16.0 || ^10.6.0 || >=11.0.0}
    os: [darwin]

  function-bind@1.1.2:
    resolution: {integrity: sha512-7XHNxH7qX9xG5mIwxkhumTox/MIRNcOgDrxWsMt2pAr23WHp6MrRlN7FBSFpCpr+oVO0F744iUgR82nJMfG2SA==}

  function.prototype.name@1.1.6:
    resolution: {integrity: sha512-Z5kx79swU5P27WEayXM1tBi5Ze/lbIyiNgU3qyXUOf9b2rgXYyF9Dy9Cx+IQv/Lc8WCG6L82zwUPpSS9hGehIg==}
    engines: {node: '>= 0.4'}

  functions-have-names@1.2.3:
    resolution: {integrity: sha512-xckBUXyTIqT97tq2x2AMb+g163b5JFysYk0x4qxNFwbfQkmNZoiRHb6sPzI9/QV33WeuvVYBUIiD4NzNIyqaRQ==}

  gensync@1.0.0-beta.2:
    resolution: {integrity: sha512-3hN7NaskYvMDLQY55gnW3NQ+mesEAepTqlg+VEbj7zzqEMBVNhzcGYYeqFo/TlYz6eQiFcp1HcsCZO+nGgS8zg==}
    engines: {node: '>=6.9.0'}

  get-caller-file@2.0.5:
    resolution: {integrity: sha512-DyFP3BM/3YHTQOCUL/w0OZHR0lpKeGrxotcHWcqNEdnltqFwXVfhEBQ94eIo34AfQpo0rGki4cyIiftY06h2Fg==}
    engines: {node: 6.* || 8.* || >= 10.*}

  get-east-asian-width@1.2.0:
    resolution: {integrity: sha512-2nk+7SIVb14QrgXFHcm84tD4bKQz0RxPuMT8Ag5KPOq7J5fEmAg0UbXdTOSHqNuHSU28k55qnceesxXRZGzKWA==}
    engines: {node: '>=18'}

  get-intrinsic@1.2.4:
    resolution: {integrity: sha512-5uYhsJH8VJBTv7oslg4BznJYhDoRI6waYCxMmCdnTrcCrHA/fCFKoTFz2JKKE0HdDFUF7/oQuhzumXJK7paBRQ==}
    engines: {node: '>= 0.4'}

  get-nonce@1.0.1:
    resolution: {integrity: sha512-FJhYRoDaiatfEkUK8HKlicmu/3SGFD51q3itKDGoSTysQJBnfOcxU5GxnhE1E6soB76MbT0MBtnKJuXyAx+96Q==}
    engines: {node: '>=6'}

  get-stream@8.0.1:
    resolution: {integrity: sha512-VaUJspBffn/LMCJVoMvSAdmscJyS1auj5Zulnn5UoYcY531UWmdwhRWkcGKnGU93m5HSXP9LP2usOryrBtQowA==}
    engines: {node: '>=16'}

  get-symbol-description@1.0.2:
    resolution: {integrity: sha512-g0QYk1dZBxGwk+Ngc+ltRH2IBp2f7zBkBMBJZCDerh6EhlhSR6+9irMCuT/09zD6qkarHUSn529sK/yL4S27mg==}
    engines: {node: '>= 0.4'}

  get-tsconfig@4.8.0:
    resolution: {integrity: sha512-Pgba6TExTZ0FJAn1qkJAjIeKoDJ3CsI2ChuLohJnZl/tTU8MVrq3b+2t5UOPfRa4RMsorClBjJALkJUMjG1PAw==}

  glob-parent@5.1.2:
    resolution: {integrity: sha512-AOIgSQCepiJYwP3ARnGx+5VnTu2HBYdzbGP45eLw1vr3zB3vZLeyed1sC9hnbcOc9/SrMyM5RPQrkGz4aS9Zow==}
    engines: {node: '>= 6'}

  glob-parent@6.0.2:
    resolution: {integrity: sha512-XxwI8EOhVQgWp6iDL+3b0r86f4d6AX6zSU55HfB4ydCEuXLXc5FcYeOu+nnGftS4TEju/11rt4KJPTMgbfmv4A==}
    engines: {node: '>=10.13.0'}

  glob@10.4.5:
    resolution: {integrity: sha512-7Bv8RF0k6xjo7d4A/PxYLbUCfb6c+Vpd2/mB2yRDlew7Jb5hEXiCD9ibfO7wpk8i4sevK6DFny9h7EYbM3/sHg==}
    hasBin: true

  glob@7.2.3:
    resolution: {integrity: sha512-nFR0zLpU2YCaRxwoCJvL6UvCH2JFyFVIvwTLsIf21AuHlMskA1hhTdk+LlYJtOlYt9v6dvszD2BGRqBL+iQK9Q==}
    deprecated: Glob versions prior to v9 are no longer supported

  globalize@0.1.1:
    resolution: {integrity: sha512-5e01v8eLGfuQSOvx2MsDMOWS0GFtCx1wPzQSmcHw4hkxFzrQDBO3Xwg/m8Hr/7qXMrHeOIE29qWVzyv06u1TZA==}

  globals@11.12.0:
    resolution: {integrity: sha512-WOBp/EEGUiIsJSp7wcv/y6MO+lV9UoncWqxuFfm8eBwzWNgyfBd6Gz+IeKQ9jCmyhoH99g15M3T+QaVHFjizVA==}
    engines: {node: '>=4'}

  globals@13.24.0:
    resolution: {integrity: sha512-AhO5QUcj8llrbG09iWhPU2B204J1xnPeL8kQmVorSsy+Sjj1sk8gIyh6cUocGmH4L0UuhAJy+hJMRA4mgA4mFQ==}
    engines: {node: '>=8'}

  globalthis@1.0.4:
    resolution: {integrity: sha512-DpLKbNU4WylpxJykQujfCcwYWiV/Jhm50Goo0wrVILAv5jOr9d+H+UR3PhSCD2rCCEIg0uc+G+muBTwD54JhDQ==}
    engines: {node: '>= 0.4'}

  globrex@0.1.2:
    resolution: {integrity: sha512-uHJgbwAMwNFf5mLst7IWLNg14x1CkeqglJb/K3doi4dw6q2IvAAmM/Y81kevy83wP+Sst+nutFTYOGg3d1lsxg==}

  gopd@1.0.1:
    resolution: {integrity: sha512-d65bNlIadxvpb/A2abVdlqKqV563juRnZ1Wtk6s1sIR8uNsXR70xqIzVqxVf1eTqDunwT2MkczEeaezCKTZhwA==}

  gql.tada@1.8.10:
    resolution: {integrity: sha512-FrvSxgz838FYVPgZHGOSgbpOjhR+yq44rCzww3oOPJYi0OvBJjAgCiP6LEokZIYND2fUTXzQAyLgcvgw1yNP5A==}
    hasBin: true
    peerDependencies:
      typescript: ^5.0.0

  graceful-fs@4.2.11:
    resolution: {integrity: sha512-RbJ5/jmFcNNCcDV5o9eTnBLJ/HszWV0P73bc+Ff4nS/rJj+YaS6IGyiOL0VoBYX+l1Wrl3k63h/KrH+nhJ0XvQ==}

  graphemer@1.4.0:
    resolution: {integrity: sha512-EtKwoO6kxCL9WO5xipiHTZlSzBm7WLT627TqC/uVRd0HKmq8NXyebnNYxDoBi7wt8eTWrUrKXCOVaFq9x1kgag==}

  graphql-tag@2.12.6:
    resolution: {integrity: sha512-FdSNcu2QQcWnM2VNvSCCDCVS5PpPqpzgFT8+GXzqJuoDd0CBncxCY278u4mhRO7tMgo2JjgJA5aZ+nWSQ/Z+xg==}
    engines: {node: '>=10'}
    peerDependencies:
      graphql: ^0.9.0 || ^0.10.0 || ^0.11.0 || ^0.12.0 || ^0.13.0 || ^14.0.0 || ^15.0.0 || ^16.0.0

  graphql-ws@5.16.0:
    resolution: {integrity: sha512-Ju2RCU2dQMgSKtArPbEtsK5gNLnsQyTNIo/T7cZNp96niC1x0KdJNZV0TIoilceBPQwfb5itrGl8pkFeOUMl4A==}
    engines: {node: '>=10'}
    peerDependencies:
      graphql: '>=0.11 <=16'

  graphql@16.9.0:
    resolution: {integrity: sha512-GGTKBX4SD7Wdb8mqeDLni2oaRGYQWjWHGKPQ24ZMnUtKfcsVoiv4uX8+LJr1K6U5VW2Lu1BwJnj7uiori0YtRw==}
    engines: {node: ^12.22.0 || ^14.16.0 || ^16.0.0 || >=17.0.0}

  has-bigints@1.0.2:
    resolution: {integrity: sha512-tSvCKtBr9lkF0Ex0aQiP9N+OpV4zi2r/Nee5VkRDbaqv35RLYMzbwQfFSZZH0kR+Rd6302UJZ2p/bJCEoR3VoQ==}

  has-flag@3.0.0:
    resolution: {integrity: sha512-sKJf1+ceQBr4SMkvQnBDNDtf4TXpVhVGateu0t918bl30FnbE2m4vNLX+VWe/dpjlb+HugGYzW7uQXH98HPEYw==}
    engines: {node: '>=4'}

  has-flag@4.0.0:
    resolution: {integrity: sha512-EykJT/Q1KjTWctppgIAgfSO0tKVuZUjhgMr17kqTumMl6Afv3EISleU7qZUzoXDFTAHTDC4NOoG/ZxU3EvlMPQ==}
    engines: {node: '>=8'}

  has-property-descriptors@1.0.2:
    resolution: {integrity: sha512-55JNKuIW+vq4Ke1BjOTjM2YctQIvCT7GFzHwmfZPGo5wnrgkid0YQtnAleFSqumZm4az3n2BS+erby5ipJdgrg==}

  has-proto@1.0.3:
    resolution: {integrity: sha512-SJ1amZAJUiZS+PhsVLf5tGydlaVB8EdFpaSO4gmiUKUOxk8qzn5AIy4ZeJUmh22znIdk/uMAUT2pl3FxzVUH+Q==}
    engines: {node: '>= 0.4'}

  has-symbols@1.0.3:
    resolution: {integrity: sha512-l3LCuF6MgDNwTDKkdYGEihYjt5pRPbEg46rtlmnSPlUbgmB8LOIrKJbYYFBSbnPaJexMKtiPO8hmeRjRz2Td+A==}
    engines: {node: '>= 0.4'}

  has-tostringtag@1.0.2:
    resolution: {integrity: sha512-NqADB8VjPFLM2V0VvHUewwwsw0ZWBaIdgo+ieHtK3hasLz4qeCRjYcqfB6AQrBggRKppKF8L52/VqdVsO47Dlw==}
    engines: {node: '>= 0.4'}

  hasown@2.0.2:
    resolution: {integrity: sha512-0hJU9SCPvmMzIBdZFqNPXWa6dqh7WdH0cII9y+CyS8rG3nL48Bclra9HmKhVVUHyPWNH5Y7xDwAB7bfgSjkUMQ==}
    engines: {node: '>= 0.4'}

  headers-polyfill@4.0.3:
    resolution: {integrity: sha512-IScLbePpkvO846sIwOtOTDjutRMWdXdJmXdMvk6gCBHxFO8d+QKOQedyZSxFTTFYRSmlgSTDtXqqq4pcenBXLQ==}

  hoist-non-react-statics@3.3.2:
    resolution: {integrity: sha512-/gGivxi8JPKWNm/W0jSmzcMPpfpPLc3dY/6GxhX2hQ9iGj3aDfklV4ET7NjKpSinLpJ5vafa9iiGIEZg10SfBw==}

  html-encoding-sniffer@4.0.0:
    resolution: {integrity: sha512-Y22oTqIU4uuPgEemfz7NDJz6OeKf12Lsu+QC+s3BVpda64lTiMYCyGwg5ki4vFxkMwQdeZDl2adZoqUgdFuTgQ==}
    engines: {node: '>=18'}

  html-escaper@2.0.2:
    resolution: {integrity: sha512-H2iMtd0I4Mt5eYiapRdIDjp+XzelXQ0tFE4JS7YFwFevXXMmOp9myNrUvCg0D6ws8iqkRPBfKHgbwig1SmlLfg==}

  http-proxy-agent@7.0.2:
    resolution: {integrity: sha512-T1gkAiYYDWYx3V5Bmyu7HcfcvL7mUrTWiM6yOfa3PIphViJ/gFPbvidQ+veqSOHci/PxBcDabeUNCzpOODJZig==}
    engines: {node: '>= 14'}

  https-proxy-agent@7.0.5:
    resolution: {integrity: sha512-1e4Wqeblerz+tMKPIq2EMGiiWW1dIjZOksyHWSUm1rmuvw/how9hBHZ38lAGj5ID4Ik6EdkOw7NmWPy6LAwalw==}
    engines: {node: '>= 14'}

  human-signals@5.0.0:
    resolution: {integrity: sha512-AXcZb6vzzrFAUE61HnN4mpLqd/cSIwNQjtNWR0euPm6y0iqx3G4gOXaIDdtdDwZmhwe82LA6+zinmW4UBWVePQ==}
    engines: {node: '>=16.17.0'}

  iconv-lite@0.6.3:
    resolution: {integrity: sha512-4fCk79wshMdzMp2rH06qWrJE4iolqLhCUH+OiuIgU++RB0+94NlDL81atO7GX55uUKueo0txHNtvEyI6D7WdMw==}
    engines: {node: '>=0.10.0'}

  ignore@5.3.2:
    resolution: {integrity: sha512-hsBTNUqQTDwkWtcdYI2i06Y/nUBEsNEDJKjWdigLvegy8kDuJAS8uRlpkkcQpyEXL0Z/pjDy5HBmMjRCJ2gq+g==}
    engines: {node: '>= 4'}

  import-fresh@3.3.0:
    resolution: {integrity: sha512-veYYhQa+D1QBKznvhUHxb8faxlrwUnxseDAbAp457E0wLNio2bOSKnjYDhMj+YiAq61xrMGhQk9iXVk5FzgQMw==}
    engines: {node: '>=6'}

  imurmurhash@0.1.4:
    resolution: {integrity: sha512-JmXMZ6wuvDmLiHEml9ykzqO6lwFbof0GG4IkcGaENdCRDDmMVnny7s5HsIgHCbaq0w2MyPhDqkhTUgS2LU2PHA==}
    engines: {node: '>=0.8.19'}

  indent-string@4.0.0:
    resolution: {integrity: sha512-EdDDZu4A2OyIK7Lr/2zG+w5jmbuk1DVBnEwREQvBzspBJkCEbRa8GxU1lghYcaGJCnRWibjDXlq779X1/y5xwg==}
    engines: {node: '>=8'}

  inflight@1.0.6:
    resolution: {integrity: sha512-k92I/b08q4wvFscXCLvqfsHCrjrF7yiXsQuIVvVE7N82W3+aqpzuUdBbfhWcy/FZR3/4IgflMgKLOsvPDrGCJA==}
    deprecated: This module is not supported, and leaks memory. Do not use it. Check out lru-cache if you want a good and tested way to coalesce async requests by a key value, which is much more comprehensive and powerful.

  inherits@2.0.4:
    resolution: {integrity: sha512-k/vGaX4/Yla3WzyMCvTQOXYeIHvqOKtnqBduzTHpzpQZzAskKMhZ2K+EnBiSM9zGSoIFeMpXKxa4dYeZIQqewQ==}

  internal-slot@1.0.7:
    resolution: {integrity: sha512-NGnrKwXzSms2qUUih/ILZ5JBqNTSa1+ZmP6flaIp6KmSElgE9qdndzS3cqjrDovwFdmwsGsLdeFgB6suw+1e9g==}
    engines: {node: '>= 0.4'}

  internmap@1.0.1:
    resolution: {integrity: sha512-lDB5YccMydFBtasVtxnZ3MRBHuaoE8GKsppq+EchKL2U4nK/DmEpPHNH8MZe5HkMtpSiTSOZwfN0tzYjO/lJEw==}

  internmap@2.0.3:
    resolution: {integrity: sha512-5Hh7Y1wQbvY5ooGgPbDaL5iYLAPzMTUrjMulskHLH6wnv/A+1q5rgEaiuqEjB+oxGXIVZs1FF+R/KPN3ZSQYYg==}
    engines: {node: '>=12'}

  invariant@2.2.4:
    resolution: {integrity: sha512-phJfQVBuaJM5raOpJjSfkiD6BpbCE4Ns//LaXl6wGYtUBY83nWS6Rf9tXm2e8VaK60JEjYldbPif/A2B1C2gNA==}

  is-arguments@1.1.1:
    resolution: {integrity: sha512-8Q7EARjzEnKpt/PCD7e1cgUS0a6X8u5tdSiMqXhojOdoV9TsMsiO+9VLC5vAmO8N7/GmXn7yjR8qnA6bVAEzfA==}
    engines: {node: '>= 0.4'}

  is-array-buffer@3.0.4:
    resolution: {integrity: sha512-wcjaerHw0ydZwfhiKbXJWLDY8A7yV7KhjQOpb83hGgGfId/aQa4TOvwyzn2PuswW2gPCYEL/nEAiSVpdOj1lXw==}
    engines: {node: '>= 0.4'}

  is-arrayish@0.2.1:
    resolution: {integrity: sha512-zz06S8t0ozoDXMG+ube26zeCTNXcKIPJZJi8hBrF4idCLms4CG9QtK7qBl1boi5ODzFpjswb5JPmHCbMpjaYzg==}

  is-async-function@2.0.0:
    resolution: {integrity: sha512-Y1JXKrfykRJGdlDwdKlLpLyMIiWqWvuSd17TvZk68PLAOGOoF4Xyav1z0Xhoi+gCYjZVeC5SI+hYFOfvXmGRCA==}
    engines: {node: '>= 0.4'}

  is-bigint@1.0.4:
    resolution: {integrity: sha512-zB9CruMamjym81i2JZ3UMn54PKGsQzsJeo6xvN3HJJ4CAsQNB6iRutp2To77OfCNuoxspsIhzaPoO1zyCEhFOg==}

  is-boolean-object@1.1.2:
    resolution: {integrity: sha512-gDYaKHJmnj4aWxyj6YHyXVpdQawtVLHU5cb+eztPGczf6cjuTdwve5ZIEfgXqH4e57An1D1AKf8CZ3kYrQRqYA==}
    engines: {node: '>= 0.4'}

  is-bun-module@1.2.1:
    resolution: {integrity: sha512-AmidtEM6D6NmUiLOvvU7+IePxjEjOzra2h0pSrsfSAcXwl/83zLLXDByafUJy9k/rKK0pvXMLdwKwGHlX2Ke6Q==}

  is-callable@1.2.7:
    resolution: {integrity: sha512-1BC0BVFhS/p0qtw6enp8e+8OD0UrK0oFLztSjNzhcKA3WDuJxxAPXzPuPtKkjEY9UUoEWlX/8fgKeu2S8i9JTA==}
    engines: {node: '>= 0.4'}

  is-core-module@2.15.1:
    resolution: {integrity: sha512-z0vtXSwucUJtANQWldhbtbt7BnL0vxiFjIdDLAatwhDYty2bad6s+rijD6Ri4YuYJubLzIJLUidCh09e1djEVQ==}
    engines: {node: '>= 0.4'}

  is-data-view@1.0.1:
    resolution: {integrity: sha512-AHkaJrsUVW6wq6JS8y3JnM/GJF/9cf+k20+iDzlSaJrinEo5+7vRiteOSwBhHRiAyQATN1AmY4hwzxJKPmYf+w==}
    engines: {node: '>= 0.4'}

  is-date-object@1.0.5:
    resolution: {integrity: sha512-9YQaSxsAiSwcvS33MBk3wTCVnWK+HhF8VZR2jRxehM16QcVOdHqPn4VPHmRK4lSr38n9JriurInLcP90xsYNfQ==}
    engines: {node: '>= 0.4'}

  is-docker@2.2.1:
    resolution: {integrity: sha512-F+i2BKsFrH66iaUFc0woD8sLy8getkwTwtOBjvs56Cx4CgJDeKQeqfz8wAYiSb8JOprWhHH5p77PbmYCvvUuXQ==}
    engines: {node: '>=8'}
    hasBin: true

  is-extglob@2.1.1:
    resolution: {integrity: sha512-SbKbANkN603Vi4jEZv49LeVJMn4yGwsbzZworEoyEiutsN3nJYdbO36zfhGJ6QEDpOZIFkDtnq5JRxmvl3jsoQ==}
    engines: {node: '>=0.10.0'}

  is-finalizationregistry@1.0.2:
    resolution: {integrity: sha512-0by5vtUJs8iFQb5TYUHHPudOR+qXYIMKtiUzvLIZITZUjknFmziyBJuLhVRc+Ds0dREFlskDNJKYIdIzu/9pfw==}

  is-fullwidth-code-point@3.0.0:
    resolution: {integrity: sha512-zymm5+u+sCsSWyD9qNaejV3DFvhCKclKdizYaJUuHA83RLjb7nSuGnddCHGv0hk+KY7BMAlsWeK4Ueg6EV6XQg==}
    engines: {node: '>=8'}

  is-fullwidth-code-point@4.0.0:
    resolution: {integrity: sha512-O4L094N2/dZ7xqVdrXhh9r1KODPJpFms8B5sGdJLPy664AgvXsreZUyCQQNItZRDlYug4xStLjNp/sz3HvBowQ==}
    engines: {node: '>=12'}

  is-fullwidth-code-point@5.0.0:
    resolution: {integrity: sha512-OVa3u9kkBbw7b8Xw5F9P+D/T9X+Z4+JruYVNapTjPYZYUznQ5YfWeFkOj606XYYW8yugTfC8Pj0hYqvi4ryAhA==}
    engines: {node: '>=18'}

  is-generator-function@1.0.10:
    resolution: {integrity: sha512-jsEjy9l3yiXEQ+PsXdmBwEPcOxaXWLspKdplFUVI9vq1iZgIekeC0L167qeu86czQaxed3q/Uzuw0swL0irL8A==}
    engines: {node: '>= 0.4'}

  is-glob@4.0.3:
    resolution: {integrity: sha512-xelSayHH36ZgE7ZWhli7pW34hNbNl8Ojv5KVmkJD4hBdD3th8Tfk9vYasLM+mXWOZhFkgZfxhLSnrwRr4elSSg==}
    engines: {node: '>=0.10.0'}

  is-map@2.0.3:
    resolution: {integrity: sha512-1Qed0/Hr2m+YqxnM09CjA2d/i6YZNfF6R2oRAOj36eUdS6qIV/huPJNSEpKbupewFs+ZsJlxsjjPbc0/afW6Lw==}
    engines: {node: '>= 0.4'}

  is-negative-zero@2.0.3:
    resolution: {integrity: sha512-5KoIu2Ngpyek75jXodFvnafB6DJgr3u8uuK0LEZJjrU19DrMD3EVERaR8sjz8CCGgpZvxPl9SuE1GMVPFHx1mw==}
    engines: {node: '>= 0.4'}

  is-node-process@1.2.0:
    resolution: {integrity: sha512-Vg4o6/fqPxIjtxgUH5QLJhwZ7gW5diGCVlXpuUfELC62CuxM1iHcRe51f2W1FDy04Ai4KJkagKjx3XaqyfRKXw==}

  is-number-object@1.0.7:
    resolution: {integrity: sha512-k1U0IRzLMo7ZlYIfzRu23Oh6MiIFasgpb9X76eqfFZAqwH44UI4KTBvBYIZ1dSL9ZzChTB9ShHfLkR4pdW5krQ==}
    engines: {node: '>= 0.4'}

  is-number@7.0.0:
    resolution: {integrity: sha512-41Cifkg6e8TylSpdtTpeLVMqvSBEVzTttHvERD741+pnZ8ANv0004MRL43QKPDlK9cGvNp6NZWZUBlbGXYxxng==}
    engines: {node: '>=0.12.0'}

  is-path-inside@3.0.3:
    resolution: {integrity: sha512-Fd4gABb+ycGAmKou8eMftCupSir5lRxqf4aD/vd0cD2qc4HL07OjCeuHMr8Ro4CoMaeCKDB0/ECBOVWjTwUvPQ==}
    engines: {node: '>=8'}

  is-potential-custom-element-name@1.0.1:
    resolution: {integrity: sha512-bCYeRA2rVibKZd+s2625gGnGF/t7DSqDs4dP7CrLA1m7jKWz6pps0LpYLJN8Q64HtmPKJ1hrN3nzPNKFEKOUiQ==}

  is-regex@1.1.4:
    resolution: {integrity: sha512-kvRdxDsxZjhzUX07ZnLydzS1TU/TJlTUHHY4YLL87e37oUA49DfkLqgy+VjFocowy29cKvcSiu+kIv728jTTVg==}
    engines: {node: '>= 0.4'}

  is-set@2.0.3:
    resolution: {integrity: sha512-iPAjerrse27/ygGLxw+EBR9agv9Y6uLeYVJMu+QNCoouJ1/1ri0mGrcWpfCqFZuzzx3WjtwxG098X+n4OuRkPg==}
    engines: {node: '>= 0.4'}

  is-shared-array-buffer@1.0.3:
    resolution: {integrity: sha512-nA2hv5XIhLR3uVzDDfCIknerhx8XUKnstuOERPNNIinXG7v9u+ohXF67vxm4TPTEPU6lm61ZkwP3c9PCB97rhg==}
    engines: {node: '>= 0.4'}

  is-stream@3.0.0:
    resolution: {integrity: sha512-LnQR4bZ9IADDRSkvpqMGvt/tEJWclzklNgSw48V5EAaAeDd6qGvN8ei6k5p0tvxSR171VmGyHuTiAOfxAbr8kA==}
    engines: {node: ^12.20.0 || ^14.13.1 || >=16.0.0}

  is-string@1.0.7:
    resolution: {integrity: sha512-tE2UXzivje6ofPW7l23cjDOMa09gb7xlAqG6jG5ej6uPV32TlWP3NKPigtaGeHNu9fohccRYvIiZMfOOnOYUtg==}
    engines: {node: '>= 0.4'}

  is-symbol@1.0.4:
    resolution: {integrity: sha512-C/CPBqKWnvdcxqIARxyOh4v1UUEOCHpgDa0WYgpKDFMszcrPcffg5uhwSgPCLD2WWxmq6isisz87tzT01tuGhg==}
    engines: {node: '>= 0.4'}

  is-typed-array@1.1.13:
    resolution: {integrity: sha512-uZ25/bUAlUY5fR4OKT4rZQEBrzQWYV9ZJYGGsUmEJ6thodVJ1HX64ePQ6Z0qPWP+m+Uq6e9UugrE38jeYsDSMw==}
    engines: {node: '>= 0.4'}

  is-weakmap@2.0.2:
    resolution: {integrity: sha512-K5pXYOm9wqY1RgjpL3YTkF39tni1XajUIkawTLUo9EZEVUFga5gSQJF8nNS7ZwJQ02y+1YCNYcMh+HIf1ZqE+w==}
    engines: {node: '>= 0.4'}

  is-weakref@1.0.2:
    resolution: {integrity: sha512-qctsuLZmIQ0+vSSMfoVvyFe2+GSEvnmZ2ezTup1SBse9+twCCeial6EEi3Nc2KFcf6+qz2FBPnjXsk8xhKSaPQ==}

  is-weakset@2.0.3:
    resolution: {integrity: sha512-LvIm3/KWzS9oRFHugab7d+M/GcBXuXX5xZkzPmN+NxihdQlZUQ4dWuSV1xR/sq6upL1TJEDrfBgRepHFdBtSNQ==}
    engines: {node: '>= 0.4'}

  is-wsl@2.2.0:
    resolution: {integrity: sha512-fKzAra0rGJUUBwGBgNkHZuToZcn+TtXHpeCgmkMJMMYx1sQDYaCSyjJBSCa2nH1DGm7s3n1oBnohoVTBaN7Lww==}
    engines: {node: '>=8'}

  isarray@2.0.5:
    resolution: {integrity: sha512-xHjhDr3cNBK0BzdUJSPXZntQUx/mwMS5Rw4A7lPJ90XGAO6ISP/ePDNuo0vhqOZU+UD5JoodwCAAoZQd3FeAKw==}

  isexe@2.0.0:
    resolution: {integrity: sha512-RHxMLp9lnKHGHRng9QFhRCMbYAcVpn69smSGcq3f36xjgVVWThj4qqLbTLlq7Ssj8B+fIQ1EuCEGI2lKsyQeIw==}

  istanbul-lib-coverage@3.2.2:
    resolution: {integrity: sha512-O8dpsF+r0WV/8MNRKfnmrtCWhuKjxrq2w+jpzBL5UZKTi2LeVWnWOmWRxFlesJONmc+wLAGvKQZEOanko0LFTg==}
    engines: {node: '>=8'}

  istanbul-lib-report@3.0.1:
    resolution: {integrity: sha512-GCfE1mtsHGOELCU8e/Z7YWzpmybrx/+dSTfLrvY8qRmaY6zXTKWn6WQIjaAFw069icm6GVMNkgu0NzI4iPZUNw==}
    engines: {node: '>=10'}

  istanbul-lib-source-maps@5.0.6:
    resolution: {integrity: sha512-yg2d+Em4KizZC5niWhQaIomgf5WlL4vOOjZ5xGCmF8SnPE/mDWWXgvRExdcpCgh9lLRRa1/fSYp2ymmbJ1pI+A==}
    engines: {node: '>=10'}

  istanbul-reports@3.1.7:
    resolution: {integrity: sha512-BewmUXImeuRk2YY0PVbxgKAysvhRPUQE0h5QRM++nVWyubKGV0l8qQ5op8+B2DOmwSe63Jivj0BjkPQVf8fP5g==}
    engines: {node: '>=8'}

  iterator.prototype@1.1.3:
    resolution: {integrity: sha512-FW5iMbeQ6rBGm/oKgzq2aW4KvAGpxPzYES8N4g4xNXUKpL1mclMvOe+76AcLDTvD+Ze+sOpVhgdAQEKF4L9iGQ==}
    engines: {node: '>= 0.4'}

  jackspeak@3.4.3:
    resolution: {integrity: sha512-OGlZQpz2yfahA/Rd1Y8Cd9SIEsqvXkLVoSw/cgwhnhFMDbsQFeZYoJJ7bIZBS9BcamUW96asq/npPWugM+RQBw==}

  jiti@2.4.0:
    resolution: {integrity: sha512-H5UpaUI+aHOqZXlYOaFP/8AzKsg+guWu+Pr3Y8i7+Y3zr1aXAvCvTAQ1RxSc6oVD8R8c7brgNtTVP91E7upH/g==}
    hasBin: true

  js-tokens@4.0.0:
    resolution: {integrity: sha512-RdJUflcE3cUzKiMqQgsCu06FPu9UdIJO0beYbPhHN4k6apgJtifcoCtT9bcxOpYBtpD2kCM6Sbzg4CausW/PKQ==}

  js-yaml@4.1.0:
    resolution: {integrity: sha512-wpxZs9NoxZaJESJGIZTyDEaYpl0FKSA+FB9aJiyemKhMwkxQg63h4T1KJgUGHpTqPDNRcmmYLugrRjJlBtWvRA==}
    hasBin: true

  jsdoc-type-pratt-parser@4.1.0:
    resolution: {integrity: sha512-Hicd6JK5Njt2QB6XYFS7ok9e37O8AYk3jTcppG4YVQnYjOemymvTcmc7OWsmq/Qqj5TdRFO5/x/tIPmBeRtGHg==}
    engines: {node: '>=12.0.0'}

  jsdom@25.0.1:
    resolution: {integrity: sha512-8i7LzZj7BF8uplX+ZyOlIz86V6TAsSs+np6m1kpW9u0JWi4z/1t+FzcK1aek+ybTnAC4KhBL4uXCNT0wcUIeCw==}
    engines: {node: '>=18'}
    peerDependencies:
      canvas: ^2.11.2
    peerDependenciesMeta:
      canvas:
        optional: true

  jsesc@3.0.2:
    resolution: {integrity: sha512-xKqzzWXDttJuOcawBt4KnKHHIf5oQ/Cxax+0PWFG+DFDgHNAdi+TXECADI+RYiFUMmx8792xsMbbgXj4CwnP4g==}
    engines: {node: '>=6'}
    hasBin: true

  json-buffer@3.0.1:
    resolution: {integrity: sha512-4bV5BfR2mqfQTJm+V5tPPdf+ZpuhiIvTuAB5g8kcrXOZpTT/QwwVRWBywX1ozr6lEuPdbHxwaJlm9G6mI2sfSQ==}

  json-parse-even-better-errors@2.3.1:
    resolution: {integrity: sha512-xyFwyhro/JEof6Ghe2iz2NcXoj2sloNsWr/XsERDK/oiPCfaNhl5ONfp+jQdAZRQQ0IJWNzH9zIZF7li91kh2w==}

  json-schema-traverse@0.4.1:
    resolution: {integrity: sha512-xbbCH5dCYU5T8LcEhhuh7HJ88HXuW3qsI3Y0zOZFKfZEHcpWiHU/Jxzk629Brsab/mMiHQti9wMP+845RPe3Vg==}

  json-stable-stringify-without-jsonify@1.0.1:
    resolution: {integrity: sha512-Bdboy+l7tA3OGW6FjyFHWkP5LuByj1Tk33Ljyq0axyzdk9//JSi2u3fP1QSmd1KNwq6VOKYGlAu87CisVir6Pw==}

  json-stringify-safe@5.0.1:
    resolution: {integrity: sha512-ZClg6AaYvamvYEE82d3Iyd3vSSIjQ+odgjaTzRuO3s7toCdFKczob2i0zCh7JE8kWn17yvAWhUVxvqGwUalsRA==}

  json5@1.0.2:
    resolution: {integrity: sha512-g1MWMLBiz8FKi1e4w0UyVL3w+iJceWAFBAaBnnGKOpNa5f8TLktkbre1+s6oICydWAm+HRUGTmI+//xv2hvXYA==}
    hasBin: true

  json5@2.2.3:
    resolution: {integrity: sha512-XmOWe7eyHYH14cLdVPoyg+GOH3rYX++KpzrylJwSW98t3Nk+U8XOl8FWKOgwtzdb8lXGf6zYwDUzeHMWfxasyg==}
    engines: {node: '>=6'}
    hasBin: true

  jsx-ast-utils@3.3.5:
    resolution: {integrity: sha512-ZZow9HBI5O6EPgSJLUb8n2NKgmVWTwCvHGwFuJlMjvLFqlGG6pjirPhtdsseaLZjSibD8eegzmYpUZwoIlj2cQ==}
    engines: {node: '>=4.0'}

  keyv@4.5.4:
    resolution: {integrity: sha512-oxVHkHR/EJf2CNXnWxRLW6mg7JyCCUcG0DtEGmL2ctUo1PNTin1PUil+r/+4r5MpVgC/fn1kjsx7mjSujKqIpw==}

  language-subtag-registry@0.3.23:
    resolution: {integrity: sha512-0K65Lea881pHotoGEa5gDlMxt3pctLi2RplBb7Ezh4rRdLEOtgi7n4EwK9lamnUCkKBqaeKRVebTq6BAxSkpXQ==}

  language-tags@1.0.9:
    resolution: {integrity: sha512-MbjN408fEndfiQXbFQ1vnd+1NoLDsnQW41410oQBXiyXDMYH5z505juWa4KUE1LqxRC7DgOgZDbKLxHIwm27hA==}
    engines: {node: '>=0.10'}

  levn@0.4.1:
    resolution: {integrity: sha512-+bT2uH4E5LGE7h/n3evcS/sQlJXCpIp6ym8OWJ5eV6+67Dsql/LaaT7qJBAt2rzfoa/5QBGBhxDix1dMt2kQKQ==}
    engines: {node: '>= 0.8.0'}

  lilconfig@3.1.2:
    resolution: {integrity: sha512-eop+wDAvpItUys0FWkHIKeC9ybYrTGbU41U5K7+bttZZeohvnY7M9dZ5kB21GNWiFT2q1OoPTvncPCgSOVO5ow==}
    engines: {node: '>=14'}

  lines-and-columns@1.2.4:
    resolution: {integrity: sha512-7ylylesZQ/PV29jhEDl3Ufjo6ZX7gCqJr5F7PKrqc93v7fzSymt1BpwEU8nAUXs8qzzvqhbjhK5QZg6Mt/HkBg==}

  lint-staged@15.2.10:
    resolution: {integrity: sha512-5dY5t743e1byO19P9I4b3x8HJwalIznL5E1FWYnU6OWw33KxNBSLAc6Cy7F2PsFEO8FKnLwjwm5hx7aMF0jzZg==}
    engines: {node: '>=18.12.0'}
    hasBin: true

  listr2@8.2.4:
    resolution: {integrity: sha512-opevsywziHd3zHCVQGAj8zu+Z3yHNkkoYhWIGnq54RrCVwLz0MozotJEDnKsIBLvkfLGN6BLOyAeRrYI0pKA4g==}
    engines: {node: '>=18.0.0'}

  locate-path@6.0.0:
    resolution: {integrity: sha512-iPZK6eYjbxRu3uB4/WZ3EsEIMJFMqAoopl3R+zuq0UjcAm/MO6KCweDgPfP3elTztoKP3KtnVHxTn2NHBSDVUw==}
    engines: {node: '>=10'}

  lodash-es@4.17.21:
    resolution: {integrity: sha512-mKnC+QJ9pWVzv+C4/U3rRsHapFfHvQFoFB92e52xeyGMcX6/OlIl78je1u8vePzYZSkkogMPJ2yjxxsb89cxyw==}

  lodash.merge@4.6.2:
    resolution: {integrity: sha512-0KpjqXRVvrYyCsX1swR/XTK0va6VQkQM6MNo7PqW77ByjAhoARA8EfrP1N4+KlKj8YS0ZUCtRT/YUuhyYDujIQ==}

  lodash.mergewith@4.6.2:
    resolution: {integrity: sha512-GK3g5RPZWTRSeLSpgP8Xhra+pnjBC56q9FZYe1d5RN3TJ35dbkGy3YqBSMbyCrlbi+CM9Z3Jk5yTL7RCsqboyQ==}

  lodash@4.17.21:
    resolution: {integrity: sha512-v2kDEe57lecTulaDIuNTPy3Ry4gLGJ6Z1O3vE1krgXZNrsQ+LFTGHVxVjcXPs17LhbZVGedAJv8XZ1tvj5FvSg==}

  log-update@6.1.0:
    resolution: {integrity: sha512-9ie8ItPR6tjY5uYJh8K/Zrv/RMZ5VOlOWvtZdEHYSTFKZfIBPQa9tOAEeAWhd+AnIneLJ22w5fjOYtoutpWq5w==}
    engines: {node: '>=18'}

  loose-envify@1.4.0:
    resolution: {integrity: sha512-lyuxPGr/Wfhrlem2CL/UcnUc1zcqKAImBDzukY7Y5F/yQiNdko6+fRLevlw1HgMySw7f611UIY408EtxRSoK3Q==}
    hasBin: true

  loupe@3.1.2:
    resolution: {integrity: sha512-23I4pFZHmAemUnz8WZXbYRSKYj801VDaNv9ETuMh7IrMc7VuVVSo+Z9iLE3ni30+U48iDWfi30d3twAXBYmnCg==}

  lru-cache@10.4.3:
    resolution: {integrity: sha512-JNAzZcXrCt42VGLuYz0zfAzDfAvJWW6AfYlDBQyDV5DClI2m5sAmK+OIO7s59XfsRsWHp02jAJrRadPRGTt6SQ==}

  lru-cache@5.1.1:
    resolution: {integrity: sha512-KpNARQA3Iwv+jTA0utUVVbrh+Jlrr1Fv0e56GGzAFOXN7dk/FviaDW8LHmK52DlcH4WP2n6gI8vN1aesBFgo9w==}

  luxon@3.5.0:
    resolution: {integrity: sha512-rh+Zjr6DNfUYR3bPwJEnuwDdqMbxZW7LOQfUN4B54+Cl+0o5zaU9RJ6bcidfDtC1cWCZXQ+nvX8bf6bAji37QQ==}
    engines: {node: '>=12'}

  lz-string@1.5.0:
    resolution: {integrity: sha512-h5bgJWpxJNswbU7qCrV0tIKQCaS3blPDrqKWx+QxzuzL1zGUzij9XCWLrSLsJPu5t+eWA/ycetzYAO5IOMcWAQ==}
    hasBin: true

  magic-string@0.27.0:
    resolution: {integrity: sha512-8UnnX2PeRAPZuN12svgR9j7M1uWMovg/CEnIwIG0LFkXSJJe4PdfUGiTGl8V9bsBHFUtfVINcSyYxd7q+kx9fA==}
    engines: {node: '>=12'}

  magic-string@0.30.14:
    resolution: {integrity: sha512-5c99P1WKTed11ZC0HMJOj6CDIue6F8ySu+bJL+85q1zBEIY8IklrJ1eiKC2NDRh3Ct3FcvmJPyQHb9erXMTJNw==}

  magicast@0.3.5:
    resolution: {integrity: sha512-L0WhttDl+2BOsybvEOLK7fW3UA0OQ0IQ2d6Zl2x/a6vVRs3bAY0ECOSHHeL5jD+SbOpOCUEi0y1DgHEn9Qn1AQ==}

  make-dir@4.0.0:
    resolution: {integrity: sha512-hXdUTZYIVOt1Ex//jAQi+wTZZpUpwBj/0QsOzqegb3rGMMeJiSEu5xLHnYfBrRV4RH2+OCSOO95Is/7x1WJ4bw==}
    engines: {node: '>=10'}

  map-or-similar@1.5.0:
    resolution: {integrity: sha512-0aF7ZmVon1igznGI4VS30yugpduQW3y3GkcgGJOp7d8x8QrizhigUxjI/m2UojsXXto+jLAH3KSz+xOJTiORjg==}

  math-expression-evaluator@1.4.0:
    resolution: {integrity: sha512-4vRUvPyxdO8cWULGTh9dZWL2tZK6LDBvj+OGHBER7poH9Qdt7kXEoj20wiz4lQUbUXQZFjPbe5mVDo9nutizCw==}

  memoize-one@6.0.0:
    resolution: {integrity: sha512-rkpe71W0N0c0Xz6QD0eJETuWAJGnJ9afsl1srmwPrI+yBCkge5EycXXbYRyvL29zZVUWQCY7InPRCv3GDXuZNw==}

  memoizerific@1.11.3:
    resolution: {integrity: sha512-/EuHYwAPdLtXwAwSZkh/Gutery6pD2KYd44oQLhAvQp/50mpyduZh8Q7PYHXTCJ+wuXxt7oij2LXyIJOOYFPog==}

  merge-stream@2.0.0:
    resolution: {integrity: sha512-abv/qOcuPfk3URPfDzmZU1LKmuw8kT+0nIHvKrKgFrwifol/doWcdA4ZqsWQ8ENrFKkd67Mfpo/LovbIUsbt3w==}

  merge2@1.4.1:
    resolution: {integrity: sha512-8q7VEgMJW4J8tcfVPy8g09NcQwZdbwFEqhe/WZkoIzjn/3TGDwtOCYtXGxA3O8tPzpczCCDgv+P2P5y00ZJOOg==}
    engines: {node: '>= 8'}

  micromatch@4.0.8:
    resolution: {integrity: sha512-PXwfBhYu0hBCPw8Dn0E+WDYb7af3dSLVWKi3HGv84IdF4TyFoC0ysxFd0Goxw7nSv4T/PzEJQxsYsEiFCKo2BA==}
    engines: {node: '>=8.6'}

  mime-db@1.52.0:
    resolution: {integrity: sha512-sPU4uV7dYlvtWJxwwxHD0PuihVNiE7TyAbQ5SWxDCB9mUYvOgroQOwYQQOKPJ8CIbE+1ETVlOoK1UC2nU3gYvg==}
    engines: {node: '>= 0.6'}

  mime-types@2.1.35:
    resolution: {integrity: sha512-ZDY+bPm5zTTF+YpCrAU9nK0UgICYPT0QtT1NZWFv4s++TNkcgVaT0g6+4R2uI4MjQjzysHB1zxuWL50hzaeXiw==}
    engines: {node: '>= 0.6'}

  mimic-fn@4.0.0:
    resolution: {integrity: sha512-vqiC06CuhBTUdZH+RYl8sFrL096vA45Ok5ISO6sE/Mr1jRbGH4Csnhi8f3wKVl7x8mO4Au7Ir9D3Oyv1VYMFJw==}
    engines: {node: '>=12'}

  mimic-function@5.0.1:
    resolution: {integrity: sha512-VP79XUPxV2CigYP3jWwAUFSku2aKqBH7uTAapFWCBqutsbmDo96KY5o8uh6U+/YSIn5OxJnXp73beVkpqMIGhA==}
    engines: {node: '>=18'}

  min-indent@1.0.1:
    resolution: {integrity: sha512-I9jwMn07Sy/IwOj3zVkVik2JTvgpaykDZEigL6Rx6N9LbMywwUSMtxET+7lVoDLLd3O3IXwJwvuuns8UB/HeAg==}
    engines: {node: '>=4'}

  minimatch@3.1.2:
    resolution: {integrity: sha512-J7p63hRiAjw1NDEww1W7i37+ByIrOWO5XQQAzZ3VOcL0PNybwpfmV/N05zFAzwQ9USyEcX6t3UO+K5aqBQOIHw==}

  minimatch@9.0.5:
    resolution: {integrity: sha512-G6T0ZX48xgozx7587koeX9Ys2NYy6Gmv//P89sEte9V9whIapMNF4idKxnW2QtCcLiTWlb/wfCabAtAFWhhBow==}
    engines: {node: '>=16 || 14 >=14.17'}

  minimist@1.2.8:
    resolution: {integrity: sha512-2yyAR8qBkN3YuheJanUpWC5U3bb5osDywNB8RzDVlDwDHbocAJveqqj1u8+SVD7jkWT4yvsHCpWqqWqAxb0zCA==}

  minipass@7.1.2:
    resolution: {integrity: sha512-qOOzS1cBTWYF4BH8fVePDBOO9iptMnGUEZwNc/cMWnTV2nVLZ7VoNWEPHkYczZA0pdoA7dl6e7FL659nX9S2aw==}
    engines: {node: '>=16 || 14 >=14.17'}

  moment-timezone@0.5.46:
    resolution: {integrity: sha512-ZXm9b36esbe7OmdABqIWJuBBiLLwAjrN7CE+7sYdCCx82Nabt1wHDj8TVseS59QIlfFPbOoiBPm6ca9BioG4hw==}

  moment@2.30.1:
    resolution: {integrity: sha512-uEmtNhbDOrWPFS+hdjFCBfy9f2YoyzRpwcl+DqpC6taX21FzsTLQVbMV/W7PzNSX6x/bhC1zA3c2UQ5NzH6how==}

  mrmime@2.0.0:
    resolution: {integrity: sha512-eu38+hdgojoyq63s+yTpN4XMBdt5l8HhMhc4VKLO9KM5caLIBvUm4thi7fFaxyTmCKeNnXZ5pAlBwCUnhA09uw==}
    engines: {node: '>=10'}

  ms@2.1.3:
    resolution: {integrity: sha512-6FlzubTLZG3J2a/NVCAleEhjzq5oxgHyaCU9yYXvcLsvoVaHJq/s5xXI6/XXP6tz7R9xAOtHnSO/tXtF3WRTlA==}

  msw@2.6.6:
    resolution: {integrity: sha512-npfIIVRHKQX3Lw4aLWX4wBh+lQwpqdZNyJYB5K/+ktK8NhtkdsTxGK7WDrgknozcVyRI7TOqY6yBS9j2FTR+YQ==}
    engines: {node: '>=18'}
    hasBin: true
    peerDependencies:
      typescript: '>= 4.8.x'
    peerDependenciesMeta:
      typescript:
        optional: true

  mutationobserver-shim@0.3.7:
    resolution: {integrity: sha512-oRIDTyZQU96nAiz2AQyngwx1e89iApl2hN5AOYwyxLUB47UYsU3Wv9lJWqH5y/QdiYkc5HQLi23ZNB3fELdHcQ==}

  mute-stream@2.0.0:
    resolution: {integrity: sha512-WWdIxpyjEn+FhQJQQv9aQAYlHoNVdzIzUySNV1gHUPDSdZJ3yZn7pAAbQcV7B56Mvu881q9FZV+0Vx2xC44VWA==}
    engines: {node: ^18.17.0 || >=20.5.0}

  nanoid@3.3.7:
    resolution: {integrity: sha512-eSRppjcPIatRIMC1U6UngP8XFcz8MQWGQdt1MTBQ7NaAmvXDfvNxbvWV3x2y6CdEUciCSsDHDQZbhYaB8QEo2g==}
    engines: {node: ^10 || ^12 || ^13.7 || ^14 || >=15.0.1}
    hasBin: true

  natural-compare@1.4.0:
    resolution: {integrity: sha512-OWND8ei3VtNC9h7V60qff3SVobHr996CTwgxubgyQYEpg290h9J0buyECNNJexkFm5sOajh5G116RYA1c8ZMSw==}

  node-releases@2.0.18:
    resolution: {integrity: sha512-d9VeXT4SJ7ZeOqGX6R5EM022wpL+eWPooLI+5UpWn2jCT1aosUQEhQP214x33Wkwx3JQMvIm+tIoVOdodFS40g==}

  npm-run-path@5.3.0:
    resolution: {integrity: sha512-ppwTtiJZq0O/ai0z7yfudtBpWIoxM8yE6nHi1X47eFR2EWORqfbu6CnPlNsjeN683eT0qG6H/Pyf9fCcvjnnnQ==}
    engines: {node: ^12.20.0 || ^14.13.1 || >=16.0.0}

  nwsapi@2.2.13:
    resolution: {integrity: sha512-cTGB9ptp9dY9A5VbMSe7fQBcl/tt22Vcqdq8+eN93rblOuE0aCFu4aZ2vMwct/2t+lFnosm8RkQW1I0Omb1UtQ==}

  object-assign@4.1.1:
    resolution: {integrity: sha512-rJgTQnkUnH1sFw8yT6VSU3zD3sWmu6sZhIseY8VX+GRu3P6F7Fu+JNDoXfklElbLJSnc3FUQHVe4cU5hj+BcUg==}
    engines: {node: '>=0.10.0'}

  object-inspect@1.13.3:
    resolution: {integrity: sha512-kDCGIbxkDSXE3euJZZXzc6to7fCrKHNI/hSRQnRuQ+BWjFNzZwiFF8fj/6o2t2G9/jTj8PSIYTfCLelLZEeRpA==}
    engines: {node: '>= 0.4'}

  object-keys@1.1.1:
    resolution: {integrity: sha512-NuAESUOUMrlIXOfHKzD6bpPu3tYt3xvjNdRIQ+FeT0lNb4K8WR70CaDxhuNguS2XG+GjkyMwOzsN5ZktImfhLA==}
    engines: {node: '>= 0.4'}

  object.assign@4.1.5:
    resolution: {integrity: sha512-byy+U7gp+FVwmyzKPYhW2h5l3crpmGsxl7X2s8y43IgxvG4g3QZ6CffDtsNQy1WsmZpQbO+ybo0AlW7TY6DcBQ==}
    engines: {node: '>= 0.4'}

  object.entries@1.1.8:
    resolution: {integrity: sha512-cmopxi8VwRIAw/fkijJohSfpef5PdN0pMQJN6VC/ZKvn0LIknWD8KtgY6KlQdEc4tIjcQ3HxSMmnvtzIscdaYQ==}
    engines: {node: '>= 0.4'}

  object.fromentries@2.0.8:
    resolution: {integrity: sha512-k6E21FzySsSK5a21KRADBd/NGneRegFO5pLHfdQLpRDETUNJueLXs3WCzyQ3tFRDYgbq3KHGXfTbi2bs8WQ6rQ==}
    engines: {node: '>= 0.4'}

  object.groupby@1.0.3:
    resolution: {integrity: sha512-+Lhy3TQTuzXI5hevh8sBGqbmurHbbIjAi0Z4S63nthVLmLxfbj4T54a4CfZrXIrt9iP4mVAPYMo/v99taj3wjQ==}
    engines: {node: '>= 0.4'}

  object.values@1.2.0:
    resolution: {integrity: sha512-yBYjY9QX2hnRmZHAjG/f13MzmBzxzYgQhFrke06TTyKY5zSTEqkOeukBzIdVA3j3ulu8Qa3MbVFShV7T2RmGtQ==}
    engines: {node: '>= 0.4'}

  once@1.4.0:
    resolution: {integrity: sha512-lNaJgI+2Q5URQBkccEKHTQOPaXdUxnZZElQTZY0MFUAuaEqe1E+Nyvgdz/aIyNi6Z9MzO5dv1H8n58/GELp3+w==}

  onetime@6.0.0:
    resolution: {integrity: sha512-1FlR+gjXK7X+AsAHso35MnyN5KqGwJRi/31ft6x0M194ht7S+rWAvd7PHss9xSKMzE0asv1pyIHaJYq+BbacAQ==}
    engines: {node: '>=12'}

  onetime@7.0.0:
    resolution: {integrity: sha512-VXJjc87FScF88uafS3JllDgvAm+c/Slfz06lorj2uAY34rlUu0Nt+v8wreiImcrgAjjIHp1rXpTDlLOGw29WwQ==}
    engines: {node: '>=18'}

  open@8.4.2:
    resolution: {integrity: sha512-7x81NCL719oNbsq/3mh+hVrAWmFuEYUqrq/Iw3kUzH8ReypT9QQ0BLoJS7/G9k6N81XjW4qHWtjWwe/9eLy1EQ==}
    engines: {node: '>=12'}

  optimism@0.18.0:
    resolution: {integrity: sha512-tGn8+REwLRNFnb9WmcY5IfpOqeX2kpaYJ1s6Ae3mn12AeydLkR3j+jSCmVQFoXqU8D41PAJ1RG1rCRNWmNZVmQ==}

  optionator@0.9.4:
    resolution: {integrity: sha512-6IpQ7mKUxRcZNLIObR0hz7lxsapSSIYNZJwXPGeF0mTVqGKFIXj1DQcMoT22S3ROcLyY/rz0PWaWZ9ayWmad9g==}
    engines: {node: '>= 0.8.0'}

  outvariant@1.4.3:
    resolution: {integrity: sha512-+Sl2UErvtsoajRDKCE5/dBz4DIvHXQQnAxtQTF04OJxY0+DyZXSo5P5Bb7XYWOh81syohlYL24hbDwxedPUJCA==}

  p-limit@3.1.0:
    resolution: {integrity: sha512-TYOanM3wGwNGsZN2cVTYPArw454xnXj5qmWF1bEoAc4+cU/ol7GVh7odevjp1FNHduHc3KZMcFduxU5Xc6uJRQ==}
    engines: {node: '>=10'}

  p-locate@5.0.0:
    resolution: {integrity: sha512-LaNjtRWUBY++zB5nE/NwcaoMylSPk+S+ZHNB1TzdbMJMny6dynpAGt7X/tl/QYq3TIeE6nxHppbo2LGymrG5Pw==}
    engines: {node: '>=10'}

  package-json-from-dist@1.0.1:
    resolution: {integrity: sha512-UEZIS3/by4OC8vL3P2dTXRETpebLI2NiI5vIrjaD/5UtrkFX/tNbwjTSRAGC/+7CAo2pIcBaRgWmcBBHcsaCIw==}

  parent-module@1.0.1:
    resolution: {integrity: sha512-GQ2EWRpQV8/o+Aw8YqtfZZPfNRWZYkbidE9k5rpl/hC3vtHHBfGm2Ifi6qWV+coDGkrUKZAxE3Lot5kcsRlh+g==}
    engines: {node: '>=6'}

  parse-json@5.2.0:
    resolution: {integrity: sha512-ayCKvm/phCGxOkYRSCM82iDwct8/EonSEgCSxWxD7ve6jHggsFl4fZVQBPRNgQoKiuV/odhFrGzQXZwbifC8Rg==}
    engines: {node: '>=8'}

  parse5@7.1.2:
    resolution: {integrity: sha512-Czj1WaSVpaoj0wbhMzLmWD69anp2WH7FXMB9n1Sy8/ZFF9jolSQVMu1Ij5WIyGmcBmhk7EOndpO4mIpihVqAXw==}

  path-exists@4.0.0:
    resolution: {integrity: sha512-ak9Qy5Q7jYb2Wwcey5Fpvg2KoAc/ZIhLSLOSBmRmygPsGwkVVt0fZa0qrtMz+m6tJTAHfZQ8FnmB4MG4LWy7/w==}
    engines: {node: '>=8'}

  path-is-absolute@1.0.1:
    resolution: {integrity: sha512-AVbw3UJ2e9bq64vSaS9Am0fje1Pa8pbGqTTsmXfaIiMpnr5DlDhfJOuLj9Sf95ZPVDAUerDfEk88MPmPe7UCQg==}
    engines: {node: '>=0.10.0'}

  path-key@3.1.1:
    resolution: {integrity: sha512-ojmeN0qd+y0jszEtoY48r0Peq5dwMEkIlCOu6Q5f41lfkswXuKtYrhgoTpLnyIcHm24Uhqx+5Tqm2InSwLhE6Q==}
    engines: {node: '>=8'}

  path-key@4.0.0:
    resolution: {integrity: sha512-haREypq7xkM7ErfgIyA0z+Bj4AGKlMSdlQE2jvJo6huWD1EdkKYV+G/T4nq0YEF2vgTT8kqMFKo1uHn950r4SQ==}
    engines: {node: '>=12'}

  path-parse@1.0.7:
    resolution: {integrity: sha512-LDJzPVEEEPR+y48z93A0Ed0yXb8pAByGWo/k5YYdYgpY2/2EsOsksJrq7lOHxryrVOn1ejG6oAp8ahvOIQD8sw==}

  path-scurry@1.11.1:
    resolution: {integrity: sha512-Xa4Nw17FS9ApQFJ9umLiJS4orGjm7ZzwUrwamcGQuHSzDyth9boKDaycYdDcZDuqYATXw4HFXgaqWTctW/v1HA==}
    engines: {node: '>=16 || 14 >=14.18'}

  path-to-regexp@6.3.0:
    resolution: {integrity: sha512-Yhpw4T9C6hPpgPeA28us07OJeqZ5EzQTkbfwuhsUg0c237RomFoETJgmp2sa3F/41gfLE6G5cqcYwznmeEeOlQ==}

  path-type@4.0.0:
    resolution: {integrity: sha512-gDKb8aZMDeD/tZWs9P6+q0J9Mwkdl6xMV8TjnGP3qJVJ06bdMgkbBlLU8IdfOsIsFz2BW1rNVT3XuNEl8zPAvw==}
    engines: {node: '>=8'}

  pathe@1.1.2:
    resolution: {integrity: sha512-whLdWMYL2TwI08hn8/ZqAbrVemu0LNaNNJZX73O6qaIdCTfXutsLhMkjdENX0qhsQ9uIimo4/aQOmXkoon2nDQ==}

  pathval@2.0.0:
    resolution: {integrity: sha512-vE7JKRyES09KiunauX7nd2Q9/L7lhok4smP9RZTDeD4MVs72Dp2qNFVz39Nz5a0FVEW0BJR6C0DYrq6unoziZA==}
    engines: {node: '>= 14.16'}

  picocolors@1.1.1:
    resolution: {integrity: sha512-xceH2snhtb5M9liqDsmEw56le376mTZkEX/jEb/RxNFyegNul7eNslCXP9FDj/Lcu0X8KEyMceP2ntpaHrDEVA==}

  picomatch@2.3.1:
    resolution: {integrity: sha512-JU3teHTNjmE2VCGFzuY8EXzCDVwEqB2a8fsIvwaStHhAWJEeVd1o1QD80CU6+ZdEXXSLbSsuLwJjkCBWqRQUVA==}
    engines: {node: '>=8.6'}

  picomatch@4.0.2:
    resolution: {integrity: sha512-M7BAV6Rlcy5u+m6oPhAPFgJTzAioX/6B0DxyvDlo9l8+T3nLKbrczg2WLUyzd45L8RqfUMyGPzekbMvX2Ldkwg==}
    engines: {node: '>=12'}

  pidtree@0.6.0:
    resolution: {integrity: sha512-eG2dWTVw5bzqGRztnHExczNxt5VGsE6OwTeCG3fdUf9KBsZzO3R5OIIIzWR+iZA0NtZ+RDVdaoE2dK1cn6jH4g==}
    engines: {node: '>=0.10'}
    hasBin: true

  polished@4.3.1:
    resolution: {integrity: sha512-OBatVyC/N7SCW/FaDHrSd+vn0o5cS855TOmYi4OkdWUMSJCET/xip//ch8xGUvtr3i44X9LVyWwQlRMTN3pwSA==}
    engines: {node: '>=10'}

  possible-typed-array-names@1.0.0:
    resolution: {integrity: sha512-d7Uw+eZoloe0EHDIYoe+bQ5WXnGMOpmiZFTuMWCwpjzzkL2nTjcKiAk4hh8TjnGye2TwWOk3UXucZ+3rbmBa8Q==}
    engines: {node: '>= 0.4'}

  postcss@8.4.49:
    resolution: {integrity: sha512-OCVPnIObs4N29kxTjzLfUryOkvZEq+pf8jTF0lg8E7uETuWHA+v7j3c/xJmiqpX450191LlmZfUKkXxkTry7nA==}
    engines: {node: ^10 || ^12 || >=14}

  prelude-ls@1.2.1:
    resolution: {integrity: sha512-vkcDPrRZo1QZLbn5RLGPpg/WmIQ65qoWWhcGKf/b5eplkkarX0m9z8ppCat4mlOqUsWpyNuYgO3VRyrYHSzX5g==}
    engines: {node: '>= 0.8.0'}

  prettier@3.4.2:
    resolution: {integrity: sha512-e9MewbtFo+Fevyuxn/4rrcDAaq0IYxPGLvObpQjiZBMAzB9IGmzlnG9RZy3FFas+eBMu2vA0CszMeduow5dIuQ==}
    engines: {node: '>=14'}
    hasBin: true

  pretty-format@27.5.1:
    resolution: {integrity: sha512-Qb1gy5OrP5+zDf2Bvnzdl3jsTf1qXVMazbvCoKhtKqVs4/YK4ozX4gKQJJVyNe+cajNPn0KoC0MC3FUmaHWEmQ==}
    engines: {node: ^10.13.0 || ^12.13.0 || ^14.15.0 || >=15.0.0}

  process@0.11.10:
    resolution: {integrity: sha512-cdGef/drWFoydD1JsMzuFf8100nZl+GT+yacc2bEced5f9Rjk4z+WtFUTBu9PhOi9j/jfmBPu0mMEY4wIdAF8A==}
    engines: {node: '>= 0.6.0'}

  prop-types@15.8.1:
    resolution: {integrity: sha512-oj87CgZICdulUohogVAR7AjlC0327U4el4L6eAvOqCeudMDVU0NThNaV+b9Df4dXgSP1gXMTnPdhfe/2qDH5cg==}

  psl@1.9.0:
    resolution: {integrity: sha512-E/ZsdU4HLs/68gYzgGTkMicWTLPdAftJLfJFlLUAAKZGkStNU72sZjT66SnMDVOfOWY/YAoiD7Jxa9iHvngcag==}

  punycode@2.3.1:
    resolution: {integrity: sha512-vYt7UD1U9Wg6138shLtLOvdAu+8DsC/ilFtEVHcH+wydcSpNE20AfSOduf6MkRFahL5FY7X1oU7nKVZFtfq8Fg==}
    engines: {node: '>=6'}

  querystringify@2.2.0:
    resolution: {integrity: sha512-FIqgj2EUvTa7R50u0rGsyTftzjYmv/a3hO345bZNrqabNqjtgiDMgmo4mkUjd+nzU5oF3dClKqFIPUKybUyqoQ==}

  queue-microtask@1.2.3:
    resolution: {integrity: sha512-NuaNSa6flKT5JaSYQzJok04JzTL1CA6aGhv5rfLW3PgqA+M2ChpZQnAC8h8i4ZFkBS8X5RqkDBHA7r4hej3K9A==}

  react-big-calendar@1.16.3:
    resolution: {integrity: sha512-hErFfZZpnmY89gJkzDvOFXDCNuPq2W/TZFamD69xNIDAInPC2mTAhAfOtBp/fGlmhKVeAdjzETCFyk3QcRh07Q==}
    peerDependencies:
      react: ^16.14.0 || ^17 || ^18
      react-dom: ^16.14.0 || ^17 || ^18

  react-clientside-effect@1.2.6:
    resolution: {integrity: sha512-XGGGRQAKY+q25Lz9a/4EPqom7WRjz3z9R2k4jhVKA/puQFH/5Nt27vFZYql4m4NVNdUvX8PS3O7r/Zzm7cjUlg==}
    peerDependencies:
      react: ^15.3.0 || ^16.0.0 || ^17.0.0 || ^18.0.0

  react-docgen-typescript@2.2.2:
    resolution: {integrity: sha512-tvg2ZtOpOi6QDwsb3GZhOjDkkX0h8Z2gipvTg6OVMUyoYoURhEiRNePT8NZItTVCDh39JJHnLdfCOkzoLbFnTg==}
    peerDependencies:
      typescript: '>= 4.3.x'

  react-docgen@7.0.3:
    resolution: {integrity: sha512-i8aF1nyKInZnANZ4uZrH49qn1paRgBZ7wZiCNBMnenlPzEv0mRl+ShpTVEI6wZNl8sSc79xZkivtgLKQArcanQ==}
    engines: {node: '>=16.14.0'}

  react-dom@18.3.1:
    resolution: {integrity: sha512-5m4nQKp+rZRb09LNH59GM4BxTh9251/ylbKIbpe7TpGxfJ+9kv6BLkLBXIjjspbgbnIBNqlI23tRnTWT0snUIw==}
    peerDependencies:
      react: ^18.3.1

  react-fast-compare@3.2.2:
    resolution: {integrity: sha512-nsO+KSNgo1SbJqJEYRE9ERzo7YtYbou/OqjSQKxV7jcKox7+usiUVZOAC+XnDOABXggQTno0Y1CpVnuWEc1boQ==}

  react-focus-lock@2.13.2:
    resolution: {integrity: sha512-T/7bsofxYqnod2xadvuwjGKHOoL5GH7/EIPI5UyEvaU/c2CcphvGI371opFtuY/SYdbMsNiuF4HsHQ50nA/TKQ==}
    peerDependencies:
      '@types/react': ^16.8.0 || ^17.0.0 || ^18.0.0
      react: ^16.8.0 || ^17.0.0 || ^18.0.0
    peerDependenciesMeta:
      '@types/react':
        optional: true

  react-hook-form@7.53.2:
    resolution: {integrity: sha512-YVel6fW5sOeedd1524pltpHX+jgU2u3DSDtXEaBORNdqiNrsX/nUI/iGXONegttg0mJVnfrIkiV0cmTU6Oo2xw==}
    engines: {node: '>=18.0.0'}
    peerDependencies:
      react: ^16.8.0 || ^17 || ^18 || ^19

  react-icons@5.4.0:
    resolution: {integrity: sha512-7eltJxgVt7X64oHh6wSWNwwbKTCtMfK35hcjvJS0yxEAhPM8oUKdS3+kqaW1vicIltw+kR2unHaa12S9pPALoQ==}
    peerDependencies:
      react: '*'

  react-is@16.13.1:
    resolution: {integrity: sha512-24e6ynE2H+OKt4kqsOvNd8kBpV65zoxbA4BVsEOB3ARVWQki/DHzaUoC5KuON/BiccDaCCTZBuOcfZs70kR8bQ==}

  react-is@17.0.2:
    resolution: {integrity: sha512-w2GsyukL62IJnlaff/nRegPQR94C/XXamvMWmSHRJ4y7Ts/4ocGRmTHvOs8PSE6pB3dWOrD/nueuU5sduBsQ4w==}

  react-lifecycles-compat@3.0.4:
    resolution: {integrity: sha512-fBASbA6LnOU9dOU2eW7aQ8xmYBSXUIWr+UmF9b1efZBazGNO+rcXT/icdKnYm2pTwcRylVUYwW7H1PHfLekVzA==}

  react-overlays@5.2.1:
    resolution: {integrity: sha512-GLLSOLWr21CqtJn8geSwQfoJufdt3mfdsnIiQswouuQ2MMPns+ihZklxvsTDKD3cR2tF8ELbi5xUsvqVhR6WvA==}
    peerDependencies:
      react: '>=16.3.0'
      react-dom: '>=16.3.0'

  react-remove-scroll-bar@2.3.6:
    resolution: {integrity: sha512-DtSYaao4mBmX+HDo5YWYdBWQwYIQQshUV/dVxFxK+KM26Wjwp1gZ6rv6OC3oujI6Bfu6Xyg3TwK533AQutsn/g==}
    engines: {node: '>=10'}
    peerDependencies:
      '@types/react': ^16.8.0 || ^17.0.0 || ^18.0.0
      react: ^16.8.0 || ^17.0.0 || ^18.0.0
    peerDependenciesMeta:
      '@types/react':
        optional: true

  react-remove-scroll@2.6.0:
    resolution: {integrity: sha512-I2U4JVEsQenxDAKaVa3VZ/JeJZe0/2DxPWL8Tj8yLKctQJQiZM52pn/GWFpSp8dftjM3pSAHVJZscAnC/y+ySQ==}
    engines: {node: '>=10'}
    peerDependencies:
      '@types/react': ^16.8.0 || ^17.0.0 || ^18.0.0
      react: ^16.8.0 || ^17.0.0 || ^18.0.0
    peerDependenciesMeta:
      '@types/react':
        optional: true

  react-router-dom@6.28.0:
    resolution: {integrity: sha512-kQ7Unsl5YdyOltsPGl31zOjLrDv+m2VcIEcIHqYYD3Lp0UppLjrzcfJqDJwXxFw3TH/yvapbnUvPlAj7Kx5nbg==}
    engines: {node: '>=14.0.0'}
    peerDependencies:
      react: '>=16.8'
      react-dom: '>=16.8'

  react-router@6.28.0:
    resolution: {integrity: sha512-HrYdIFqdrnhDw0PqG/AKjAqEqM7AvxCz0DQ4h2W8k6nqmc5uRBYDag0SBxx9iYz5G8gnuNVLzUe13wl9eAsXXg==}
    engines: {node: '>=14.0.0'}
    peerDependencies:
      react: '>=16.8'

  react-select@5.8.0:
    resolution: {integrity: sha512-TfjLDo58XrhP6VG5M/Mi56Us0Yt8X7xD6cDybC7yoRMUNm7BGO7qk8J0TLQOua/prb8vUOtsfnXZwfm30HGsAA==}
    peerDependencies:
      react: ^16.8.0 || ^17.0.0 || ^18.0.0
      react-dom: ^16.8.0 || ^17.0.0 || ^18.0.0

  react-style-singleton@2.2.1:
    resolution: {integrity: sha512-ZWj0fHEMyWkHzKYUr2Bs/4zU6XLmq9HsgBURm7g5pAVfyn49DgUiNgY2d4lXRlYSiCif9YBGpQleewkcqddc7g==}
    engines: {node: '>=10'}
    peerDependencies:
      '@types/react': ^16.8.0 || ^17.0.0 || ^18.0.0
      react: ^16.8.0 || ^17.0.0 || ^18.0.0
    peerDependenciesMeta:
      '@types/react':
        optional: true

  react-table@7.8.0:
    resolution: {integrity: sha512-hNaz4ygkZO4bESeFfnfOft73iBUj8K5oKi1EcSHPAibEydfsX2MyU6Z8KCr3mv3C9Kqqh71U+DhZkFvibbnPbA==}
    peerDependencies:
      react: ^16.8.3 || ^17.0.0-0 || ^18.0.0

  react-transition-group@4.4.5:
    resolution: {integrity: sha512-pZcd1MCJoiKiBR2NRxeCRg13uCXbydPnmB4EOeRrY7480qNWO8IIgQG6zlDkm6uRMsURXPuKq0GWtiM59a5Q6g==}
    peerDependencies:
      react: '>=16.6.0'
      react-dom: '>=16.6.0'

  react-use-measure@2.1.1:
    resolution: {integrity: sha512-nocZhN26cproIiIduswYpV5y5lQpSQS1y/4KuvUCjSKmw7ZWIS/+g3aFnX3WdBkyuGUtTLif3UTqnLLhbDoQig==}
    peerDependencies:
      react: '>=16.13'
      react-dom: '>=16.13'

  react@18.3.1:
    resolution: {integrity: sha512-wS+hAgJShR0KhEvPJArfuPVN1+Hz1t0Y6n5jLrGQbkb4urgPE/0Rve+1kMB1v/oWgHgm4WIcV+i7F2pTVj+2iQ==}
    engines: {node: '>=0.10.0'}

  recast@0.23.9:
    resolution: {integrity: sha512-Hx/BGIbwj+Des3+xy5uAtAbdCyqK9y9wbBcDFDYanLS9JnMqf7OeF87HQwUimE87OEc72mr6tkKUKMBBL+hF9Q==}
    engines: {node: '>= 4'}

  redent@3.0.0:
    resolution: {integrity: sha512-6tDA8g98We0zd0GvVeMT9arEOnTw9qM03L9cJXaCjrip1OO764RDBLBfrB4cwzNGDj5OA5ioymC9GkizgWJDUg==}
    engines: {node: '>=8'}

  reduce-css-calc@1.3.0:
    resolution: {integrity: sha512-0dVfwYVOlf/LBA2ec4OwQ6p3X9mYxn/wOl2xTcLwjnPYrkgEfPx3VI4eGCH3rQLlPISG5v9I9bkZosKsNRTRKA==}

  reduce-function-call@1.0.3:
    resolution: {integrity: sha512-Hl/tuV2VDgWgCSEeWMLwxLZqX7OK59eU1guxXsRKTAyeYimivsKdtcV4fu3r710tpG5GmDKDhQ0HSZLExnNmyQ==}

  reflect.getprototypeof@1.0.6:
    resolution: {integrity: sha512-fmfw4XgoDke3kdI6h4xcUz1dG8uaiv5q9gcEwLS4Pnth2kxT+GZ7YehS1JTMGBQmtV7Y4GFGbs2re2NqhdozUg==}
    engines: {node: '>= 0.4'}

  regenerator-runtime@0.14.1:
    resolution: {integrity: sha512-dYnhHh0nJoMfnkZs6GmmhFknAGRrLznOu5nc9ML+EJxGvrx6H7teuevqVqCuPcPK//3eDrrjQhehXVx9cnkGdw==}

  regexp.prototype.flags@1.5.3:
    resolution: {integrity: sha512-vqlC04+RQoFalODCbCumG2xIOvapzVMHwsyIGM/SIE8fRhFFsXeH8/QQ+s0T0kDAhKc4k30s73/0ydkHQz6HlQ==}
    engines: {node: '>= 0.4'}

  rehackt@0.1.0:
    resolution: {integrity: sha512-7kRDOuLHB87D/JESKxQoRwv4DzbIdwkAGQ7p6QKGdVlY1IZheUnVhlk/4UZlNUVxdAXpyxikE3URsG067ybVzw==}
    peerDependencies:
      '@types/react': '*'
      react: '*'
    peerDependenciesMeta:
      '@types/react':
        optional: true
      react:
        optional: true

  require-directory@2.1.1:
    resolution: {integrity: sha512-fGxEI7+wsG9xrvdjsrlmL22OMTTiHRwAMroiEeMgq8gzoLC/PQr7RsRDSTLUg/bZAZtF+TVIkHc6/4RIKrui+Q==}
    engines: {node: '>=0.10.0'}

  requires-port@1.0.0:
    resolution: {integrity: sha512-KigOCHcocU3XODJxsu8i/j8T9tzT4adHiecwORRQ0ZZFcp7ahwXuRU1m+yuO90C5ZUyGeGfocHDI14M3L3yDAQ==}

  resolve-from@4.0.0:
    resolution: {integrity: sha512-pb/MYmXstAkysRFx8piNI1tGFNQIFA3vkE3Gq4EuA1dF6gHp/+vgZqsCGJapvy8N3Q+4o7FwvquPJcnZ7RYy4g==}
    engines: {node: '>=4'}

  resolve-pkg-maps@1.0.0:
    resolution: {integrity: sha512-seS2Tj26TBVOC2NIc2rOe2y2ZO7efxITtLZcGSOnHHNOQ7CkiUBfw0Iw2ck6xkIhPwLhKNLS8BO+hEpngQlqzw==}

  resolve@1.22.8:
    resolution: {integrity: sha512-oKWePCxqpd6FlLvGV1VU0x7bkPmmCNolxzjMf4NczoDnQcIWrAF+cPtZn5i6n+RfD2d9i0tzpKnG6Yk168yIyw==}
    hasBin: true

  resolve@2.0.0-next.5:
    resolution: {integrity: sha512-U7WjGVG9sH8tvjW5SmGbQuui75FiyjAX72HX15DwBBwF9dNiQZRQAg9nnPhYy+TUnE0+VcrttuvNI8oSxZcocA==}
    hasBin: true

  response-iterator@0.2.6:
    resolution: {integrity: sha512-pVzEEzrsg23Sh053rmDUvLSkGXluZio0qu8VT6ukrYuvtjVfCbDZH9d6PGXb8HZfzdNZt8feXv/jvUzlhRgLnw==}
    engines: {node: '>=0.8'}

  restore-cursor@5.1.0:
    resolution: {integrity: sha512-oMA2dcrw6u0YfxJQXm342bFKX/E4sG9rbTzO9ptUcR/e8A33cHuvStiYOwH7fszkZlZ1z/ta9AAoPk2F4qIOHA==}
    engines: {node: '>=18'}

  reusify@1.0.4:
    resolution: {integrity: sha512-U9nH88a3fc/ekCF1l0/UP1IosiuIjyTh7hBvXVMHYgVcfGvt897Xguj2UOLDeI5BG2m7/uwyaLVT6fbtCwTyzw==}
    engines: {iojs: '>=1.0.0', node: '>=0.10.0'}

  rfdc@1.4.1:
    resolution: {integrity: sha512-q1b3N5QkRUWUl7iyylaaj3kOpIT0N2i9MqIEQXP73GVsN9cw3fdx8X63cEmWhJGi2PPCF23Ijp7ktmd39rawIA==}

  rimraf@3.0.2:
    resolution: {integrity: sha512-JZkJMZkAGFFPP2YqXZXPbMlMBgsxzE8ILs4lMIX/2o0L9UBw9O/Y3o6wFw/i9YLapcUJWwqbi3kdxIPdC62TIA==}
    deprecated: Rimraf versions prior to v4 are no longer supported
    hasBin: true

  robust-predicates@3.0.2:
    resolution: {integrity: sha512-IXgzBWvWQwE6PrDI05OvmXUIruQTcoMDzRsOd5CDvHCVLcLHMTSYvOK5Cm46kWqlV3yAbuSpBZdJ5oP5OUoStg==}

  rollup@4.25.0:
    resolution: {integrity: sha512-uVbClXmR6wvx5R1M3Od4utyLUxrmOcEm3pAtMphn73Apq19PDtHpgZoEvqH2YnnaNUuvKmg2DgRd2Sqv+odyqg==}
    engines: {node: '>=18.0.0', npm: '>=8.0.0'}
    hasBin: true

  rollup@4.28.0:
    resolution: {integrity: sha512-G9GOrmgWHBma4YfCcX8PjH0qhXSdH8B4HDE2o4/jaxj93S4DPCIDoLcXz99eWMji4hB29UFCEd7B2gwGJDR9cQ==}
    engines: {node: '>=18.0.0', npm: '>=8.0.0'}
    hasBin: true

  rrweb-cssom@0.7.1:
    resolution: {integrity: sha512-TrEMa7JGdVm0UThDJSx7ddw5nVm3UJS9o9CCIZ72B1vSyEZoziDqBYP3XIoi/12lKrJR8rE3jeFHMok2F/Mnsg==}

  run-parallel@1.2.0:
    resolution: {integrity: sha512-5l4VyZR86LZ/lDxZTR6jqL8AFE2S0IFLMP26AbjsLVADxHdhB/c0GUsH+y39UfCi3dzz8OlQuPmnaJOMoDHQBA==}

  safe-array-concat@1.1.2:
    resolution: {integrity: sha512-vj6RsCsWBCf19jIeHEfkRMw8DPiBb+DMXklQ/1SGDHOMlHdPUkZXFQ2YdplS23zESTijAcurb1aSgJA3AgMu1Q==}
    engines: {node: '>=0.4'}

  safe-regex-test@1.0.3:
    resolution: {integrity: sha512-CdASjNJPvRa7roO6Ra/gLYBTzYzzPyyBXxIMdGW3USQLyjWEls2RgW5UBTXaQVp+OrpeCK3bLem8smtmheoRuw==}
    engines: {node: '>= 0.4'}

  safer-buffer@2.1.2:
    resolution: {integrity: sha512-YZo3K82SD7Riyi0E1EQPojLz7kpepnSQI9IyPbHHg1XXXevb5dJI7tpyN2ADxGcQbHG7vcyRHk0cbwqcQriUtg==}

  saxes@6.0.0:
    resolution: {integrity: sha512-xAg7SOnEhrm5zI3puOOKyy1OMcMlIJZYNJY7xLBwSze0UjhPLnWfj2GF2EpT0jmzaJKIWKHLsaSSajf35bcYnA==}
    engines: {node: '>=v12.22.7'}

  scheduler@0.23.2:
    resolution: {integrity: sha512-UOShsPwz7NrMUqhR6t0hWjFduvOzbtv7toDH1/hIrfRNIDBnnBWd0CwJTGvTpngVlmwGCdP9/Zl/tVrDqcuYzQ==}

  semver@6.3.1:
    resolution: {integrity: sha512-BR7VvDCVHO+q2xBEWskxS6DJE1qRnb7DxzUrogb71CWoSficBxYsiAGd+Kl0mmq/MprG9yArRkyrQxTO6XjMzA==}
    hasBin: true

  semver@7.6.3:
    resolution: {integrity: sha512-oVekP1cKtI+CTDvHWYFUcMtsK/00wmAEfyqKfNdARm8u1wNVhSgaX7A8d4UuIlUI5e84iEwOhs7ZPYRmzU9U6A==}
    engines: {node: '>=10'}
    hasBin: true

  set-function-length@1.2.2:
    resolution: {integrity: sha512-pgRc4hJ4/sNjWCSS9AmnS40x3bNMDTknHgL5UaMBTMyJnU90EgWh1Rz+MC9eFu4BuN/UwZjKQuY/1v3rM7HMfg==}
    engines: {node: '>= 0.4'}

  set-function-name@2.0.2:
    resolution: {integrity: sha512-7PGFlmtwsEADb0WYyvCMa1t+yke6daIG4Wirafur5kcf+MhUnPms1UeR0CKQdTZD81yESwMHbtn+TR+dMviakQ==}
    engines: {node: '>= 0.4'}

  shebang-command@2.0.0:
    resolution: {integrity: sha512-kHxr2zZpYtdmrN1qDjrrX/Z1rR1kG8Dx+gkpK1G4eXmvXswmcE1hTWBWYUzlraYw1/yZp6YuDY77YtvbN0dmDA==}
    engines: {node: '>=8'}

  shebang-regex@3.0.0:
    resolution: {integrity: sha512-7++dFhtcx3353uBaq8DDR4NuxBetBzC7ZQOhmTQInHEd6bSrXdiEyzCvG07Z44UYdLShWUyXt5M/yhz8ekcb1A==}
    engines: {node: '>=8'}

  side-channel@1.0.6:
    resolution: {integrity: sha512-fDW/EZ6Q9RiO8eFG8Hj+7u/oW+XrPTIChwCOM2+th2A6OblDtYYIpve9m+KvI9Z4C9qSEXlaGR6bTEYHReuglA==}
    engines: {node: '>= 0.4'}

  siginfo@2.0.0:
    resolution: {integrity: sha512-ybx0WO1/8bSBLEWXZvEd7gMW3Sn3JFlW3TvX1nREbDLRNQNaeNN8WK0meBwPdAaOI7TtRRRJn/Es1zhrrCHu7g==}

  signal-exit@4.1.0:
    resolution: {integrity: sha512-bzyZ1e88w9O1iNJbKnOlvYTrWPDl46O1bG0D3XInv+9tkPrxrN8jUUTiFlDkkmKWgn1M6CfIA13SuGqOa9Korw==}
    engines: {node: '>=14'}

  sirv@3.0.0:
    resolution: {integrity: sha512-BPwJGUeDaDCHihkORDchNyyTvWFhcusy1XMmhEVTQTwGeybFbp8YEmB+njbPnth1FibULBSBVwCQni25XlCUDg==}
    engines: {node: '>=18'}

  slice-ansi@5.0.0:
    resolution: {integrity: sha512-FC+lgizVPfie0kkhqUScwRu1O/lF6NOgJmlCgK+/LYxDCTk8sGelYaHDhFcDN+Sn3Cv+3VSa4Byeo+IMCzpMgQ==}
    engines: {node: '>=12'}

  slice-ansi@7.1.0:
    resolution: {integrity: sha512-bSiSngZ/jWeX93BqeIAbImyTbEihizcwNjFoRUIY/T1wWQsfsm2Vw1agPKylXvQTU7iASGdHhyqRlqQzfz+Htg==}
    engines: {node: '>=18'}

  source-map-js@1.2.1:
    resolution: {integrity: sha512-UXWMKhLOwVKb728IUtQPXxfYU+usdybtUrK/8uGE8CQMvrhOpwvzDBwj0QhSL7MQc7vIsISBG8VQ8+IDQxpfQA==}
    engines: {node: '>=0.10.0'}

  source-map@0.5.7:
    resolution: {integrity: sha512-LbrmJOMUSdEVxIKvdcJzQC+nQhe8FUZQTXQy6+I75skNgn3OoQ0DZA8YnFa7gp8tqtL3KPf1kmo0R5DoApeSGQ==}
    engines: {node: '>=0.10.0'}

  source-map@0.6.1:
    resolution: {integrity: sha512-UjgapumWlbMhkBgzT7Ykc5YXUT46F0iKu8SGXq0bcwP5dz/h0Plj6enJqjz1Zbq2l5WaqYnrVbwWOWMyF3F47g==}
    engines: {node: '>=0.10.0'}

  stable-hash@0.0.4:
    resolution: {integrity: sha512-LjdcbuBeLcdETCrPn9i8AYAZ1eCtu4ECAWtP7UleOiZ9LzVxRzzUZEoZ8zB24nhkQnDWyET0I+3sWokSDS3E7g==}

  stackback@0.0.2:
    resolution: {integrity: sha512-1XMJE5fQo1jGH6Y/7ebnwPOBEkIEnT4QF32d5R1+VXdXveM0IBMJt8zfaxX1P3QhVwrYe+576+jkANtSS2mBbw==}

  statuses@2.0.1:
    resolution: {integrity: sha512-RwNA9Z/7PrK06rYLIzFMlaF+l73iwpzsqRIFgbMLbTcLD6cOao82TaWefPXQvB2fOC4AjuYSEndS7N/mTCbkdQ==}
    engines: {node: '>= 0.8'}

  std-env@3.8.0:
    resolution: {integrity: sha512-Bc3YwwCB+OzldMxOXJIIvC6cPRWr/LxOp48CdQTOkPyk/t4JWWJbrilwBd7RJzKV8QW7tJkcgAmeuLLJugl5/w==}

  storybook@8.4.6:
    resolution: {integrity: sha512-J6juZSZT2u3PUW0QZYZZYxBq6zU5O0OrkSgkMXGMg/QrS9to9IHmt4FjEMEyACRbXo8POcB/fSXa3VpGe7bv3g==}
    hasBin: true
    peerDependencies:
      prettier: ^2 || ^3
    peerDependenciesMeta:
      prettier:
        optional: true

  strict-event-emitter@0.5.1:
    resolution: {integrity: sha512-vMgjE/GGEPEFnhFub6pa4FmJBRBVOLpIII2hvCZ8Kzb7K0hlHo7mQv6xYrBvCL2LtAIBwFUK8wvuJgTVSQ5MFQ==}

  string-argv@0.3.2:
    resolution: {integrity: sha512-aqD2Q0144Z+/RqG52NeHEkZauTAUWJO8c6yTftGJKO3Tja5tUgIfmIl6kExvhtxSDP7fXB6DvzkfMpCd/F3G+Q==}
    engines: {node: '>=0.6.19'}

  string-width@4.2.3:
    resolution: {integrity: sha512-wKyQRQpjJ0sIp62ErSZdGsjMJWsap5oRNihHhu6G7JVO/9jIB6UyevL+tXuOqrng8j/cxKTWyWUwvSTriiZz/g==}
    engines: {node: '>=8'}

  string-width@5.1.2:
    resolution: {integrity: sha512-HnLOCR3vjcY8beoNLtcjZ5/nxn2afmME6lhrDrebokqMap+XbeW8n9TXpPDOqdGK5qcI3oT0GKTW6wC7EMiVqA==}
    engines: {node: '>=12'}

  string-width@7.2.0:
    resolution: {integrity: sha512-tsaTIkKW9b4N+AEj+SVA+WhJzV7/zMhcSu78mLKWSk7cXMOSHsBKFWUs0fWwq8QyK3MgJBQRX6Gbi4kYbdvGkQ==}
    engines: {node: '>=18'}

  string.prototype.includes@2.0.1:
    resolution: {integrity: sha512-o7+c9bW6zpAdJHTtujeePODAhkuicdAryFsfVKwA+wGw89wJ4GTY484WTucM9hLtDEOpOvI+aHnzqnC5lHp4Rg==}
    engines: {node: '>= 0.4'}

  string.prototype.matchall@4.0.11:
    resolution: {integrity: sha512-NUdh0aDavY2og7IbBPenWqR9exH+E26Sv8e0/eTe1tltDGZL+GtBkDAnnyBtmekfK6/Dq3MkcGtzXFEd1LQrtg==}
    engines: {node: '>= 0.4'}

  string.prototype.repeat@1.0.0:
    resolution: {integrity: sha512-0u/TldDbKD8bFCQ/4f5+mNRrXwZ8hg2w7ZR8wa16e8z9XpePWl3eGEcUD0OXpEH/VJH/2G3gjUtR3ZOiBe2S/w==}

  string.prototype.trim@1.2.9:
    resolution: {integrity: sha512-klHuCNxiMZ8MlsOihJhJEBJAiMVqU3Z2nEXWfWnIqjN0gEFS9J9+IxKozWWtQGcgoa1WUZzLjKPTr4ZHNFTFxw==}
    engines: {node: '>= 0.4'}

  string.prototype.trimend@1.0.8:
    resolution: {integrity: sha512-p73uL5VCHCO2BZZ6krwwQE3kCzM7NKmis8S//xEC6fQonchbum4eP6kR4DLEjQFO3Wnj3Fuo8NM0kOSjVdHjZQ==}

  string.prototype.trimstart@1.0.8:
    resolution: {integrity: sha512-UXSH262CSZY1tfu3G3Secr6uGLCFVPMhIqHjlgCUtCCcgihYc/xKs9djMTMUOb2j1mVSeU8EU6NWc/iQKU6Gfg==}
    engines: {node: '>= 0.4'}

  strip-ansi@6.0.1:
    resolution: {integrity: sha512-Y38VPSHcqkFrCpFnQ9vuSXmquuv5oXOKpGeT6aGrr3o3Gc9AlVa6JBfUSOCnbxGGZF+/0ooI7KrPuUSztUdU5A==}
    engines: {node: '>=8'}

  strip-ansi@7.1.0:
    resolution: {integrity: sha512-iq6eVVI64nQQTRYq2KtEg2d2uU7LElhTJwsH4YzIHZshxlgZms/wIc4VoDQTlG/IvVIrBKG06CrZnp0qv7hkcQ==}
    engines: {node: '>=12'}

  strip-bom@3.0.0:
    resolution: {integrity: sha512-vavAMRXOgBVNF6nyEEmL3DBK19iRpDcoIwW+swQ+CbGiu7lju6t+JklA1MHweoWtadgt4ISVUsXLyDq34ddcwA==}
    engines: {node: '>=4'}

  strip-final-newline@3.0.0:
    resolution: {integrity: sha512-dOESqjYr96iWYylGObzd39EuNTa5VJxyvVAEm5Jnh7KGo75V43Hk1odPQkNDyXNmUR6k+gEiDVXnjB8HJ3crXw==}
    engines: {node: '>=12'}

  strip-indent@3.0.0:
    resolution: {integrity: sha512-laJTa3Jb+VQpaC6DseHhF7dXVqHTfJPCRDaEbid/drOhgitgYku/letMUqOXFoWV0zIIUbjpdH2t+tYj4bQMRQ==}
    engines: {node: '>=8'}

  strip-indent@4.0.0:
    resolution: {integrity: sha512-mnVSV2l+Zv6BLpSD/8V87CW/y9EmmbYzGCIavsnsI6/nwn26DwffM/yztm30Z/I2DY9wdS3vXVCMnHDgZaVNoA==}
    engines: {node: '>=12'}

  strip-json-comments@3.1.1:
    resolution: {integrity: sha512-6fPc+R4ihwqP6N/aIv2f1gMH8lOVtWQHoqC4yK6oSDVVocumAsfCqjkXnqiYMhmMwS/mEHLp7Vehlt3ql6lEig==}
    engines: {node: '>=8'}

  stylis@4.2.0:
    resolution: {integrity: sha512-Orov6g6BB1sDfYgzWfTHDOxamtX1bE/zo104Dh9e6fqJ3PooipYyfJ0pUmrZO2wAvO8YbEyeFrkV91XTsGMSrw==}

  supports-color@5.5.0:
    resolution: {integrity: sha512-QjVjwdXIt408MIiAqCX4oUKsgU2EqAGzs2Ppkm4aQYbjm+ZEWEcW4SfFNTr4uMNZma0ey4f5lgLrkB0aX0QMow==}
    engines: {node: '>=4'}

  supports-color@7.2.0:
    resolution: {integrity: sha512-qpCAvRl9stuOHveKsn7HncJRvv501qIacKzQlO/+Lwxc9+0q2wLyv4Dfvt80/DPn2pqOBsJdDiogXGR9+OvwRw==}
    engines: {node: '>=8'}

  supports-preserve-symlinks-flag@1.0.0:
    resolution: {integrity: sha512-ot0WnXS9fgdkgIcePe6RHNk1WA8+muPa6cSjeR3V8K27q9BB1rTE3R1p7Hv0z1ZyAc8s6Vvv8DIyWf681MAt0w==}
    engines: {node: '>= 0.4'}

  symbol-observable@4.0.0:
    resolution: {integrity: sha512-b19dMThMV4HVFynSAM1++gBHAbk2Tc/osgLIBZMKsyqh34jb2e8Os7T6ZW/Bt3pJFdBTd2JwAnAAEQV7rSNvcQ==}
    engines: {node: '>=0.10'}

  symbol-tree@3.2.4:
    resolution: {integrity: sha512-9QNk5KwDF+Bvz+PyObkmSYjI5ksVUYtjW7AU22r2NKcfLJcXp96hkDWU3+XndOsUb+AQ9QhfzfCT2O+CNWT5Tw==}

  tapable@2.2.1:
    resolution: {integrity: sha512-GNzQvQTOIP6RyTfE2Qxb8ZVlNmw0n88vp1szwWRimP02mnTsx3Wtn5qRdqY9w2XduFNUgvOwhNnQsjwCp+kqaQ==}
    engines: {node: '>=6'}

  test-exclude@7.0.1:
    resolution: {integrity: sha512-pFYqmTw68LXVjeWJMST4+borgQP2AyMNbg1BpZh9LbyhUeNkeaPF9gzfPGUAnSMV3qPYdWUwDIjjCLiSDOl7vg==}
    engines: {node: '>=18'}

  text-table@0.2.0:
    resolution: {integrity: sha512-N+8UisAXDGk8PFXP4HAzVR9nbfmVJ3zYLAWiTIoqC5v5isinhr+r5uaO8+7r3BMfuNIufIsA7RdpVgacC2cSpw==}

  tiny-invariant@1.3.3:
    resolution: {integrity: sha512-+FbBPE1o9QAYvviau/qC5SE3caw21q3xkvWKBtja5vgqOWIHHJ3ioaq1VPfn/Szqctz2bU/oYeKd9/z5BL+PVg==}

  tinybench@2.9.0:
    resolution: {integrity: sha512-0+DUvqWMValLmha6lr4kD8iAMK1HzV0/aKnCtWb9v9641TnP/MFb7Pc2bxoxQjTXAErryXVgUOfv2YqNllqGeg==}

  tinyexec@0.3.1:
    resolution: {integrity: sha512-WiCJLEECkO18gwqIp6+hJg0//p23HXp4S+gGtAKu3mI2F2/sXC4FvHvXvB0zJVVaTPhx1/tOwdbRsa1sOBIKqQ==}

  tinyglobby@0.2.10:
    resolution: {integrity: sha512-Zc+8eJlFMvgatPZTl6A9L/yht8QqdmUNtURHaKZLmKBE12hNPSrqNkUp2cs3M/UKmNVVAMFQYSjYIVHDjW5zew==}
    engines: {node: '>=12.0.0'}

  tinypool@1.0.2:
    resolution: {integrity: sha512-al6n+QEANGFOMf/dmUMsuS5/r9B06uwlyNjZZql/zv8J7ybHCgoihBNORZCY2mzUuAnomQa2JdhyHKzZxPCrFA==}
    engines: {node: ^18.0.0 || >=20.0.0}

  tinyrainbow@1.2.0:
    resolution: {integrity: sha512-weEDEq7Z5eTHPDh4xjX789+fHfF+P8boiFB+0vbWzpbnbsEr/GRaohi/uMKxg8RZMXnl1ItAi/IUHWMsjDV7kQ==}
    engines: {node: '>=14.0.0'}

  tinyspy@3.0.2:
    resolution: {integrity: sha512-n1cw8k1k0x4pgA2+9XrOkFydTerNcJ1zWCO5Nn9scWHTD+5tp8dghT2x1uduQePZTZgd3Tupf+x9BxJjeJi77Q==}
    engines: {node: '>=14.0.0'}

  tldts-core@6.1.50:
    resolution: {integrity: sha512-na2EcZqmdA2iV9zHV7OHQDxxdciEpxrjbkp+aHmZgnZKHzoElLajP59np5/4+sare9fQBfixgvXKx8ev1d7ytw==}

  tldts@6.1.50:
    resolution: {integrity: sha512-q9GOap6q3KCsLMdOjXhWU5jVZ8/1dIib898JBRLsN+tBhENpBDcAVQbE0epADOjw11FhQQy9AcbqKGBQPUfTQA==}
    hasBin: true

  to-fast-properties@2.0.0:
    resolution: {integrity: sha512-/OaKK0xYrs3DmxRYqL/yDc+FxFUVYhDlXMhRmv3z915w2HF1tnN1omB354j8VUGO/hbRzyD6Y3sA7v7GS/ceog==}
    engines: {node: '>=4'}

  to-regex-range@5.0.1:
    resolution: {integrity: sha512-65P7iz6X5yEr1cwcgvQxbbIw7Uk3gOy5dIdtZ4rDveLqhrdJP+Li/Hx6tyK0NEb+2GCyneCMJiGqrADCSNk8sQ==}
    engines: {node: '>=8.0'}

  toggle-selection@1.0.6:
    resolution: {integrity: sha512-BiZS+C1OS8g/q2RRbJmy59xpyghNBqrr6k5L/uKBGRsTfxmu3ffiRnd8mlGPUVayg8pvfi5urfnu8TU7DVOkLQ==}

  totalist@3.0.1:
    resolution: {integrity: sha512-sf4i37nQ2LBx4m3wB74y+ubopq6W/dIzXg0FDGjsYnZHVa1Da8FH853wlL2gtUhg+xJXjfk3kUZS3BRoQeoQBQ==}
    engines: {node: '>=6'}

  tough-cookie@4.1.4:
    resolution: {integrity: sha512-Loo5UUvLD9ScZ6jh8beX1T6sO1w2/MpCRpEP7V280GKMVUQ0Jzar2U3UJPsrdbziLEMMhu3Ujnq//rhiFuIeag==}
    engines: {node: '>=6'}

  tough-cookie@5.0.0:
    resolution: {integrity: sha512-FRKsF7cz96xIIeMZ82ehjC3xW2E+O2+v11udrDYewUbszngYhsGa8z6YUMMzO9QJZzzyd0nGGXnML/TReX6W8Q==}
    engines: {node: '>=16'}

  tr46@5.0.0:
    resolution: {integrity: sha512-tk2G5R2KRwBd+ZN0zaEXpmzdKyOYksXwywulIX95MBODjSzMIuQnQ3m8JxgbhnL1LeVo7lqQKsYa1O3Htl7K5g==}
    engines: {node: '>=18'}

  ts-api-utils@1.4.3:
    resolution: {integrity: sha512-i3eMG77UTMD0hZhgRS562pv83RC6ukSAC2GMNWc+9dieh/+jDM5u5YG+NHX6VNDRHQcHwmsTHctP9LhbC3WxVw==}
    engines: {node: '>=16'}
    peerDependencies:
      typescript: '>=4.2.0'

  ts-custom-error@3.3.1:
    resolution: {integrity: sha512-5OX1tzOjxWEgsr/YEUWSuPrQ00deKLh6D7OTWcvNHm12/7QPyRh8SYpyWvA4IZv8H/+GQWQEh/kwo95Q9OVW1A==}
    engines: {node: '>=14.0.0'}

  ts-dedent@2.2.0:
    resolution: {integrity: sha512-q5W7tVM71e2xjHZTlgfTDoPF/SmqKG5hddq9SzR49CH2hayqRKJtQ4mtRlSxKaJlR/+9rEM+mnBHf7I2/BQcpQ==}
    engines: {node: '>=6.10'}

  ts-invariant@0.10.3:
    resolution: {integrity: sha512-uivwYcQaxAucv1CzRp2n/QdYPo4ILf9VXgH19zEIjFx2EJufV16P0JtJVpYHy89DItG6Kwj2oIUjrcK5au+4tQ==}
    engines: {node: '>=8'}

  ts-toolbelt@8.4.0:
    resolution: {integrity: sha512-hnGJXIgC49ZuF5g5oDthoge8t4cvT0dYg2pYO5C6yV/HmUUy1koooU2U/5K2N+Uw++hcXQpJAToLRa+GRp28Sg==}

  tsc-files@1.1.4:
    resolution: {integrity: sha512-RePsRsOLru3BPpnf237y1Xe1oCGta8rmSYzM76kYo5tLGsv5R2r3s64yapYorGTPuuLyfS9NVbh9ydzmvNie2w==}
    hasBin: true
    peerDependencies:
      typescript: '>=3'

  tsconfck@3.1.4:
    resolution: {integrity: sha512-kdqWFGVJqe+KGYvlSO9NIaWn9jT1Ny4oKVzAJsKii5eoE9snzTJzL4+MMVOMn+fikWGFmKEylcXL710V/kIPJQ==}
    engines: {node: ^18 || >=20}
    hasBin: true
    peerDependencies:
      typescript: ^5.0.0
    peerDependenciesMeta:
      typescript:
        optional: true

  tsconfig-paths@3.15.0:
    resolution: {integrity: sha512-2Ac2RgzDe/cn48GvOe3M+o82pEFewD3UPbyoUHHdKasHwJKjds4fLXWf/Ux5kATBKN20oaFGu+jbElp1pos0mg==}

  tsconfig-paths@4.2.0:
    resolution: {integrity: sha512-NoZ4roiN7LnbKn9QqE1amc9DJfzvZXxF4xDavcOWt1BPkdx+m+0gJuPM+S0vCe7zTJMYUP0R8pO2XMr+Y8oLIg==}
    engines: {node: '>=6'}

  tslib@2.4.0:
    resolution: {integrity: sha512-d6xOpEDfsi2CZVlPQzGeux8XMwLT9hssAsaPYExaQMuYskwb+x1x7J371tWlbBdWHroy99KnVB6qIkUbs5X3UQ==}

<<<<<<< HEAD
  tslib@2.7.0:
    resolution: {integrity: sha512-gLXCKdN1/j47AiHiOkJN69hJmcbGTHI0ImLmbYLHykhgeN0jVGola9yVjFgzCUklsZQMW55o+dW7IXv3RCXDzA==}
=======
  tslib@2.6.3:
    resolution: {integrity: sha512-xNvxJEOUiWPGhUuUdQgAJPKOOJfGnIyKySOc09XkKsgdUV/3E2zvwZYdejjmRgPCgcym1juLH3226yA7sEFJKQ==}
>>>>>>> 3ff876d1

  tslib@2.8.1:
    resolution: {integrity: sha512-oJFu94HQb+KVduSUQL7wnpmqnfmLsOA/nAh6b6EH0wCEoK0/mPeXU6c3wKDV83MkOuHPRHtSXKKU99IBazS/2w==}

  type-check@0.4.0:
    resolution: {integrity: sha512-XleUoc9uwGXqjWwXaUTZAmzMcFZ5858QA2vvx1Ur5xIcixXIP+8LnFDgRplU30us6teqdlskFfu+ae4K79Ooew==}
    engines: {node: '>= 0.8.0'}

  type-fest@0.20.2:
    resolution: {integrity: sha512-Ne+eE4r0/iWnpAxD852z3A+N0Bt5RN//NjJwRd2VFHEmrywxf5vsZlh4R6lixl6B+wz/8d+maTSAkN1FIkI3LQ==}
    engines: {node: '>=10'}

  type-fest@0.21.3:
    resolution: {integrity: sha512-t0rzBq87m3fVcduHDUFhKmyyX+9eo6WQjZvf51Ea/M0Q7+T374Jp1aUiyUl0GKxp8M/OETVHSDvmkyPgvX+X2w==}
    engines: {node: '>=10'}

  type-fest@2.19.0:
    resolution: {integrity: sha512-RAH822pAdBgcNMAfWnCBU3CFZcfZ/i1eZjwFU/dsLKumyuuP3niueg2UAukXYF0E2AAoc82ZSSf9J0WQBinzHA==}
    engines: {node: '>=12.20'}

  type-fest@4.26.1:
    resolution: {integrity: sha512-yOGpmOAL7CkKe/91I5O3gPICmJNLJ1G4zFYVAsRHg7M64biSnPtRj0WNQt++bRkjYOqjWXrhnUw1utzmVErAdg==}
    engines: {node: '>=16'}

  typed-array-buffer@1.0.2:
    resolution: {integrity: sha512-gEymJYKZtKXzzBzM4jqa9w6Q1Jjm7x2d+sh19AdsD4wqnMPDYyvwpsIc2Q/835kHuo3BEQ7CjelGhfTsoBb2MQ==}
    engines: {node: '>= 0.4'}

  typed-array-byte-length@1.0.1:
    resolution: {integrity: sha512-3iMJ9q0ao7WE9tWcaYKIptkNBuOIcZCCT0d4MRvuuH88fEoEH62IuQe0OtraD3ebQEoTRk8XCBoknUNc1Y67pw==}
    engines: {node: '>= 0.4'}

  typed-array-byte-offset@1.0.2:
    resolution: {integrity: sha512-Ous0vodHa56FviZucS2E63zkgtgrACj7omjwd/8lTEMEPFFyjfixMZ1ZXenpgCFBBt4EC1J2XsyVS2gkG0eTFA==}
    engines: {node: '>= 0.4'}

  typed-array-length@1.0.6:
    resolution: {integrity: sha512-/OxDN6OtAk5KBpGb28T+HZc2M+ADtvRxXrKKbUwtsLgdoxgX13hyy7ek6bFRl5+aBs2yZzB0c4CnQfAtVypW/g==}
    engines: {node: '>= 0.4'}

  typescript@5.7.2:
    resolution: {integrity: sha512-i5t66RHxDvVN40HfDd1PsEThGNnlMCMT3jMUuoh9/0TaqWevNontacunWyN02LA9/fIbEWlcHZcgTKb9QoaLfg==}
    engines: {node: '>=14.17'}
    hasBin: true

  unbox-primitive@1.0.2:
    resolution: {integrity: sha512-61pPlCD9h51VoreyJ0BReideM3MDKMKnh6+V9L08331ipq6Q8OFXZYiqP6n/tbHx4s5I9uRhcye6BrbkizkBDw==}

  uncontrollable@7.2.1:
    resolution: {integrity: sha512-svtcfoTADIB0nT9nltgjujTi7BzVmwjZClOmskKu/E8FW9BXzg9os8OLr4f8Dlnk0rYWJIWr4wv9eKUXiQvQwQ==}
    peerDependencies:
      react: '>=15.0.0'

  undici-types@6.19.8:
    resolution: {integrity: sha512-ve2KP6f/JnbPBFyobGHuerC9g1FYGn/F8n1LWTwNxCEzd6IfqTwUQcNXgEtmmQ6DlRrC1hrSrBnCZPokRrDHjw==}

  universalify@0.2.0:
    resolution: {integrity: sha512-CJ1QgKmNg3CwvAv/kOFmtnEN05f0D/cn9QntgNOQlQF9dgvVTHj3t+8JPdjqawCHk7V/KA+fbUqzZ9XWhcqPUg==}
    engines: {node: '>= 4.0.0'}

  unplugin@1.14.1:
    resolution: {integrity: sha512-lBlHbfSFPToDYp9pjXlUEFVxYLaue9f9T1HC+4OHlmj+HnMDdz9oZY+erXfoCe/5V/7gKUSY2jpXPb9S7f0f/w==}
    engines: {node: '>=14.0.0'}
    peerDependencies:
      webpack-sources: ^3
    peerDependenciesMeta:
      webpack-sources:
        optional: true

  update-browserslist-db@1.1.1:
    resolution: {integrity: sha512-R8UzCaa9Az+38REPiJ1tXlImTJXlVfgHZsglwBD/k6nj76ctsH1E3q4doGrukiLQd3sGQYu56r5+lo5r94l29A==}
    hasBin: true
    peerDependencies:
      browserslist: '>= 4.21.0'

  uri-js@4.4.1:
    resolution: {integrity: sha512-7rKUyy33Q1yc98pQ1DAmLtwX109F7TIfWlW1Ydo8Wl1ii1SeHieeh0HHfPeL2fMXK6z0s8ecKs9frCuLJvndBg==}

  url-parse@1.5.10:
    resolution: {integrity: sha512-WypcfiRhfeUP9vvF0j6rw0J3hrWrw6iZv3+22h6iRMJ/8z1Tj6XfLP4DsUix5MhMPnXpiHDoKyoZ/bdCkwBCiQ==}

  use-callback-ref@1.3.2:
    resolution: {integrity: sha512-elOQwe6Q8gqZgDA8mrh44qRTQqpIHDcZ3hXTLjBe1i4ph8XpNJnO+aQf3NaG+lriLopI4HMx9VjQLfPQ6vhnoA==}
    engines: {node: '>=10'}
    peerDependencies:
      '@types/react': ^16.8.0 || ^17.0.0 || ^18.0.0
      react: ^16.8.0 || ^17.0.0 || ^18.0.0
    peerDependenciesMeta:
      '@types/react':
        optional: true

  use-isomorphic-layout-effect@1.1.2:
    resolution: {integrity: sha512-49L8yCO3iGT/ZF9QttjwLF/ZD9Iwto5LnH5LmEdk/6cFmXddqi2ulF0edxTwjj+7mqvpVVGQWvbXZdn32wRSHA==}
    peerDependencies:
      '@types/react': '*'
      react: ^16.8.0 || ^17.0.0 || ^18.0.0
    peerDependenciesMeta:
      '@types/react':
        optional: true

  use-sidecar@1.1.2:
    resolution: {integrity: sha512-epTbsLuzZ7lPClpz2TyryBfztm7m+28DlEv2ZCQ3MDr5ssiwyOwGH/e5F9CkfWjJ1t4clvI58yF822/GUkjjhw==}
    engines: {node: '>=10'}
    peerDependencies:
      '@types/react': ^16.9.0 || ^17.0.0 || ^18.0.0
      react: ^16.8.0 || ^17.0.0 || ^18.0.0
    peerDependenciesMeta:
      '@types/react':
        optional: true

  util@0.12.5:
    resolution: {integrity: sha512-kZf/K6hEIrWHI6XqOFUiiMa+79wE/D8Q+NCNAWclkyg3b4d2k7s0QGepNjiABc+aR3N1PAyHL7p6UcLY6LmrnA==}

  uuid@9.0.1:
    resolution: {integrity: sha512-b+1eJOlsR9K8HJpow9Ok3fiWOWSIcIzXodvv0rQjVoOVNpWMpxf1wZNpt4y9h10odCNrqnYp1OBzRktckBe3sA==}
    hasBin: true

  victory-area@37.3.2:
    resolution: {integrity: sha512-djqvyMv6asEkdS/84ZpJWM6PvNvPsW6DsA507ylo+R1SB+JSLgPeroLSKkPfMq3NH8Aej16aDm8J+LrEH51pqg==}
    peerDependencies:
      react: '>=16.6.0'

  victory-axis@37.3.2:
    resolution: {integrity: sha512-Wv3k3pfY///lIcfcGga/7x9HvyaJ+oybKo1QDeOPEKU6n8i4ri1KAWCNko4fLNXu+9McJoOMAaWDvSdQy8My/g==}
    peerDependencies:
      react: '>=16.6.0'

  victory-bar@37.3.2:
    resolution: {integrity: sha512-inqb9HLgxheidOAJw7jTMBBR18I7rCgtfH4WuCSMPPtZtUBAEDYFIJzAKzL/LrpC/sWi91fQC2tzmphTD3DS+Q==}
    peerDependencies:
      react: '>=16.6.0'

  victory-box-plot@37.3.2:
    resolution: {integrity: sha512-voHSHhijQbqjD0Gqv8B/WmhtumXGNQWvqm18W5NZ752jZ5tzhX1mPdOAUFN7FGpPuMNKaYFm/By7YIntlYCGeQ==}
    peerDependencies:
      react: '>=16.6.0'

  victory-brush-container@37.3.2:
    resolution: {integrity: sha512-SZ4LuM8l3tpGkcnTaGGYREs8gz9E17/c9k3X8uObnXGpz9M3RXkL5hEP0ewtcCjbTr1nwRK3hB4tc1b5BTDj9w==}
    peerDependencies:
      react: '>=16.6.0'

  victory-brush-line@37.3.2:
    resolution: {integrity: sha512-RwfHV/Kp5Nd6KtAXDH0eX/9Z8HCrRUnqtR88ww/n99c9Ty19aCYWYO2PxwxfVaza0Xr9pKzCzP5U4jauTUdn8w==}
    peerDependencies:
      react: '>=16.6.0'

  victory-candlestick@37.3.2:
    resolution: {integrity: sha512-PDtkdQJ0lcIqQdr0FWxqg8P7R00RhZGTXgx0reTKCrfjFV/gHbu+ymgLOdA3qB5seXEfO+9wmBOKo08vOgkMJg==}
    peerDependencies:
      react: '>=16.6.0'

  victory-canvas@37.3.2:
    resolution: {integrity: sha512-3v6w8Y6YD8qWPJpP5LOutIx5Ft/kI90phVbMaqojDiT7qrWziLv7dCmPE2KI74pi5x8FAuNr+PCo7Iil3m4KbQ==}
    peerDependencies:
      react: '>=16.6.0'

  victory-chart@37.3.2:
    resolution: {integrity: sha512-ksb3hEytkSVfR654rA/Uo9CeuWNVpH49F3BiUash69nwD+TkAr7lelRo9WLF7oQOVRHHwGCsiGiGrsjT4ObhmA==}
    peerDependencies:
      react: '>=16.6.0'

  victory-core@37.3.2:
    resolution: {integrity: sha512-ez/QW9OGltj0uo9EzsRrGEu/hS49dXoraQKblQJO4PEUkDZclV3Gy3CJ2cRW2qBM3ljTsVITiQvKt3urVj+RDw==}
    peerDependencies:
      react: '>=16.6.0'

  victory-create-container@37.3.2:
    resolution: {integrity: sha512-+hEHeTzeANX1knGOqbeykN1mPUy+zQ8A6LLUSiF8dER+DO2IcF/521LHjBSCRcyjUDik75shfhMc//wryxGBmQ==}
    peerDependencies:
      react: '>=16.6.0'

  victory-cursor-container@37.3.2:
    resolution: {integrity: sha512-PpBIexoxV/D9S0JTwgI/AmGC5PEjVFbBg+dxbr0iBskXtIckIdXYg11Tejk4iatvUIuvXrJALMjH+y4Jhl+bGw==}
    peerDependencies:
      react: '>=16.6.0'

  victory-errorbar@37.3.2:
    resolution: {integrity: sha512-QvXJ+8B1DGwYewZSAUKdO6FB/AgSp1tj2iH9yQGJZ6Zww2ZxFjpvehrM9BD+PPrxRxyJXxSojP/+qBlqa+X1vA==}
    peerDependencies:
      react: '>=16.6.0'

  victory-group@37.3.2:
    resolution: {integrity: sha512-TB0ClboJsCR+ATIwUMgSdkdmau4XUiVaZtc5vehZYB7j50lv3SUtltc4qpztOrilsp1osoKHgUHpj7J8yhRtMw==}
    peerDependencies:
      react: '>=16.6.0'

  victory-histogram@37.3.2:
    resolution: {integrity: sha512-8HOITjHvaZijN3bwHIGZyPg1NsAHr7J08ZwGWc8njZ9utSQmI3U48AhmrPBHyTsfKNRJbNph8THSwpG6mXv14Q==}
    peerDependencies:
      react: '>=16.6.0'

  victory-legend@37.3.2:
    resolution: {integrity: sha512-NrXnStmdqWtfA2AkwOVVWGwXswN9C9TNnmUKzXY52BMWR4OQfIaeO0etRV3vSrv8yUD/rt+rm0UOAAI7pSb1Tw==}
    peerDependencies:
      react: '>=16.6.0'

  victory-line@37.3.2:
    resolution: {integrity: sha512-ZA6A3te2A+egmSPG7jTRu/ZetRE66ggUix11yPaf+7DMZSnRw9f6KXduiUV+fz1otwefJ9pL6vMpXo2SIt9jFQ==}
    peerDependencies:
      react: '>=16.6.0'

  victory-pie@37.3.2:
    resolution: {integrity: sha512-et7Z9d1paoqXdSL8yNpdTadhhhpPgQTrqO5n7vISNJsjOmt0FTLe4/VeKIyugIhERirVkU5Va0CMlMInbNIysw==}
    peerDependencies:
      react: '>=16.6.0'

  victory-polar-axis@37.3.2:
    resolution: {integrity: sha512-qxH4ev+0IOy8P1xQJc8OQ+GtnQtahJOJzmIy1cNherPHg3H9AY+GIlK7ApgKW8/+ZNt5u0XZvRhvjulZG2Gwgw==}
    peerDependencies:
      react: '>=16.6.0'

  victory-scatter@37.3.2:
    resolution: {integrity: sha512-mFFIvFC5U+AX1uAgl19HI21L4Mf1rt2YlnjjzPFkJcgy0a2Fv6otjUd4qeqA6pAkVU4e/Dqj8ZZPV2PtfXNeyQ==}
    peerDependencies:
      react: '>=16.6.0'

  victory-selection-container@37.3.2:
    resolution: {integrity: sha512-g/26Xo4Rxco91GPjZ4jgIQDm95AT4zdG2RqXdQTWEgLbWi+Z/Tk1nodhr1jVjwIjZ6RNMeXcAtcVhFjIPLsWzQ==}
    peerDependencies:
      react: '>=16.6.0'

  victory-shared-events@37.3.2:
    resolution: {integrity: sha512-L/p/JzbP7O0x/DrWZicVByyiq0YMsDsvc2uinUCoI+XMAXbp7flxC2lbd7YBq41Sg13BHoPBiEoCXH4nKmo8hw==}
    peerDependencies:
      react: '>=16.6.0'

  victory-stack@37.3.2:
    resolution: {integrity: sha512-lD8EyzYKTPyWam7h++6VfPxOw4Soj5kYjHqPlbjFjdxoGWYquHrcbHhJ4ra1p+Il9k6iDhy0lIU2DbLa2Ff0wA==}
    peerDependencies:
      react: '>=16.6.0'

  victory-tooltip@37.3.2:
    resolution: {integrity: sha512-UsEIGY5lqf3pOGr3ikB7oHw+QZtS+Qui/vqLPhoAL1YJ2bQ0WkIhVx2jLTlyCLIrj6aCvyvdePppApFF43E7Zg==}
    peerDependencies:
      react: '>=16.6.0'

  victory-vendor@37.3.2:
    resolution: {integrity: sha512-2N8j0DIHocffTo2UeZbcd8fcB5+CrQq2KMOSbyTIzYuCVHP10XoS0R/ln7YOU5WoNS6/6L3GEdFWBaGYAAMErQ==}

  victory-voronoi-container@37.3.2:
    resolution: {integrity: sha512-Y5NiUcVa6SlAMl5yAI5pRRBRCUCDHJHYeUMCiccTOjA+G2B2pUJkJ5NKeFzMLt7hW1LQv0nnRs9ywpMdViF8nQ==}
    peerDependencies:
      react: '>=16.6.0'

  victory-voronoi@37.3.2:
    resolution: {integrity: sha512-Bfei4AgrFXBZeS7F9A9SOpUlhYLWGmicVvwrvRqWyCj01IMtJt/rk4fc1lGbcL0XE8kEJtCZ+fHE1ZyFvTbv2A==}
    peerDependencies:
      react: '>=16.6.0'

  victory-zoom-container@37.3.2:
    resolution: {integrity: sha512-znF3L6+LpQ8hN+7aW8RO+dsHPl1XsMAvf52IKc0OAXZzukIwx1+yW2/OLtHU7G0DzAl3Cxzt5BNd7jFLVXWQJw==}
    peerDependencies:
      react: '>=16.6.0'

  victory@37.3.2:
    resolution: {integrity: sha512-nGoJVcsOBREUpjjiUJiJsor/PSgFFyxp8BfpOLP5NWxhlLD7sW/Nt7mG3Bd7TjSJeKc4FmwcXjCnwn7ltESkOw==}
    peerDependencies:
      react: '>=16.6.0'

  vite-node@2.1.8:
    resolution: {integrity: sha512-uPAwSr57kYjAUux+8E2j0q0Fxpn8M9VoyfGiRI8Kfktz9NcYMCenwY5RnZxnF1WTu3TGiYipirIzacLL3VVGFg==}
    engines: {node: ^18.0.0 || >=20.0.0}
    hasBin: true

  vite-tsconfig-paths@5.1.3:
    resolution: {integrity: sha512-0bz+PDlLpGfP2CigeSKL9NFTF1KtXkeHGZSSaGQSuPZH77GhoiQaA8IjYgOaynSuwlDTolSUEU0ErVvju3NURg==}
    peerDependencies:
      vite: '*'
    peerDependenciesMeta:
      vite:
        optional: true

  vite@5.4.11:
    resolution: {integrity: sha512-c7jFQRklXua0mTzneGW9QVyxFjUgwcihC4bXEtujIo2ouWCe1Ajt/amn2PCxYnhYfd5k09JX3SB7OYWFKYqj8Q==}
    engines: {node: ^18.0.0 || >=20.0.0}
    hasBin: true
    peerDependencies:
      '@types/node': ^18.0.0 || >=20.0.0
      less: '*'
      lightningcss: ^1.21.0
      sass: '*'
      sass-embedded: '*'
      stylus: '*'
      sugarss: '*'
      terser: ^5.4.0
    peerDependenciesMeta:
      '@types/node':
        optional: true
      less:
        optional: true
      lightningcss:
        optional: true
      sass:
        optional: true
      sass-embedded:
        optional: true
      stylus:
        optional: true
      sugarss:
        optional: true
      terser:
        optional: true

  vite@6.0.2:
    resolution: {integrity: sha512-XdQ+VsY2tJpBsKGs0wf3U/+azx8BBpYRHFAyKm5VeEZNOJZRB63q7Sc8Iup3k0TrN3KO6QgyzFf+opSbfY1y0g==}
    engines: {node: ^18.0.0 || ^20.0.0 || >=22.0.0}
    hasBin: true
    peerDependencies:
      '@types/node': ^18.0.0 || ^20.0.0 || >=22.0.0
      jiti: '>=1.21.0'
      less: '*'
      lightningcss: ^1.21.0
      sass: '*'
      sass-embedded: '*'
      stylus: '*'
      sugarss: '*'
      terser: ^5.16.0
      tsx: ^4.8.1
      yaml: ^2.4.2
    peerDependenciesMeta:
      '@types/node':
        optional: true
      jiti:
        optional: true
      less:
        optional: true
      lightningcss:
        optional: true
      sass:
        optional: true
      sass-embedded:
        optional: true
      stylus:
        optional: true
      sugarss:
        optional: true
      terser:
        optional: true
      tsx:
        optional: true
      yaml:
        optional: true

  vitest@2.1.8:
    resolution: {integrity: sha512-1vBKTZskHw/aosXqQUlVWWlGUxSJR8YtiyZDJAFeW2kPAeX6S3Sool0mjspO+kXLuxVWlEDDowBAeqeAQefqLQ==}
    engines: {node: ^18.0.0 || >=20.0.0}
    hasBin: true
    peerDependencies:
      '@edge-runtime/vm': '*'
      '@types/node': ^18.0.0 || >=20.0.0
      '@vitest/browser': 2.1.8
      '@vitest/ui': 2.1.8
      happy-dom: '*'
      jsdom: '*'
    peerDependenciesMeta:
      '@edge-runtime/vm':
        optional: true
      '@types/node':
        optional: true
      '@vitest/browser':
        optional: true
      '@vitest/ui':
        optional: true
      happy-dom:
        optional: true
      jsdom:
        optional: true

  w3c-xmlserializer@5.0.0:
    resolution: {integrity: sha512-o8qghlI8NZHU1lLPrpi2+Uq7abh4GGPpYANlalzWxyWteJOCsr/P+oPBA49TOLu5FTZO4d3F9MnWJfiMo4BkmA==}
    engines: {node: '>=18'}

  warning@4.0.3:
    resolution: {integrity: sha512-rpJyN222KWIvHJ/F53XSZv0Zl/accqHR8et1kpaMTD/fLCRxtV8iX8czMzY7sVZupTI3zcUTg8eycS2kNF9l6w==}

  webidl-conversions@7.0.0:
    resolution: {integrity: sha512-VwddBukDzu71offAQR975unBIGqfKZpM+8ZX6ySk8nYhVoo5CYaZyzt3YBvYtRtO+aoGlqxPg/B87NGVZ/fu6g==}
    engines: {node: '>=12'}

  webpack-virtual-modules@0.6.2:
    resolution: {integrity: sha512-66/V2i5hQanC51vBQKPH4aI8NMAcBW59FVBs+rC7eGHupMyfn34q7rZIE+ETlJ+XTevqfUhVVBgSUNSW2flEUQ==}

  whatwg-encoding@3.1.1:
    resolution: {integrity: sha512-6qN4hJdMwfYBtE3YBTTHhoeuUrDBPZmbQaxWAqSALV/MeEnR5z1xd8UKud2RAkFoPkmB+hli1TZSnyi84xz1vQ==}
    engines: {node: '>=18'}

  whatwg-mimetype@4.0.0:
    resolution: {integrity: sha512-QaKxh0eNIi2mE9p2vEdzfagOKHCcj1pJ56EEHGQOVxp8r9/iszLUUV7v89x9O1p/T+NlTM5W7jW6+cz4Fq1YVg==}
    engines: {node: '>=18'}

  whatwg-url@14.0.0:
    resolution: {integrity: sha512-1lfMEm2IEr7RIV+f4lUNPOqfFL+pO+Xw3fJSqmjX9AbXcXcYOkCe1P6+9VBZB6n94af16NfZf+sSk0JCBZC9aw==}
    engines: {node: '>=18'}

  which-boxed-primitive@1.0.2:
    resolution: {integrity: sha512-bwZdv0AKLpplFY2KZRX6TvyuN7ojjr7lwkg6ml0roIy9YeuSr7JS372qlNW18UQYzgYK9ziGcerWqZOmEn9VNg==}

  which-builtin-type@1.1.4:
    resolution: {integrity: sha512-bppkmBSsHFmIMSl8BO9TbsyzsvGjVoppt8xUiGzwiu/bhDCGxnpOKCxgqj6GuyHE0mINMDecBFPlOm2hzY084w==}
    engines: {node: '>= 0.4'}

  which-collection@1.0.2:
    resolution: {integrity: sha512-K4jVyjnBdgvc86Y6BkaLZEN933SwYOuBFkdmBu9ZfkcAbdVbpITnDmjvZ/aQjRXQrv5EPkTnD1s39GiiqbngCw==}
    engines: {node: '>= 0.4'}

  which-typed-array@1.1.15:
    resolution: {integrity: sha512-oV0jmFtUky6CXfkqehVvBP/LSWJ2sy4vWMioiENyJLePrBO/yKyV9OyJySfAKosh+RYkIl5zJCNZ8/4JncrpdA==}
    engines: {node: '>= 0.4'}

  which@2.0.2:
    resolution: {integrity: sha512-BLI3Tl1TW3Pvl70l3yq3Y64i+awpwXqsGBYWkkqMtnbXgrMD+yj7rhW0kuEDxzJaYXGjEW5ogapKNMEKNMjibA==}
    engines: {node: '>= 8'}
    hasBin: true

  why-is-node-running@2.3.0:
    resolution: {integrity: sha512-hUrmaWBdVDcxvYqnyh09zunKzROWjbZTiNy8dBEjkS7ehEDQibXJ7XvlmtbwuTclUiIyN+CyXQD4Vmko8fNm8w==}
    engines: {node: '>=8'}
    hasBin: true

  word-wrap@1.2.5:
    resolution: {integrity: sha512-BN22B5eaMMI9UMtjrGd5g5eCYPpCPDUy0FJXbYsaT5zYxjFOckS53SQDE3pWkVoWpHXVb3BrYcEN4Twa55B5cA==}
    engines: {node: '>=0.10.0'}

  wrap-ansi@6.2.0:
    resolution: {integrity: sha512-r6lPcBGxZXlIcymEu7InxDMhdW0KDxpLgoFLcguasxCaJ/SOIZwINatK9KY/tf+ZrlywOKU0UDj3ATXUBfxJXA==}
    engines: {node: '>=8'}

  wrap-ansi@7.0.0:
    resolution: {integrity: sha512-YVGIj2kamLSTxw6NsZjoBxfSwsn0ycdesmc4p+Q21c5zPuZ1pl+NfxVdxPtdHvmNVOQ6XSYG4AUtyt/Fi7D16Q==}
    engines: {node: '>=10'}

  wrap-ansi@8.1.0:
    resolution: {integrity: sha512-si7QWI6zUMq56bESFvagtmzMdGOtoxfR+Sez11Mobfc7tm+VkUckk9bW2UeffTGVUbOksxmSw0AA2gs8g71NCQ==}
    engines: {node: '>=12'}

  wrap-ansi@9.0.0:
    resolution: {integrity: sha512-G8ura3S+3Z2G+mkgNRq8dqaFZAuxfsxpBB8OCTGRTCtp+l/v9nbFNmCUP1BZMts3G1142MsZfn6eeUKrr4PD1Q==}
    engines: {node: '>=18'}

  wrappy@1.0.2:
    resolution: {integrity: sha512-l4Sp/DRseor9wL6EvV2+TuQn63dMkPjZ/sp9XkghTEbV9KlPS1xUsZ3u7/IQO4wxtcFB4bgpQPRcR3QCvezPcQ==}

  ws@8.18.0:
    resolution: {integrity: sha512-8VbfWfHLbbwu3+N6OKsOMpBdT4kXPDDB9cJk2bJ6mh9ucxdlnNvH1e+roYkKmN9Nxw2yjz7VzeO9oOz2zJ04Pw==}
    engines: {node: '>=10.0.0'}
    peerDependencies:
      bufferutil: ^4.0.1
      utf-8-validate: '>=5.0.2'
    peerDependenciesMeta:
      bufferutil:
        optional: true
      utf-8-validate:
        optional: true

  xml-name-validator@5.0.0:
    resolution: {integrity: sha512-EvGK8EJ3DhaHfbRlETOWAS5pO9MZITeauHKJyb8wyajUfQUenkIg2MvLDTZ4T/TgIcm3HU0TFBgWWboAZ30UHg==}
    engines: {node: '>=18'}

  xmlchars@2.2.0:
    resolution: {integrity: sha512-JZnDKK8B0RCDw84FNdDAIpZK+JuJw+s7Lz8nksI7SIuU3UXJJslUthsi+uWBUYOwPFwW7W7PRLRfUKpxjtjFCw==}

  y18n@5.0.8:
    resolution: {integrity: sha512-0pfFzegeDWJHJIAmTLRP2DwHjdF5s7jo9tuztdQxAhINCdvS+3nGINqPd00AphqJR/0LhANUS6/+7SCb98YOfA==}
    engines: {node: '>=10'}

  yallist@3.1.1:
    resolution: {integrity: sha512-a4UGQaWPH59mOXUYnAG2ewncQS4i4F43Tv3JoAM+s2VDAmS9NsK8GpDMLrCHPksFT7h3K6TOoUNn2pb7RoXx4g==}

  yaml@1.10.2:
    resolution: {integrity: sha512-r3vXyErRCYJ7wg28yvBY5VSoAF8ZvlcW9/BwUzEtUsjvX/DKs24dIkuwjtuprwJJHsbyUbLApepYTR1BN4uHrg==}
    engines: {node: '>= 6'}

  yaml@2.5.1:
    resolution: {integrity: sha512-bLQOjaX/ADgQ20isPJRvF0iRUHIxVhYvr53Of7wGcWlO2jvtUlH5m87DsmulFVxRpNLOnI4tB6p/oh8D7kpn9Q==}
    engines: {node: '>= 14'}
    hasBin: true

  yargs-parser@21.1.1:
    resolution: {integrity: sha512-tVpsJW7DdjecAiFpbIB1e3qxIQsE6NoPc5/eTdrbbIC4h0LVsWhnoa3g+m2HclBIujHzsxZ4VJVA+GUuc2/LBw==}
    engines: {node: '>=12'}

  yargs@17.7.2:
    resolution: {integrity: sha512-7dSzzRQ++CKnNI/krKnYRV7JKKPUXMEh61soaHKg9mrWEhzFWhFnxPxGl+69cD1Ou63C13NUPCnmIcrvqCuM6w==}
    engines: {node: '>=12'}

  yocto-queue@0.1.0:
    resolution: {integrity: sha512-rVksvsnNCdJ/ohGc6xgPwyN8eheCxsiLM8mxuE/t/mOVqJewPuO1miLpTHQiRgTKCLexL4MeAFVagts7HmNZ2Q==}
    engines: {node: '>=10'}

  yoctocolors-cjs@2.1.2:
    resolution: {integrity: sha512-cYVsTjKl8b+FrnidjibDWskAv7UKOfcwaVZdp/it9n1s9fU3IkgDbhdIRKCW4JDsAlECJY0ytoVPT3sK6kideA==}
    engines: {node: '>=18'}

  zen-observable-ts@1.2.5:
    resolution: {integrity: sha512-QZWQekv6iB72Naeake9hS1KxHlotfRpe+WGNbNx5/ta+R3DNjVO2bswf63gXlWDcs+EMd7XY8HfVQyP1X6T4Zg==}

  zen-observable@0.8.15:
    resolution: {integrity: sha512-PQ2PC7R9rslx84ndNBZB/Dkv8V8fZEpk83RLgXtYd0fwUgEjseMn1Dgajh2x6S8QbZAFa9p2qVCEuYZNgve0dQ==}

  zod@3.23.8:
    resolution: {integrity: sha512-XBx9AXhXktjUqnepgTiE5flcKIYWi/rme0Eaj+5Y0lftuGBq+jyRu/md4WnuxqgP1ubdpNCsYEYPxrzVHD8d6g==}

snapshots:

  '@0no-co/graphql.web@1.0.11(graphql@16.9.0)':
    optionalDependencies:
      graphql: 16.9.0

  '@0no-co/graphqlsp@1.12.16(graphql@16.9.0)(typescript@5.7.2)':
    dependencies:
      '@gql.tada/internal': 1.0.8(graphql@16.9.0)(typescript@5.7.2)
      graphql: 16.9.0
      typescript: 5.7.2

  '@adobe/css-tools@4.4.0': {}

  '@ampproject/remapping@2.3.0':
    dependencies:
      '@jridgewell/gen-mapping': 0.3.5
      '@jridgewell/trace-mapping': 0.3.25

  '@apollo/client@3.12.2(@types/react@18.3.13)(graphql-ws@5.16.0(graphql@16.9.0))(graphql@16.9.0)(react-dom@18.3.1(react@18.3.1))(react@18.3.1)':
    dependencies:
      '@graphql-typed-document-node/core': 3.2.0(graphql@16.9.0)
      '@wry/caches': 1.0.1
      '@wry/equality': 0.5.7
      '@wry/trie': 0.5.0
      graphql: 16.9.0
      graphql-tag: 2.12.6(graphql@16.9.0)
      hoist-non-react-statics: 3.3.2
      optimism: 0.18.0
      prop-types: 15.8.1
      rehackt: 0.1.0(@types/react@18.3.13)(react@18.3.1)
      response-iterator: 0.2.6
      symbol-observable: 4.0.0
      ts-invariant: 0.10.3
      tslib: 2.8.1
      zen-observable-ts: 1.2.5
    optionalDependencies:
      graphql-ws: 5.16.0(graphql@16.9.0)
      react: 18.3.1
      react-dom: 18.3.1(react@18.3.1)
    transitivePeerDependencies:
      - '@types/react'

  '@auth0/auth0-react@2.2.4(react-dom@18.3.1(react@18.3.1))(react@18.3.1)':
    dependencies:
      '@auth0/auth0-spa-js': 2.1.3
      react: 18.3.1
      react-dom: 18.3.1(react@18.3.1)

  '@auth0/auth0-spa-js@2.1.3': {}

  '@babel/code-frame@7.25.7':
    dependencies:
      '@babel/highlight': 7.25.7
      picocolors: 1.1.1

  '@babel/code-frame@7.26.2':
    dependencies:
      '@babel/helper-validator-identifier': 7.25.9
      js-tokens: 4.0.0
      picocolors: 1.1.1

  '@babel/compat-data@7.25.7': {}

  '@babel/core@7.25.7':
    dependencies:
      '@ampproject/remapping': 2.3.0
      '@babel/code-frame': 7.25.7
      '@babel/generator': 7.25.7
      '@babel/helper-compilation-targets': 7.25.7
      '@babel/helper-module-transforms': 7.25.7(@babel/core@7.25.7)
      '@babel/helpers': 7.25.7
      '@babel/parser': 7.26.2
      '@babel/template': 7.25.7
      '@babel/traverse': 7.25.7
      '@babel/types': 7.26.0
      convert-source-map: 2.0.0
      debug: 4.3.7
      gensync: 1.0.0-beta.2
      json5: 2.2.3
      semver: 6.3.1
    transitivePeerDependencies:
      - supports-color

  '@babel/generator@7.25.7':
    dependencies:
      '@babel/types': 7.25.7
      '@jridgewell/gen-mapping': 0.3.5
      '@jridgewell/trace-mapping': 0.3.25
      jsesc: 3.0.2

  '@babel/generator@7.26.2':
    dependencies:
      '@babel/parser': 7.26.2
      '@babel/types': 7.26.0
      '@jridgewell/gen-mapping': 0.3.5
      '@jridgewell/trace-mapping': 0.3.25
      jsesc: 3.0.2

  '@babel/helper-compilation-targets@7.25.7':
    dependencies:
      '@babel/compat-data': 7.25.7
      '@babel/helper-validator-option': 7.25.7
      browserslist: 4.24.0
      lru-cache: 5.1.1
      semver: 6.3.1

  '@babel/helper-module-imports@7.25.7':
    dependencies:
      '@babel/traverse': 7.25.7
      '@babel/types': 7.26.0
    transitivePeerDependencies:
      - supports-color

  '@babel/helper-module-transforms@7.25.7(@babel/core@7.25.7)':
    dependencies:
      '@babel/core': 7.25.7
      '@babel/helper-module-imports': 7.25.7
      '@babel/helper-simple-access': 7.25.7
      '@babel/helper-validator-identifier': 7.25.9
      '@babel/traverse': 7.25.7
    transitivePeerDependencies:
      - supports-color

  '@babel/helper-simple-access@7.25.7':
    dependencies:
      '@babel/traverse': 7.25.7
      '@babel/types': 7.26.0
    transitivePeerDependencies:
      - supports-color

  '@babel/helper-string-parser@7.25.7': {}

  '@babel/helper-string-parser@7.25.9': {}

  '@babel/helper-validator-identifier@7.25.7': {}

  '@babel/helper-validator-identifier@7.25.9': {}

  '@babel/helper-validator-option@7.25.7': {}

  '@babel/helpers@7.25.7':
    dependencies:
      '@babel/template': 7.25.7
      '@babel/types': 7.26.0

  '@babel/highlight@7.25.7':
    dependencies:
      '@babel/helper-validator-identifier': 7.25.9
      chalk: 2.4.2
      js-tokens: 4.0.0
      picocolors: 1.1.1

  '@babel/parser@7.25.7':
    dependencies:
      '@babel/types': 7.26.0

  '@babel/parser@7.26.2':
    dependencies:
      '@babel/types': 7.26.0

  '@babel/runtime@7.25.6':
    dependencies:
      regenerator-runtime: 0.14.1

  '@babel/runtime@7.25.7':
    dependencies:
      regenerator-runtime: 0.14.1

  '@babel/runtime@7.26.0':
    dependencies:
      regenerator-runtime: 0.14.1

  '@babel/template@7.25.7':
    dependencies:
      '@babel/code-frame': 7.25.7
      '@babel/parser': 7.25.7
      '@babel/types': 7.25.7

  '@babel/template@7.25.9':
    dependencies:
      '@babel/code-frame': 7.26.2
      '@babel/parser': 7.26.2
      '@babel/types': 7.26.0

  '@babel/traverse@7.25.7':
    dependencies:
      '@babel/code-frame': 7.25.7
      '@babel/generator': 7.25.7
      '@babel/parser': 7.26.2
      '@babel/template': 7.25.7
      '@babel/types': 7.26.0
      debug: 4.3.7
      globals: 11.12.0
    transitivePeerDependencies:
      - supports-color

  '@babel/traverse@7.25.9':
    dependencies:
      '@babel/code-frame': 7.26.2
      '@babel/generator': 7.26.2
      '@babel/parser': 7.26.2
      '@babel/template': 7.25.9
      '@babel/types': 7.26.0
      debug: 4.3.7
      globals: 11.12.0
    transitivePeerDependencies:
      - supports-color

  '@babel/types@7.25.7':
    dependencies:
      '@babel/helper-string-parser': 7.25.7
      '@babel/helper-validator-identifier': 7.25.7
      to-fast-properties: 2.0.0

  '@babel/types@7.26.0':
    dependencies:
      '@babel/helper-string-parser': 7.25.9
      '@babel/helper-validator-identifier': 7.25.9

  '@bcoe/v8-coverage@0.2.3': {}

  '@bundled-es-modules/cookie@2.0.1':
    dependencies:
      cookie: 0.7.2

  '@bundled-es-modules/statuses@1.0.1':
    dependencies:
      statuses: 2.0.1

  '@bundled-es-modules/tough-cookie@0.1.6':
    dependencies:
      '@types/tough-cookie': 4.0.5
      tough-cookie: 4.1.4

  '@chakra-ui/accordion@2.3.1(@chakra-ui/system@2.6.2(@emotion/react@11.13.5(@types/react@18.3.13)(react@18.3.1))(@emotion/styled@11.13.5(@emotion/react@11.13.5(@types/react@18.3.13)(react@18.3.1))(@types/react@18.3.13)(react@18.3.1))(react@18.3.1))(framer-motion@11.11.17(@emotion/is-prop-valid@1.3.0)(react-dom@18.3.1(react@18.3.1))(react@18.3.1))(react@18.3.1)':
    dependencies:
      '@chakra-ui/descendant': 3.1.0(react@18.3.1)
      '@chakra-ui/icon': 3.2.0(@chakra-ui/system@2.6.2(@emotion/react@11.13.5(@types/react@18.3.13)(react@18.3.1))(@emotion/styled@11.13.5(@emotion/react@11.13.5(@types/react@18.3.13)(react@18.3.1))(@types/react@18.3.13)(react@18.3.1))(react@18.3.1))(react@18.3.1)
      '@chakra-ui/react-context': 2.1.0(react@18.3.1)
      '@chakra-ui/react-use-controllable-state': 2.1.0(react@18.3.1)
      '@chakra-ui/react-use-merge-refs': 2.1.0(react@18.3.1)
      '@chakra-ui/shared-utils': 2.0.5
      '@chakra-ui/system': 2.6.2(@emotion/react@11.13.5(@types/react@18.3.13)(react@18.3.1))(@emotion/styled@11.13.5(@emotion/react@11.13.5(@types/react@18.3.13)(react@18.3.1))(@types/react@18.3.13)(react@18.3.1))(react@18.3.1)
      '@chakra-ui/transition': 2.1.0(framer-motion@11.11.17(@emotion/is-prop-valid@1.3.0)(react-dom@18.3.1(react@18.3.1))(react@18.3.1))(react@18.3.1)
      framer-motion: 11.11.17(@emotion/is-prop-valid@1.3.0)(react-dom@18.3.1(react@18.3.1))(react@18.3.1)
      react: 18.3.1

  '@chakra-ui/alert@2.2.2(@chakra-ui/system@2.6.2(@emotion/react@11.13.5(@types/react@18.3.13)(react@18.3.1))(@emotion/styled@11.13.5(@emotion/react@11.13.5(@types/react@18.3.13)(react@18.3.1))(@types/react@18.3.13)(react@18.3.1))(react@18.3.1))(react@18.3.1)':
    dependencies:
      '@chakra-ui/icon': 3.2.0(@chakra-ui/system@2.6.2(@emotion/react@11.13.5(@types/react@18.3.13)(react@18.3.1))(@emotion/styled@11.13.5(@emotion/react@11.13.5(@types/react@18.3.13)(react@18.3.1))(@types/react@18.3.13)(react@18.3.1))(react@18.3.1))(react@18.3.1)
      '@chakra-ui/react-context': 2.1.0(react@18.3.1)
      '@chakra-ui/shared-utils': 2.0.5
      '@chakra-ui/spinner': 2.1.0(@chakra-ui/system@2.6.2(@emotion/react@11.13.5(@types/react@18.3.13)(react@18.3.1))(@emotion/styled@11.13.5(@emotion/react@11.13.5(@types/react@18.3.13)(react@18.3.1))(@types/react@18.3.13)(react@18.3.1))(react@18.3.1))(react@18.3.1)
      '@chakra-ui/system': 2.6.2(@emotion/react@11.13.5(@types/react@18.3.13)(react@18.3.1))(@emotion/styled@11.13.5(@emotion/react@11.13.5(@types/react@18.3.13)(react@18.3.1))(@types/react@18.3.13)(react@18.3.1))(react@18.3.1)
      react: 18.3.1

  '@chakra-ui/anatomy@2.2.2': {}

  '@chakra-ui/avatar@2.3.0(@chakra-ui/system@2.6.2(@emotion/react@11.13.5(@types/react@18.3.13)(react@18.3.1))(@emotion/styled@11.13.5(@emotion/react@11.13.5(@types/react@18.3.13)(react@18.3.1))(@types/react@18.3.13)(react@18.3.1))(react@18.3.1))(react@18.3.1)':
    dependencies:
      '@chakra-ui/image': 2.1.0(@chakra-ui/system@2.6.2(@emotion/react@11.13.5(@types/react@18.3.13)(react@18.3.1))(@emotion/styled@11.13.5(@emotion/react@11.13.5(@types/react@18.3.13)(react@18.3.1))(@types/react@18.3.13)(react@18.3.1))(react@18.3.1))(react@18.3.1)
      '@chakra-ui/react-children-utils': 2.0.6(react@18.3.1)
      '@chakra-ui/react-context': 2.1.0(react@18.3.1)
      '@chakra-ui/shared-utils': 2.0.5
      '@chakra-ui/system': 2.6.2(@emotion/react@11.13.5(@types/react@18.3.13)(react@18.3.1))(@emotion/styled@11.13.5(@emotion/react@11.13.5(@types/react@18.3.13)(react@18.3.1))(@types/react@18.3.13)(react@18.3.1))(react@18.3.1)
      react: 18.3.1

  '@chakra-ui/breadcrumb@2.2.0(@chakra-ui/system@2.6.2(@emotion/react@11.13.5(@types/react@18.3.13)(react@18.3.1))(@emotion/styled@11.13.5(@emotion/react@11.13.5(@types/react@18.3.13)(react@18.3.1))(@types/react@18.3.13)(react@18.3.1))(react@18.3.1))(react@18.3.1)':
    dependencies:
      '@chakra-ui/react-children-utils': 2.0.6(react@18.3.1)
      '@chakra-ui/react-context': 2.1.0(react@18.3.1)
      '@chakra-ui/shared-utils': 2.0.5
      '@chakra-ui/system': 2.6.2(@emotion/react@11.13.5(@types/react@18.3.13)(react@18.3.1))(@emotion/styled@11.13.5(@emotion/react@11.13.5(@types/react@18.3.13)(react@18.3.1))(@types/react@18.3.13)(react@18.3.1))(react@18.3.1)
      react: 18.3.1

  '@chakra-ui/breakpoint-utils@2.0.8':
    dependencies:
      '@chakra-ui/shared-utils': 2.0.5

  '@chakra-ui/button@2.1.0(@chakra-ui/system@2.6.2(@emotion/react@11.13.5(@types/react@18.3.13)(react@18.3.1))(@emotion/styled@11.13.5(@emotion/react@11.13.5(@types/react@18.3.13)(react@18.3.1))(@types/react@18.3.13)(react@18.3.1))(react@18.3.1))(react@18.3.1)':
    dependencies:
      '@chakra-ui/react-context': 2.1.0(react@18.3.1)
      '@chakra-ui/react-use-merge-refs': 2.1.0(react@18.3.1)
      '@chakra-ui/shared-utils': 2.0.5
      '@chakra-ui/spinner': 2.1.0(@chakra-ui/system@2.6.2(@emotion/react@11.13.5(@types/react@18.3.13)(react@18.3.1))(@emotion/styled@11.13.5(@emotion/react@11.13.5(@types/react@18.3.13)(react@18.3.1))(@types/react@18.3.13)(react@18.3.1))(react@18.3.1))(react@18.3.1)
      '@chakra-ui/system': 2.6.2(@emotion/react@11.13.5(@types/react@18.3.13)(react@18.3.1))(@emotion/styled@11.13.5(@emotion/react@11.13.5(@types/react@18.3.13)(react@18.3.1))(@types/react@18.3.13)(react@18.3.1))(react@18.3.1)
      react: 18.3.1

  '@chakra-ui/card@2.2.0(@chakra-ui/system@2.6.2(@emotion/react@11.13.5(@types/react@18.3.13)(react@18.3.1))(@emotion/styled@11.13.5(@emotion/react@11.13.5(@types/react@18.3.13)(react@18.3.1))(@types/react@18.3.13)(react@18.3.1))(react@18.3.1))(react@18.3.1)':
    dependencies:
      '@chakra-ui/shared-utils': 2.0.5
      '@chakra-ui/system': 2.6.2(@emotion/react@11.13.5(@types/react@18.3.13)(react@18.3.1))(@emotion/styled@11.13.5(@emotion/react@11.13.5(@types/react@18.3.13)(react@18.3.1))(@types/react@18.3.13)(react@18.3.1))(react@18.3.1)
      react: 18.3.1

  '@chakra-ui/checkbox@2.3.2(@chakra-ui/system@2.6.2(@emotion/react@11.13.5(@types/react@18.3.13)(react@18.3.1))(@emotion/styled@11.13.5(@emotion/react@11.13.5(@types/react@18.3.13)(react@18.3.1))(@types/react@18.3.13)(react@18.3.1))(react@18.3.1))(react@18.3.1)':
    dependencies:
      '@chakra-ui/form-control': 2.2.0(@chakra-ui/system@2.6.2(@emotion/react@11.13.5(@types/react@18.3.13)(react@18.3.1))(@emotion/styled@11.13.5(@emotion/react@11.13.5(@types/react@18.3.13)(react@18.3.1))(@types/react@18.3.13)(react@18.3.1))(react@18.3.1))(react@18.3.1)
      '@chakra-ui/react-context': 2.1.0(react@18.3.1)
      '@chakra-ui/react-types': 2.0.7(react@18.3.1)
      '@chakra-ui/react-use-callback-ref': 2.1.0(react@18.3.1)
      '@chakra-ui/react-use-controllable-state': 2.1.0(react@18.3.1)
      '@chakra-ui/react-use-merge-refs': 2.1.0(react@18.3.1)
      '@chakra-ui/react-use-safe-layout-effect': 2.1.0(react@18.3.1)
      '@chakra-ui/react-use-update-effect': 2.1.0(react@18.3.1)
      '@chakra-ui/shared-utils': 2.0.5
      '@chakra-ui/system': 2.6.2(@emotion/react@11.13.5(@types/react@18.3.13)(react@18.3.1))(@emotion/styled@11.13.5(@emotion/react@11.13.5(@types/react@18.3.13)(react@18.3.1))(@types/react@18.3.13)(react@18.3.1))(react@18.3.1)
      '@chakra-ui/visually-hidden': 2.2.0(@chakra-ui/system@2.6.2(@emotion/react@11.13.5(@types/react@18.3.13)(react@18.3.1))(@emotion/styled@11.13.5(@emotion/react@11.13.5(@types/react@18.3.13)(react@18.3.1))(@types/react@18.3.13)(react@18.3.1))(react@18.3.1))(react@18.3.1)
      '@zag-js/focus-visible': 0.16.0
      react: 18.3.1

  '@chakra-ui/clickable@2.1.0(react@18.3.1)':
    dependencies:
      '@chakra-ui/react-use-merge-refs': 2.1.0(react@18.3.1)
      '@chakra-ui/shared-utils': 2.0.5
      react: 18.3.1

  '@chakra-ui/close-button@2.1.1(@chakra-ui/system@2.6.2(@emotion/react@11.13.5(@types/react@18.3.13)(react@18.3.1))(@emotion/styled@11.13.5(@emotion/react@11.13.5(@types/react@18.3.13)(react@18.3.1))(@types/react@18.3.13)(react@18.3.1))(react@18.3.1))(react@18.3.1)':
    dependencies:
      '@chakra-ui/icon': 3.2.0(@chakra-ui/system@2.6.2(@emotion/react@11.13.5(@types/react@18.3.13)(react@18.3.1))(@emotion/styled@11.13.5(@emotion/react@11.13.5(@types/react@18.3.13)(react@18.3.1))(@types/react@18.3.13)(react@18.3.1))(react@18.3.1))(react@18.3.1)
      '@chakra-ui/system': 2.6.2(@emotion/react@11.13.5(@types/react@18.3.13)(react@18.3.1))(@emotion/styled@11.13.5(@emotion/react@11.13.5(@types/react@18.3.13)(react@18.3.1))(@types/react@18.3.13)(react@18.3.1))(react@18.3.1)
      react: 18.3.1

  '@chakra-ui/color-mode@2.2.0(react@18.3.1)':
    dependencies:
      '@chakra-ui/react-use-safe-layout-effect': 2.1.0(react@18.3.1)
      react: 18.3.1

  '@chakra-ui/control-box@2.1.0(@chakra-ui/system@2.6.2(@emotion/react@11.13.5(@types/react@18.3.13)(react@18.3.1))(@emotion/styled@11.13.5(@emotion/react@11.13.5(@types/react@18.3.13)(react@18.3.1))(@types/react@18.3.13)(react@18.3.1))(react@18.3.1))(react@18.3.1)':
    dependencies:
      '@chakra-ui/system': 2.6.2(@emotion/react@11.13.5(@types/react@18.3.13)(react@18.3.1))(@emotion/styled@11.13.5(@emotion/react@11.13.5(@types/react@18.3.13)(react@18.3.1))(@types/react@18.3.13)(react@18.3.1))(react@18.3.1)
      react: 18.3.1

  '@chakra-ui/counter@2.1.0(react@18.3.1)':
    dependencies:
      '@chakra-ui/number-utils': 2.0.7
      '@chakra-ui/react-use-callback-ref': 2.1.0(react@18.3.1)
      '@chakra-ui/shared-utils': 2.0.5
      react: 18.3.1

  '@chakra-ui/css-reset@2.3.0(@emotion/react@11.13.5(@types/react@18.3.13)(react@18.3.1))(react@18.3.1)':
    dependencies:
      '@emotion/react': 11.13.5(@types/react@18.3.13)(react@18.3.1)
      react: 18.3.1

  '@chakra-ui/descendant@3.1.0(react@18.3.1)':
    dependencies:
      '@chakra-ui/react-context': 2.1.0(react@18.3.1)
      '@chakra-ui/react-use-merge-refs': 2.1.0(react@18.3.1)
      react: 18.3.1

  '@chakra-ui/dom-utils@2.1.0': {}

  '@chakra-ui/editable@3.1.0(@chakra-ui/system@2.6.2(@emotion/react@11.13.5(@types/react@18.3.13)(react@18.3.1))(@emotion/styled@11.13.5(@emotion/react@11.13.5(@types/react@18.3.13)(react@18.3.1))(@types/react@18.3.13)(react@18.3.1))(react@18.3.1))(react@18.3.1)':
    dependencies:
      '@chakra-ui/react-context': 2.1.0(react@18.3.1)
      '@chakra-ui/react-types': 2.0.7(react@18.3.1)
      '@chakra-ui/react-use-callback-ref': 2.1.0(react@18.3.1)
      '@chakra-ui/react-use-controllable-state': 2.1.0(react@18.3.1)
      '@chakra-ui/react-use-focus-on-pointer-down': 2.1.0(react@18.3.1)
      '@chakra-ui/react-use-merge-refs': 2.1.0(react@18.3.1)
      '@chakra-ui/react-use-safe-layout-effect': 2.1.0(react@18.3.1)
      '@chakra-ui/react-use-update-effect': 2.1.0(react@18.3.1)
      '@chakra-ui/shared-utils': 2.0.5
      '@chakra-ui/system': 2.6.2(@emotion/react@11.13.5(@types/react@18.3.13)(react@18.3.1))(@emotion/styled@11.13.5(@emotion/react@11.13.5(@types/react@18.3.13)(react@18.3.1))(@types/react@18.3.13)(react@18.3.1))(react@18.3.1)
      react: 18.3.1

  '@chakra-ui/event-utils@2.0.8': {}

  '@chakra-ui/focus-lock@2.1.0(@types/react@18.3.13)(react@18.3.1)':
    dependencies:
      '@chakra-ui/dom-utils': 2.1.0
      react: 18.3.1
      react-focus-lock: 2.13.2(@types/react@18.3.13)(react@18.3.1)
    transitivePeerDependencies:
      - '@types/react'

  '@chakra-ui/form-control@2.2.0(@chakra-ui/system@2.6.2(@emotion/react@11.13.5(@types/react@18.3.13)(react@18.3.1))(@emotion/styled@11.13.5(@emotion/react@11.13.5(@types/react@18.3.13)(react@18.3.1))(@types/react@18.3.13)(react@18.3.1))(react@18.3.1))(react@18.3.1)':
    dependencies:
      '@chakra-ui/icon': 3.2.0(@chakra-ui/system@2.6.2(@emotion/react@11.13.5(@types/react@18.3.13)(react@18.3.1))(@emotion/styled@11.13.5(@emotion/react@11.13.5(@types/react@18.3.13)(react@18.3.1))(@types/react@18.3.13)(react@18.3.1))(react@18.3.1))(react@18.3.1)
      '@chakra-ui/react-context': 2.1.0(react@18.3.1)
      '@chakra-ui/react-types': 2.0.7(react@18.3.1)
      '@chakra-ui/react-use-merge-refs': 2.1.0(react@18.3.1)
      '@chakra-ui/shared-utils': 2.0.5
      '@chakra-ui/system': 2.6.2(@emotion/react@11.13.5(@types/react@18.3.13)(react@18.3.1))(@emotion/styled@11.13.5(@emotion/react@11.13.5(@types/react@18.3.13)(react@18.3.1))(@types/react@18.3.13)(react@18.3.1))(react@18.3.1)
      react: 18.3.1

  '@chakra-ui/hooks@2.2.1(react@18.3.1)':
    dependencies:
      '@chakra-ui/react-utils': 2.0.12(react@18.3.1)
      '@chakra-ui/utils': 2.0.15
      compute-scroll-into-view: 3.0.3
      copy-to-clipboard: 3.3.3
      react: 18.3.1

  '@chakra-ui/icon@3.2.0(@chakra-ui/system@2.6.2(@emotion/react@11.13.5(@types/react@18.3.13)(react@18.3.1))(@emotion/styled@11.13.5(@emotion/react@11.13.5(@types/react@18.3.13)(react@18.3.1))(@types/react@18.3.13)(react@18.3.1))(react@18.3.1))(react@18.3.1)':
    dependencies:
      '@chakra-ui/shared-utils': 2.0.5
      '@chakra-ui/system': 2.6.2(@emotion/react@11.13.5(@types/react@18.3.13)(react@18.3.1))(@emotion/styled@11.13.5(@emotion/react@11.13.5(@types/react@18.3.13)(react@18.3.1))(@types/react@18.3.13)(react@18.3.1))(react@18.3.1)
      react: 18.3.1

  '@chakra-ui/icons@2.2.4(@chakra-ui/react@2.8.2(@emotion/react@11.13.5(@types/react@18.3.13)(react@18.3.1))(@emotion/styled@11.13.5(@emotion/react@11.13.5(@types/react@18.3.13)(react@18.3.1))(@types/react@18.3.13)(react@18.3.1))(@types/react@18.3.13)(framer-motion@11.11.17(@emotion/is-prop-valid@1.3.0)(react-dom@18.3.1(react@18.3.1))(react@18.3.1))(react-dom@18.3.1(react@18.3.1))(react@18.3.1))(react@18.3.1)':
    dependencies:
      '@chakra-ui/react': 2.8.2(@emotion/react@11.13.5(@types/react@18.3.13)(react@18.3.1))(@emotion/styled@11.13.5(@emotion/react@11.13.5(@types/react@18.3.13)(react@18.3.1))(@types/react@18.3.13)(react@18.3.1))(@types/react@18.3.13)(framer-motion@11.11.17(@emotion/is-prop-valid@1.3.0)(react-dom@18.3.1(react@18.3.1))(react@18.3.1))(react-dom@18.3.1(react@18.3.1))(react@18.3.1)
      react: 18.3.1

  '@chakra-ui/image@2.1.0(@chakra-ui/system@2.6.2(@emotion/react@11.13.5(@types/react@18.3.13)(react@18.3.1))(@emotion/styled@11.13.5(@emotion/react@11.13.5(@types/react@18.3.13)(react@18.3.1))(@types/react@18.3.13)(react@18.3.1))(react@18.3.1))(react@18.3.1)':
    dependencies:
      '@chakra-ui/react-use-safe-layout-effect': 2.1.0(react@18.3.1)
      '@chakra-ui/shared-utils': 2.0.5
      '@chakra-ui/system': 2.6.2(@emotion/react@11.13.5(@types/react@18.3.13)(react@18.3.1))(@emotion/styled@11.13.5(@emotion/react@11.13.5(@types/react@18.3.13)(react@18.3.1))(@types/react@18.3.13)(react@18.3.1))(react@18.3.1)
      react: 18.3.1

  '@chakra-ui/input@2.1.2(@chakra-ui/system@2.6.2(@emotion/react@11.13.5(@types/react@18.3.13)(react@18.3.1))(@emotion/styled@11.13.5(@emotion/react@11.13.5(@types/react@18.3.13)(react@18.3.1))(@types/react@18.3.13)(react@18.3.1))(react@18.3.1))(react@18.3.1)':
    dependencies:
      '@chakra-ui/form-control': 2.2.0(@chakra-ui/system@2.6.2(@emotion/react@11.13.5(@types/react@18.3.13)(react@18.3.1))(@emotion/styled@11.13.5(@emotion/react@11.13.5(@types/react@18.3.13)(react@18.3.1))(@types/react@18.3.13)(react@18.3.1))(react@18.3.1))(react@18.3.1)
      '@chakra-ui/object-utils': 2.1.0
      '@chakra-ui/react-children-utils': 2.0.6(react@18.3.1)
      '@chakra-ui/react-context': 2.1.0(react@18.3.1)
      '@chakra-ui/shared-utils': 2.0.5
      '@chakra-ui/system': 2.6.2(@emotion/react@11.13.5(@types/react@18.3.13)(react@18.3.1))(@emotion/styled@11.13.5(@emotion/react@11.13.5(@types/react@18.3.13)(react@18.3.1))(@types/react@18.3.13)(react@18.3.1))(react@18.3.1)
      react: 18.3.1

  '@chakra-ui/layout@2.3.1(@chakra-ui/system@2.6.2(@emotion/react@11.13.5(@types/react@18.3.13)(react@18.3.1))(@emotion/styled@11.13.5(@emotion/react@11.13.5(@types/react@18.3.13)(react@18.3.1))(@types/react@18.3.13)(react@18.3.1))(react@18.3.1))(react@18.3.1)':
    dependencies:
      '@chakra-ui/breakpoint-utils': 2.0.8
      '@chakra-ui/icon': 3.2.0(@chakra-ui/system@2.6.2(@emotion/react@11.13.5(@types/react@18.3.13)(react@18.3.1))(@emotion/styled@11.13.5(@emotion/react@11.13.5(@types/react@18.3.13)(react@18.3.1))(@types/react@18.3.13)(react@18.3.1))(react@18.3.1))(react@18.3.1)
      '@chakra-ui/object-utils': 2.1.0
      '@chakra-ui/react-children-utils': 2.0.6(react@18.3.1)
      '@chakra-ui/react-context': 2.1.0(react@18.3.1)
      '@chakra-ui/shared-utils': 2.0.5
      '@chakra-ui/system': 2.6.2(@emotion/react@11.13.5(@types/react@18.3.13)(react@18.3.1))(@emotion/styled@11.13.5(@emotion/react@11.13.5(@types/react@18.3.13)(react@18.3.1))(@types/react@18.3.13)(react@18.3.1))(react@18.3.1)
      react: 18.3.1

  '@chakra-ui/lazy-utils@2.0.5': {}

  '@chakra-ui/live-region@2.1.0(react@18.3.1)':
    dependencies:
      react: 18.3.1

  '@chakra-ui/media-query@3.3.0(@chakra-ui/system@2.6.2(@emotion/react@11.13.5(@types/react@18.3.13)(react@18.3.1))(@emotion/styled@11.13.5(@emotion/react@11.13.5(@types/react@18.3.13)(react@18.3.1))(@types/react@18.3.13)(react@18.3.1))(react@18.3.1))(react@18.3.1)':
    dependencies:
      '@chakra-ui/breakpoint-utils': 2.0.8
      '@chakra-ui/react-env': 3.1.0(react@18.3.1)
      '@chakra-ui/shared-utils': 2.0.5
      '@chakra-ui/system': 2.6.2(@emotion/react@11.13.5(@types/react@18.3.13)(react@18.3.1))(@emotion/styled@11.13.5(@emotion/react@11.13.5(@types/react@18.3.13)(react@18.3.1))(@types/react@18.3.13)(react@18.3.1))(react@18.3.1)
      react: 18.3.1

  '@chakra-ui/menu@2.2.1(@chakra-ui/system@2.6.2(@emotion/react@11.13.5(@types/react@18.3.13)(react@18.3.1))(@emotion/styled@11.13.5(@emotion/react@11.13.5(@types/react@18.3.13)(react@18.3.1))(@types/react@18.3.13)(react@18.3.1))(react@18.3.1))(framer-motion@11.11.17(@emotion/is-prop-valid@1.3.0)(react-dom@18.3.1(react@18.3.1))(react@18.3.1))(react@18.3.1)':
    dependencies:
      '@chakra-ui/clickable': 2.1.0(react@18.3.1)
      '@chakra-ui/descendant': 3.1.0(react@18.3.1)
      '@chakra-ui/lazy-utils': 2.0.5
      '@chakra-ui/popper': 3.1.0(react@18.3.1)
      '@chakra-ui/react-children-utils': 2.0.6(react@18.3.1)
      '@chakra-ui/react-context': 2.1.0(react@18.3.1)
      '@chakra-ui/react-use-animation-state': 2.1.0(react@18.3.1)
      '@chakra-ui/react-use-controllable-state': 2.1.0(react@18.3.1)
      '@chakra-ui/react-use-disclosure': 2.1.0(react@18.3.1)
      '@chakra-ui/react-use-focus-effect': 2.1.0(react@18.3.1)
      '@chakra-ui/react-use-merge-refs': 2.1.0(react@18.3.1)
      '@chakra-ui/react-use-outside-click': 2.2.0(react@18.3.1)
      '@chakra-ui/react-use-update-effect': 2.1.0(react@18.3.1)
      '@chakra-ui/shared-utils': 2.0.5
      '@chakra-ui/system': 2.6.2(@emotion/react@11.13.5(@types/react@18.3.13)(react@18.3.1))(@emotion/styled@11.13.5(@emotion/react@11.13.5(@types/react@18.3.13)(react@18.3.1))(@types/react@18.3.13)(react@18.3.1))(react@18.3.1)
      '@chakra-ui/transition': 2.1.0(framer-motion@11.11.17(@emotion/is-prop-valid@1.3.0)(react-dom@18.3.1(react@18.3.1))(react@18.3.1))(react@18.3.1)
      framer-motion: 11.11.17(@emotion/is-prop-valid@1.3.0)(react-dom@18.3.1(react@18.3.1))(react@18.3.1)
      react: 18.3.1

  '@chakra-ui/modal@2.3.1(@chakra-ui/system@2.6.2(@emotion/react@11.13.5(@types/react@18.3.13)(react@18.3.1))(@emotion/styled@11.13.5(@emotion/react@11.13.5(@types/react@18.3.13)(react@18.3.1))(@types/react@18.3.13)(react@18.3.1))(react@18.3.1))(@types/react@18.3.13)(framer-motion@11.11.17(@emotion/is-prop-valid@1.3.0)(react-dom@18.3.1(react@18.3.1))(react@18.3.1))(react-dom@18.3.1(react@18.3.1))(react@18.3.1)':
    dependencies:
      '@chakra-ui/close-button': 2.1.1(@chakra-ui/system@2.6.2(@emotion/react@11.13.5(@types/react@18.3.13)(react@18.3.1))(@emotion/styled@11.13.5(@emotion/react@11.13.5(@types/react@18.3.13)(react@18.3.1))(@types/react@18.3.13)(react@18.3.1))(react@18.3.1))(react@18.3.1)
      '@chakra-ui/focus-lock': 2.1.0(@types/react@18.3.13)(react@18.3.1)
      '@chakra-ui/portal': 2.1.0(react-dom@18.3.1(react@18.3.1))(react@18.3.1)
      '@chakra-ui/react-context': 2.1.0(react@18.3.1)
      '@chakra-ui/react-types': 2.0.7(react@18.3.1)
      '@chakra-ui/react-use-merge-refs': 2.1.0(react@18.3.1)
      '@chakra-ui/shared-utils': 2.0.5
      '@chakra-ui/system': 2.6.2(@emotion/react@11.13.5(@types/react@18.3.13)(react@18.3.1))(@emotion/styled@11.13.5(@emotion/react@11.13.5(@types/react@18.3.13)(react@18.3.1))(@types/react@18.3.13)(react@18.3.1))(react@18.3.1)
      '@chakra-ui/transition': 2.1.0(framer-motion@11.11.17(@emotion/is-prop-valid@1.3.0)(react-dom@18.3.1(react@18.3.1))(react@18.3.1))(react@18.3.1)
      aria-hidden: 1.2.4
      framer-motion: 11.11.17(@emotion/is-prop-valid@1.3.0)(react-dom@18.3.1(react@18.3.1))(react@18.3.1)
      react: 18.3.1
      react-dom: 18.3.1(react@18.3.1)
      react-remove-scroll: 2.6.0(@types/react@18.3.13)(react@18.3.1)
    transitivePeerDependencies:
      - '@types/react'

  '@chakra-ui/number-input@2.1.2(@chakra-ui/system@2.6.2(@emotion/react@11.13.5(@types/react@18.3.13)(react@18.3.1))(@emotion/styled@11.13.5(@emotion/react@11.13.5(@types/react@18.3.13)(react@18.3.1))(@types/react@18.3.13)(react@18.3.1))(react@18.3.1))(react@18.3.1)':
    dependencies:
      '@chakra-ui/counter': 2.1.0(react@18.3.1)
      '@chakra-ui/form-control': 2.2.0(@chakra-ui/system@2.6.2(@emotion/react@11.13.5(@types/react@18.3.13)(react@18.3.1))(@emotion/styled@11.13.5(@emotion/react@11.13.5(@types/react@18.3.13)(react@18.3.1))(@types/react@18.3.13)(react@18.3.1))(react@18.3.1))(react@18.3.1)
      '@chakra-ui/icon': 3.2.0(@chakra-ui/system@2.6.2(@emotion/react@11.13.5(@types/react@18.3.13)(react@18.3.1))(@emotion/styled@11.13.5(@emotion/react@11.13.5(@types/react@18.3.13)(react@18.3.1))(@types/react@18.3.13)(react@18.3.1))(react@18.3.1))(react@18.3.1)
      '@chakra-ui/react-context': 2.1.0(react@18.3.1)
      '@chakra-ui/react-types': 2.0.7(react@18.3.1)
      '@chakra-ui/react-use-callback-ref': 2.1.0(react@18.3.1)
      '@chakra-ui/react-use-event-listener': 2.1.0(react@18.3.1)
      '@chakra-ui/react-use-interval': 2.1.0(react@18.3.1)
      '@chakra-ui/react-use-merge-refs': 2.1.0(react@18.3.1)
      '@chakra-ui/react-use-safe-layout-effect': 2.1.0(react@18.3.1)
      '@chakra-ui/react-use-update-effect': 2.1.0(react@18.3.1)
      '@chakra-ui/shared-utils': 2.0.5
      '@chakra-ui/system': 2.6.2(@emotion/react@11.13.5(@types/react@18.3.13)(react@18.3.1))(@emotion/styled@11.13.5(@emotion/react@11.13.5(@types/react@18.3.13)(react@18.3.1))(@types/react@18.3.13)(react@18.3.1))(react@18.3.1)
      react: 18.3.1

  '@chakra-ui/number-utils@2.0.7': {}

  '@chakra-ui/object-utils@2.1.0': {}

  '@chakra-ui/pin-input@2.1.0(@chakra-ui/system@2.6.2(@emotion/react@11.13.5(@types/react@18.3.13)(react@18.3.1))(@emotion/styled@11.13.5(@emotion/react@11.13.5(@types/react@18.3.13)(react@18.3.1))(@types/react@18.3.13)(react@18.3.1))(react@18.3.1))(react@18.3.1)':
    dependencies:
      '@chakra-ui/descendant': 3.1.0(react@18.3.1)
      '@chakra-ui/react-children-utils': 2.0.6(react@18.3.1)
      '@chakra-ui/react-context': 2.1.0(react@18.3.1)
      '@chakra-ui/react-use-controllable-state': 2.1.0(react@18.3.1)
      '@chakra-ui/react-use-merge-refs': 2.1.0(react@18.3.1)
      '@chakra-ui/shared-utils': 2.0.5
      '@chakra-ui/system': 2.6.2(@emotion/react@11.13.5(@types/react@18.3.13)(react@18.3.1))(@emotion/styled@11.13.5(@emotion/react@11.13.5(@types/react@18.3.13)(react@18.3.1))(@types/react@18.3.13)(react@18.3.1))(react@18.3.1)
      react: 18.3.1

  '@chakra-ui/popover@2.2.1(@chakra-ui/system@2.6.2(@emotion/react@11.13.5(@types/react@18.3.13)(react@18.3.1))(@emotion/styled@11.13.5(@emotion/react@11.13.5(@types/react@18.3.13)(react@18.3.1))(@types/react@18.3.13)(react@18.3.1))(react@18.3.1))(framer-motion@11.11.17(@emotion/is-prop-valid@1.3.0)(react-dom@18.3.1(react@18.3.1))(react@18.3.1))(react@18.3.1)':
    dependencies:
      '@chakra-ui/close-button': 2.1.1(@chakra-ui/system@2.6.2(@emotion/react@11.13.5(@types/react@18.3.13)(react@18.3.1))(@emotion/styled@11.13.5(@emotion/react@11.13.5(@types/react@18.3.13)(react@18.3.1))(@types/react@18.3.13)(react@18.3.1))(react@18.3.1))(react@18.3.1)
      '@chakra-ui/lazy-utils': 2.0.5
      '@chakra-ui/popper': 3.1.0(react@18.3.1)
      '@chakra-ui/react-context': 2.1.0(react@18.3.1)
      '@chakra-ui/react-types': 2.0.7(react@18.3.1)
      '@chakra-ui/react-use-animation-state': 2.1.0(react@18.3.1)
      '@chakra-ui/react-use-disclosure': 2.1.0(react@18.3.1)
      '@chakra-ui/react-use-focus-effect': 2.1.0(react@18.3.1)
      '@chakra-ui/react-use-focus-on-pointer-down': 2.1.0(react@18.3.1)
      '@chakra-ui/react-use-merge-refs': 2.1.0(react@18.3.1)
      '@chakra-ui/shared-utils': 2.0.5
      '@chakra-ui/system': 2.6.2(@emotion/react@11.13.5(@types/react@18.3.13)(react@18.3.1))(@emotion/styled@11.13.5(@emotion/react@11.13.5(@types/react@18.3.13)(react@18.3.1))(@types/react@18.3.13)(react@18.3.1))(react@18.3.1)
      framer-motion: 11.11.17(@emotion/is-prop-valid@1.3.0)(react-dom@18.3.1(react@18.3.1))(react@18.3.1)
      react: 18.3.1

  '@chakra-ui/popper@3.1.0(react@18.3.1)':
    dependencies:
      '@chakra-ui/react-types': 2.0.7(react@18.3.1)
      '@chakra-ui/react-use-merge-refs': 2.1.0(react@18.3.1)
      '@popperjs/core': 2.11.8
      react: 18.3.1

  '@chakra-ui/portal@2.1.0(react-dom@18.3.1(react@18.3.1))(react@18.3.1)':
    dependencies:
      '@chakra-ui/react-context': 2.1.0(react@18.3.1)
      '@chakra-ui/react-use-safe-layout-effect': 2.1.0(react@18.3.1)
      react: 18.3.1
      react-dom: 18.3.1(react@18.3.1)

  '@chakra-ui/progress@2.2.0(@chakra-ui/system@2.6.2(@emotion/react@11.13.5(@types/react@18.3.13)(react@18.3.1))(@emotion/styled@11.13.5(@emotion/react@11.13.5(@types/react@18.3.13)(react@18.3.1))(@types/react@18.3.13)(react@18.3.1))(react@18.3.1))(react@18.3.1)':
    dependencies:
      '@chakra-ui/react-context': 2.1.0(react@18.3.1)
      '@chakra-ui/system': 2.6.2(@emotion/react@11.13.5(@types/react@18.3.13)(react@18.3.1))(@emotion/styled@11.13.5(@emotion/react@11.13.5(@types/react@18.3.13)(react@18.3.1))(@types/react@18.3.13)(react@18.3.1))(react@18.3.1)
      react: 18.3.1

  '@chakra-ui/provider@2.4.2(@emotion/react@11.13.5(@types/react@18.3.13)(react@18.3.1))(@emotion/styled@11.13.5(@emotion/react@11.13.5(@types/react@18.3.13)(react@18.3.1))(@types/react@18.3.13)(react@18.3.1))(react-dom@18.3.1(react@18.3.1))(react@18.3.1)':
    dependencies:
      '@chakra-ui/css-reset': 2.3.0(@emotion/react@11.13.5(@types/react@18.3.13)(react@18.3.1))(react@18.3.1)
      '@chakra-ui/portal': 2.1.0(react-dom@18.3.1(react@18.3.1))(react@18.3.1)
      '@chakra-ui/react-env': 3.1.0(react@18.3.1)
      '@chakra-ui/system': 2.6.2(@emotion/react@11.13.5(@types/react@18.3.13)(react@18.3.1))(@emotion/styled@11.13.5(@emotion/react@11.13.5(@types/react@18.3.13)(react@18.3.1))(@types/react@18.3.13)(react@18.3.1))(react@18.3.1)
      '@chakra-ui/utils': 2.0.15
      '@emotion/react': 11.13.5(@types/react@18.3.13)(react@18.3.1)
      '@emotion/styled': 11.13.5(@emotion/react@11.13.5(@types/react@18.3.13)(react@18.3.1))(@types/react@18.3.13)(react@18.3.1)
      react: 18.3.1
      react-dom: 18.3.1(react@18.3.1)

  '@chakra-ui/radio@2.1.2(@chakra-ui/system@2.6.2(@emotion/react@11.13.5(@types/react@18.3.13)(react@18.3.1))(@emotion/styled@11.13.5(@emotion/react@11.13.5(@types/react@18.3.13)(react@18.3.1))(@types/react@18.3.13)(react@18.3.1))(react@18.3.1))(react@18.3.1)':
    dependencies:
      '@chakra-ui/form-control': 2.2.0(@chakra-ui/system@2.6.2(@emotion/react@11.13.5(@types/react@18.3.13)(react@18.3.1))(@emotion/styled@11.13.5(@emotion/react@11.13.5(@types/react@18.3.13)(react@18.3.1))(@types/react@18.3.13)(react@18.3.1))(react@18.3.1))(react@18.3.1)
      '@chakra-ui/react-context': 2.1.0(react@18.3.1)
      '@chakra-ui/react-types': 2.0.7(react@18.3.1)
      '@chakra-ui/react-use-merge-refs': 2.1.0(react@18.3.1)
      '@chakra-ui/shared-utils': 2.0.5
      '@chakra-ui/system': 2.6.2(@emotion/react@11.13.5(@types/react@18.3.13)(react@18.3.1))(@emotion/styled@11.13.5(@emotion/react@11.13.5(@types/react@18.3.13)(react@18.3.1))(@types/react@18.3.13)(react@18.3.1))(react@18.3.1)
      '@zag-js/focus-visible': 0.16.0
      react: 18.3.1

  '@chakra-ui/react-children-utils@2.0.6(react@18.3.1)':
    dependencies:
      react: 18.3.1

  '@chakra-ui/react-context@2.1.0(react@18.3.1)':
    dependencies:
      react: 18.3.1

  '@chakra-ui/react-env@3.1.0(react@18.3.1)':
    dependencies:
      '@chakra-ui/react-use-safe-layout-effect': 2.1.0(react@18.3.1)
      react: 18.3.1

  '@chakra-ui/react-types@2.0.7(react@18.3.1)':
    dependencies:
      react: 18.3.1

  '@chakra-ui/react-use-animation-state@2.1.0(react@18.3.1)':
    dependencies:
      '@chakra-ui/dom-utils': 2.1.0
      '@chakra-ui/react-use-event-listener': 2.1.0(react@18.3.1)
      react: 18.3.1

  '@chakra-ui/react-use-callback-ref@2.1.0(react@18.3.1)':
    dependencies:
      react: 18.3.1

  '@chakra-ui/react-use-controllable-state@2.1.0(react@18.3.1)':
    dependencies:
      '@chakra-ui/react-use-callback-ref': 2.1.0(react@18.3.1)
      react: 18.3.1

  '@chakra-ui/react-use-disclosure@2.1.0(react@18.3.1)':
    dependencies:
      '@chakra-ui/react-use-callback-ref': 2.1.0(react@18.3.1)
      react: 18.3.1

  '@chakra-ui/react-use-event-listener@2.1.0(react@18.3.1)':
    dependencies:
      '@chakra-ui/react-use-callback-ref': 2.1.0(react@18.3.1)
      react: 18.3.1

  '@chakra-ui/react-use-focus-effect@2.1.0(react@18.3.1)':
    dependencies:
      '@chakra-ui/dom-utils': 2.1.0
      '@chakra-ui/react-use-event-listener': 2.1.0(react@18.3.1)
      '@chakra-ui/react-use-safe-layout-effect': 2.1.0(react@18.3.1)
      '@chakra-ui/react-use-update-effect': 2.1.0(react@18.3.1)
      react: 18.3.1

  '@chakra-ui/react-use-focus-on-pointer-down@2.1.0(react@18.3.1)':
    dependencies:
      '@chakra-ui/react-use-event-listener': 2.1.0(react@18.3.1)
      react: 18.3.1

  '@chakra-ui/react-use-interval@2.1.0(react@18.3.1)':
    dependencies:
      '@chakra-ui/react-use-callback-ref': 2.1.0(react@18.3.1)
      react: 18.3.1

  '@chakra-ui/react-use-latest-ref@2.1.0(react@18.3.1)':
    dependencies:
      react: 18.3.1

  '@chakra-ui/react-use-merge-refs@2.1.0(react@18.3.1)':
    dependencies:
      react: 18.3.1

  '@chakra-ui/react-use-outside-click@2.2.0(react@18.3.1)':
    dependencies:
      '@chakra-ui/react-use-callback-ref': 2.1.0(react@18.3.1)
      react: 18.3.1

  '@chakra-ui/react-use-pan-event@2.1.0(react@18.3.1)':
    dependencies:
      '@chakra-ui/event-utils': 2.0.8
      '@chakra-ui/react-use-latest-ref': 2.1.0(react@18.3.1)
      framesync: 6.1.2
      react: 18.3.1

  '@chakra-ui/react-use-previous@2.1.0(react@18.3.1)':
    dependencies:
      react: 18.3.1

  '@chakra-ui/react-use-safe-layout-effect@2.1.0(react@18.3.1)':
    dependencies:
      react: 18.3.1

  '@chakra-ui/react-use-size@2.1.0(react@18.3.1)':
    dependencies:
      '@zag-js/element-size': 0.10.5
      react: 18.3.1

  '@chakra-ui/react-use-timeout@2.1.0(react@18.3.1)':
    dependencies:
      '@chakra-ui/react-use-callback-ref': 2.1.0(react@18.3.1)
      react: 18.3.1

  '@chakra-ui/react-use-update-effect@2.1.0(react@18.3.1)':
    dependencies:
      react: 18.3.1

  '@chakra-ui/react-utils@2.0.12(react@18.3.1)':
    dependencies:
      '@chakra-ui/utils': 2.0.15
      react: 18.3.1

  '@chakra-ui/react@2.8.2(@emotion/react@11.13.5(@types/react@18.3.13)(react@18.3.1))(@emotion/styled@11.13.5(@emotion/react@11.13.5(@types/react@18.3.13)(react@18.3.1))(@types/react@18.3.13)(react@18.3.1))(@types/react@18.3.13)(framer-motion@11.11.17(@emotion/is-prop-valid@1.3.0)(react-dom@18.3.1(react@18.3.1))(react@18.3.1))(react-dom@18.3.1(react@18.3.1))(react@18.3.1)':
    dependencies:
      '@chakra-ui/accordion': 2.3.1(@chakra-ui/system@2.6.2(@emotion/react@11.13.5(@types/react@18.3.13)(react@18.3.1))(@emotion/styled@11.13.5(@emotion/react@11.13.5(@types/react@18.3.13)(react@18.3.1))(@types/react@18.3.13)(react@18.3.1))(react@18.3.1))(framer-motion@11.11.17(@emotion/is-prop-valid@1.3.0)(react-dom@18.3.1(react@18.3.1))(react@18.3.1))(react@18.3.1)
      '@chakra-ui/alert': 2.2.2(@chakra-ui/system@2.6.2(@emotion/react@11.13.5(@types/react@18.3.13)(react@18.3.1))(@emotion/styled@11.13.5(@emotion/react@11.13.5(@types/react@18.3.13)(react@18.3.1))(@types/react@18.3.13)(react@18.3.1))(react@18.3.1))(react@18.3.1)
      '@chakra-ui/avatar': 2.3.0(@chakra-ui/system@2.6.2(@emotion/react@11.13.5(@types/react@18.3.13)(react@18.3.1))(@emotion/styled@11.13.5(@emotion/react@11.13.5(@types/react@18.3.13)(react@18.3.1))(@types/react@18.3.13)(react@18.3.1))(react@18.3.1))(react@18.3.1)
      '@chakra-ui/breadcrumb': 2.2.0(@chakra-ui/system@2.6.2(@emotion/react@11.13.5(@types/react@18.3.13)(react@18.3.1))(@emotion/styled@11.13.5(@emotion/react@11.13.5(@types/react@18.3.13)(react@18.3.1))(@types/react@18.3.13)(react@18.3.1))(react@18.3.1))(react@18.3.1)
      '@chakra-ui/button': 2.1.0(@chakra-ui/system@2.6.2(@emotion/react@11.13.5(@types/react@18.3.13)(react@18.3.1))(@emotion/styled@11.13.5(@emotion/react@11.13.5(@types/react@18.3.13)(react@18.3.1))(@types/react@18.3.13)(react@18.3.1))(react@18.3.1))(react@18.3.1)
      '@chakra-ui/card': 2.2.0(@chakra-ui/system@2.6.2(@emotion/react@11.13.5(@types/react@18.3.13)(react@18.3.1))(@emotion/styled@11.13.5(@emotion/react@11.13.5(@types/react@18.3.13)(react@18.3.1))(@types/react@18.3.13)(react@18.3.1))(react@18.3.1))(react@18.3.1)
      '@chakra-ui/checkbox': 2.3.2(@chakra-ui/system@2.6.2(@emotion/react@11.13.5(@types/react@18.3.13)(react@18.3.1))(@emotion/styled@11.13.5(@emotion/react@11.13.5(@types/react@18.3.13)(react@18.3.1))(@types/react@18.3.13)(react@18.3.1))(react@18.3.1))(react@18.3.1)
      '@chakra-ui/close-button': 2.1.1(@chakra-ui/system@2.6.2(@emotion/react@11.13.5(@types/react@18.3.13)(react@18.3.1))(@emotion/styled@11.13.5(@emotion/react@11.13.5(@types/react@18.3.13)(react@18.3.1))(@types/react@18.3.13)(react@18.3.1))(react@18.3.1))(react@18.3.1)
      '@chakra-ui/control-box': 2.1.0(@chakra-ui/system@2.6.2(@emotion/react@11.13.5(@types/react@18.3.13)(react@18.3.1))(@emotion/styled@11.13.5(@emotion/react@11.13.5(@types/react@18.3.13)(react@18.3.1))(@types/react@18.3.13)(react@18.3.1))(react@18.3.1))(react@18.3.1)
      '@chakra-ui/counter': 2.1.0(react@18.3.1)
      '@chakra-ui/css-reset': 2.3.0(@emotion/react@11.13.5(@types/react@18.3.13)(react@18.3.1))(react@18.3.1)
      '@chakra-ui/editable': 3.1.0(@chakra-ui/system@2.6.2(@emotion/react@11.13.5(@types/react@18.3.13)(react@18.3.1))(@emotion/styled@11.13.5(@emotion/react@11.13.5(@types/react@18.3.13)(react@18.3.1))(@types/react@18.3.13)(react@18.3.1))(react@18.3.1))(react@18.3.1)
      '@chakra-ui/focus-lock': 2.1.0(@types/react@18.3.13)(react@18.3.1)
      '@chakra-ui/form-control': 2.2.0(@chakra-ui/system@2.6.2(@emotion/react@11.13.5(@types/react@18.3.13)(react@18.3.1))(@emotion/styled@11.13.5(@emotion/react@11.13.5(@types/react@18.3.13)(react@18.3.1))(@types/react@18.3.13)(react@18.3.1))(react@18.3.1))(react@18.3.1)
      '@chakra-ui/hooks': 2.2.1(react@18.3.1)
      '@chakra-ui/icon': 3.2.0(@chakra-ui/system@2.6.2(@emotion/react@11.13.5(@types/react@18.3.13)(react@18.3.1))(@emotion/styled@11.13.5(@emotion/react@11.13.5(@types/react@18.3.13)(react@18.3.1))(@types/react@18.3.13)(react@18.3.1))(react@18.3.1))(react@18.3.1)
      '@chakra-ui/image': 2.1.0(@chakra-ui/system@2.6.2(@emotion/react@11.13.5(@types/react@18.3.13)(react@18.3.1))(@emotion/styled@11.13.5(@emotion/react@11.13.5(@types/react@18.3.13)(react@18.3.1))(@types/react@18.3.13)(react@18.3.1))(react@18.3.1))(react@18.3.1)
      '@chakra-ui/input': 2.1.2(@chakra-ui/system@2.6.2(@emotion/react@11.13.5(@types/react@18.3.13)(react@18.3.1))(@emotion/styled@11.13.5(@emotion/react@11.13.5(@types/react@18.3.13)(react@18.3.1))(@types/react@18.3.13)(react@18.3.1))(react@18.3.1))(react@18.3.1)
      '@chakra-ui/layout': 2.3.1(@chakra-ui/system@2.6.2(@emotion/react@11.13.5(@types/react@18.3.13)(react@18.3.1))(@emotion/styled@11.13.5(@emotion/react@11.13.5(@types/react@18.3.13)(react@18.3.1))(@types/react@18.3.13)(react@18.3.1))(react@18.3.1))(react@18.3.1)
      '@chakra-ui/live-region': 2.1.0(react@18.3.1)
      '@chakra-ui/media-query': 3.3.0(@chakra-ui/system@2.6.2(@emotion/react@11.13.5(@types/react@18.3.13)(react@18.3.1))(@emotion/styled@11.13.5(@emotion/react@11.13.5(@types/react@18.3.13)(react@18.3.1))(@types/react@18.3.13)(react@18.3.1))(react@18.3.1))(react@18.3.1)
      '@chakra-ui/menu': 2.2.1(@chakra-ui/system@2.6.2(@emotion/react@11.13.5(@types/react@18.3.13)(react@18.3.1))(@emotion/styled@11.13.5(@emotion/react@11.13.5(@types/react@18.3.13)(react@18.3.1))(@types/react@18.3.13)(react@18.3.1))(react@18.3.1))(framer-motion@11.11.17(@emotion/is-prop-valid@1.3.0)(react-dom@18.3.1(react@18.3.1))(react@18.3.1))(react@18.3.1)
      '@chakra-ui/modal': 2.3.1(@chakra-ui/system@2.6.2(@emotion/react@11.13.5(@types/react@18.3.13)(react@18.3.1))(@emotion/styled@11.13.5(@emotion/react@11.13.5(@types/react@18.3.13)(react@18.3.1))(@types/react@18.3.13)(react@18.3.1))(react@18.3.1))(@types/react@18.3.13)(framer-motion@11.11.17(@emotion/is-prop-valid@1.3.0)(react-dom@18.3.1(react@18.3.1))(react@18.3.1))(react-dom@18.3.1(react@18.3.1))(react@18.3.1)
      '@chakra-ui/number-input': 2.1.2(@chakra-ui/system@2.6.2(@emotion/react@11.13.5(@types/react@18.3.13)(react@18.3.1))(@emotion/styled@11.13.5(@emotion/react@11.13.5(@types/react@18.3.13)(react@18.3.1))(@types/react@18.3.13)(react@18.3.1))(react@18.3.1))(react@18.3.1)
      '@chakra-ui/pin-input': 2.1.0(@chakra-ui/system@2.6.2(@emotion/react@11.13.5(@types/react@18.3.13)(react@18.3.1))(@emotion/styled@11.13.5(@emotion/react@11.13.5(@types/react@18.3.13)(react@18.3.1))(@types/react@18.3.13)(react@18.3.1))(react@18.3.1))(react@18.3.1)
      '@chakra-ui/popover': 2.2.1(@chakra-ui/system@2.6.2(@emotion/react@11.13.5(@types/react@18.3.13)(react@18.3.1))(@emotion/styled@11.13.5(@emotion/react@11.13.5(@types/react@18.3.13)(react@18.3.1))(@types/react@18.3.13)(react@18.3.1))(react@18.3.1))(framer-motion@11.11.17(@emotion/is-prop-valid@1.3.0)(react-dom@18.3.1(react@18.3.1))(react@18.3.1))(react@18.3.1)
      '@chakra-ui/popper': 3.1.0(react@18.3.1)
      '@chakra-ui/portal': 2.1.0(react-dom@18.3.1(react@18.3.1))(react@18.3.1)
      '@chakra-ui/progress': 2.2.0(@chakra-ui/system@2.6.2(@emotion/react@11.13.5(@types/react@18.3.13)(react@18.3.1))(@emotion/styled@11.13.5(@emotion/react@11.13.5(@types/react@18.3.13)(react@18.3.1))(@types/react@18.3.13)(react@18.3.1))(react@18.3.1))(react@18.3.1)
      '@chakra-ui/provider': 2.4.2(@emotion/react@11.13.5(@types/react@18.3.13)(react@18.3.1))(@emotion/styled@11.13.5(@emotion/react@11.13.5(@types/react@18.3.13)(react@18.3.1))(@types/react@18.3.13)(react@18.3.1))(react-dom@18.3.1(react@18.3.1))(react@18.3.1)
      '@chakra-ui/radio': 2.1.2(@chakra-ui/system@2.6.2(@emotion/react@11.13.5(@types/react@18.3.13)(react@18.3.1))(@emotion/styled@11.13.5(@emotion/react@11.13.5(@types/react@18.3.13)(react@18.3.1))(@types/react@18.3.13)(react@18.3.1))(react@18.3.1))(react@18.3.1)
      '@chakra-ui/react-env': 3.1.0(react@18.3.1)
      '@chakra-ui/select': 2.1.2(@chakra-ui/system@2.6.2(@emotion/react@11.13.5(@types/react@18.3.13)(react@18.3.1))(@emotion/styled@11.13.5(@emotion/react@11.13.5(@types/react@18.3.13)(react@18.3.1))(@types/react@18.3.13)(react@18.3.1))(react@18.3.1))(react@18.3.1)
      '@chakra-ui/skeleton': 2.1.0(@chakra-ui/system@2.6.2(@emotion/react@11.13.5(@types/react@18.3.13)(react@18.3.1))(@emotion/styled@11.13.5(@emotion/react@11.13.5(@types/react@18.3.13)(react@18.3.1))(@types/react@18.3.13)(react@18.3.1))(react@18.3.1))(react@18.3.1)
      '@chakra-ui/skip-nav': 2.1.0(@chakra-ui/system@2.6.2(@emotion/react@11.13.5(@types/react@18.3.13)(react@18.3.1))(@emotion/styled@11.13.5(@emotion/react@11.13.5(@types/react@18.3.13)(react@18.3.1))(@types/react@18.3.13)(react@18.3.1))(react@18.3.1))(react@18.3.1)
      '@chakra-ui/slider': 2.1.0(@chakra-ui/system@2.6.2(@emotion/react@11.13.5(@types/react@18.3.13)(react@18.3.1))(@emotion/styled@11.13.5(@emotion/react@11.13.5(@types/react@18.3.13)(react@18.3.1))(@types/react@18.3.13)(react@18.3.1))(react@18.3.1))(react@18.3.1)
      '@chakra-ui/spinner': 2.1.0(@chakra-ui/system@2.6.2(@emotion/react@11.13.5(@types/react@18.3.13)(react@18.3.1))(@emotion/styled@11.13.5(@emotion/react@11.13.5(@types/react@18.3.13)(react@18.3.1))(@types/react@18.3.13)(react@18.3.1))(react@18.3.1))(react@18.3.1)
      '@chakra-ui/stat': 2.1.1(@chakra-ui/system@2.6.2(@emotion/react@11.13.5(@types/react@18.3.13)(react@18.3.1))(@emotion/styled@11.13.5(@emotion/react@11.13.5(@types/react@18.3.13)(react@18.3.1))(@types/react@18.3.13)(react@18.3.1))(react@18.3.1))(react@18.3.1)
      '@chakra-ui/stepper': 2.3.1(@chakra-ui/system@2.6.2(@emotion/react@11.13.5(@types/react@18.3.13)(react@18.3.1))(@emotion/styled@11.13.5(@emotion/react@11.13.5(@types/react@18.3.13)(react@18.3.1))(@types/react@18.3.13)(react@18.3.1))(react@18.3.1))(react@18.3.1)
      '@chakra-ui/styled-system': 2.9.2
      '@chakra-ui/switch': 2.1.2(@chakra-ui/system@2.6.2(@emotion/react@11.13.5(@types/react@18.3.13)(react@18.3.1))(@emotion/styled@11.13.5(@emotion/react@11.13.5(@types/react@18.3.13)(react@18.3.1))(@types/react@18.3.13)(react@18.3.1))(react@18.3.1))(framer-motion@11.11.17(@emotion/is-prop-valid@1.3.0)(react-dom@18.3.1(react@18.3.1))(react@18.3.1))(react@18.3.1)
      '@chakra-ui/system': 2.6.2(@emotion/react@11.13.5(@types/react@18.3.13)(react@18.3.1))(@emotion/styled@11.13.5(@emotion/react@11.13.5(@types/react@18.3.13)(react@18.3.1))(@types/react@18.3.13)(react@18.3.1))(react@18.3.1)
      '@chakra-ui/table': 2.1.0(@chakra-ui/system@2.6.2(@emotion/react@11.13.5(@types/react@18.3.13)(react@18.3.1))(@emotion/styled@11.13.5(@emotion/react@11.13.5(@types/react@18.3.13)(react@18.3.1))(@types/react@18.3.13)(react@18.3.1))(react@18.3.1))(react@18.3.1)
      '@chakra-ui/tabs': 3.0.0(@chakra-ui/system@2.6.2(@emotion/react@11.13.5(@types/react@18.3.13)(react@18.3.1))(@emotion/styled@11.13.5(@emotion/react@11.13.5(@types/react@18.3.13)(react@18.3.1))(@types/react@18.3.13)(react@18.3.1))(react@18.3.1))(react@18.3.1)
      '@chakra-ui/tag': 3.1.1(@chakra-ui/system@2.6.2(@emotion/react@11.13.5(@types/react@18.3.13)(react@18.3.1))(@emotion/styled@11.13.5(@emotion/react@11.13.5(@types/react@18.3.13)(react@18.3.1))(@types/react@18.3.13)(react@18.3.1))(react@18.3.1))(react@18.3.1)
      '@chakra-ui/textarea': 2.1.2(@chakra-ui/system@2.6.2(@emotion/react@11.13.5(@types/react@18.3.13)(react@18.3.1))(@emotion/styled@11.13.5(@emotion/react@11.13.5(@types/react@18.3.13)(react@18.3.1))(@types/react@18.3.13)(react@18.3.1))(react@18.3.1))(react@18.3.1)
      '@chakra-ui/theme': 3.3.1(@chakra-ui/styled-system@2.9.2)
      '@chakra-ui/theme-utils': 2.0.21
      '@chakra-ui/toast': 7.0.2(@chakra-ui/system@2.6.2(@emotion/react@11.13.5(@types/react@18.3.13)(react@18.3.1))(@emotion/styled@11.13.5(@emotion/react@11.13.5(@types/react@18.3.13)(react@18.3.1))(@types/react@18.3.13)(react@18.3.1))(react@18.3.1))(framer-motion@11.11.17(@emotion/is-prop-valid@1.3.0)(react-dom@18.3.1(react@18.3.1))(react@18.3.1))(react-dom@18.3.1(react@18.3.1))(react@18.3.1)
      '@chakra-ui/tooltip': 2.3.1(@chakra-ui/system@2.6.2(@emotion/react@11.13.5(@types/react@18.3.13)(react@18.3.1))(@emotion/styled@11.13.5(@emotion/react@11.13.5(@types/react@18.3.13)(react@18.3.1))(@types/react@18.3.13)(react@18.3.1))(react@18.3.1))(framer-motion@11.11.17(@emotion/is-prop-valid@1.3.0)(react-dom@18.3.1(react@18.3.1))(react@18.3.1))(react-dom@18.3.1(react@18.3.1))(react@18.3.1)
      '@chakra-ui/transition': 2.1.0(framer-motion@11.11.17(@emotion/is-prop-valid@1.3.0)(react-dom@18.3.1(react@18.3.1))(react@18.3.1))(react@18.3.1)
      '@chakra-ui/utils': 2.0.15
      '@chakra-ui/visually-hidden': 2.2.0(@chakra-ui/system@2.6.2(@emotion/react@11.13.5(@types/react@18.3.13)(react@18.3.1))(@emotion/styled@11.13.5(@emotion/react@11.13.5(@types/react@18.3.13)(react@18.3.1))(@types/react@18.3.13)(react@18.3.1))(react@18.3.1))(react@18.3.1)
      '@emotion/react': 11.13.5(@types/react@18.3.13)(react@18.3.1)
      '@emotion/styled': 11.13.5(@emotion/react@11.13.5(@types/react@18.3.13)(react@18.3.1))(@types/react@18.3.13)(react@18.3.1)
      framer-motion: 11.11.17(@emotion/is-prop-valid@1.3.0)(react-dom@18.3.1(react@18.3.1))(react@18.3.1)
      react: 18.3.1
      react-dom: 18.3.1(react@18.3.1)
    transitivePeerDependencies:
      - '@types/react'

  '@chakra-ui/select@2.1.2(@chakra-ui/system@2.6.2(@emotion/react@11.13.5(@types/react@18.3.13)(react@18.3.1))(@emotion/styled@11.13.5(@emotion/react@11.13.5(@types/react@18.3.13)(react@18.3.1))(@types/react@18.3.13)(react@18.3.1))(react@18.3.1))(react@18.3.1)':
    dependencies:
      '@chakra-ui/form-control': 2.2.0(@chakra-ui/system@2.6.2(@emotion/react@11.13.5(@types/react@18.3.13)(react@18.3.1))(@emotion/styled@11.13.5(@emotion/react@11.13.5(@types/react@18.3.13)(react@18.3.1))(@types/react@18.3.13)(react@18.3.1))(react@18.3.1))(react@18.3.1)
      '@chakra-ui/shared-utils': 2.0.5
      '@chakra-ui/system': 2.6.2(@emotion/react@11.13.5(@types/react@18.3.13)(react@18.3.1))(@emotion/styled@11.13.5(@emotion/react@11.13.5(@types/react@18.3.13)(react@18.3.1))(@types/react@18.3.13)(react@18.3.1))(react@18.3.1)
      react: 18.3.1

  '@chakra-ui/shared-utils@2.0.5': {}

  '@chakra-ui/skeleton@2.1.0(@chakra-ui/system@2.6.2(@emotion/react@11.13.5(@types/react@18.3.13)(react@18.3.1))(@emotion/styled@11.13.5(@emotion/react@11.13.5(@types/react@18.3.13)(react@18.3.1))(@types/react@18.3.13)(react@18.3.1))(react@18.3.1))(react@18.3.1)':
    dependencies:
      '@chakra-ui/media-query': 3.3.0(@chakra-ui/system@2.6.2(@emotion/react@11.13.5(@types/react@18.3.13)(react@18.3.1))(@emotion/styled@11.13.5(@emotion/react@11.13.5(@types/react@18.3.13)(react@18.3.1))(@types/react@18.3.13)(react@18.3.1))(react@18.3.1))(react@18.3.1)
      '@chakra-ui/react-use-previous': 2.1.0(react@18.3.1)
      '@chakra-ui/shared-utils': 2.0.5
      '@chakra-ui/system': 2.6.2(@emotion/react@11.13.5(@types/react@18.3.13)(react@18.3.1))(@emotion/styled@11.13.5(@emotion/react@11.13.5(@types/react@18.3.13)(react@18.3.1))(@types/react@18.3.13)(react@18.3.1))(react@18.3.1)
      react: 18.3.1

  '@chakra-ui/skip-nav@2.1.0(@chakra-ui/system@2.6.2(@emotion/react@11.13.5(@types/react@18.3.13)(react@18.3.1))(@emotion/styled@11.13.5(@emotion/react@11.13.5(@types/react@18.3.13)(react@18.3.1))(@types/react@18.3.13)(react@18.3.1))(react@18.3.1))(react@18.3.1)':
    dependencies:
      '@chakra-ui/system': 2.6.2(@emotion/react@11.13.5(@types/react@18.3.13)(react@18.3.1))(@emotion/styled@11.13.5(@emotion/react@11.13.5(@types/react@18.3.13)(react@18.3.1))(@types/react@18.3.13)(react@18.3.1))(react@18.3.1)
      react: 18.3.1

  '@chakra-ui/slider@2.1.0(@chakra-ui/system@2.6.2(@emotion/react@11.13.5(@types/react@18.3.13)(react@18.3.1))(@emotion/styled@11.13.5(@emotion/react@11.13.5(@types/react@18.3.13)(react@18.3.1))(@types/react@18.3.13)(react@18.3.1))(react@18.3.1))(react@18.3.1)':
    dependencies:
      '@chakra-ui/number-utils': 2.0.7
      '@chakra-ui/react-context': 2.1.0(react@18.3.1)
      '@chakra-ui/react-types': 2.0.7(react@18.3.1)
      '@chakra-ui/react-use-callback-ref': 2.1.0(react@18.3.1)
      '@chakra-ui/react-use-controllable-state': 2.1.0(react@18.3.1)
      '@chakra-ui/react-use-latest-ref': 2.1.0(react@18.3.1)
      '@chakra-ui/react-use-merge-refs': 2.1.0(react@18.3.1)
      '@chakra-ui/react-use-pan-event': 2.1.0(react@18.3.1)
      '@chakra-ui/react-use-size': 2.1.0(react@18.3.1)
      '@chakra-ui/react-use-update-effect': 2.1.0(react@18.3.1)
      '@chakra-ui/system': 2.6.2(@emotion/react@11.13.5(@types/react@18.3.13)(react@18.3.1))(@emotion/styled@11.13.5(@emotion/react@11.13.5(@types/react@18.3.13)(react@18.3.1))(@types/react@18.3.13)(react@18.3.1))(react@18.3.1)
      react: 18.3.1

  '@chakra-ui/spinner@2.1.0(@chakra-ui/system@2.6.2(@emotion/react@11.13.5(@types/react@18.3.13)(react@18.3.1))(@emotion/styled@11.13.5(@emotion/react@11.13.5(@types/react@18.3.13)(react@18.3.1))(@types/react@18.3.13)(react@18.3.1))(react@18.3.1))(react@18.3.1)':
    dependencies:
      '@chakra-ui/shared-utils': 2.0.5
      '@chakra-ui/system': 2.6.2(@emotion/react@11.13.5(@types/react@18.3.13)(react@18.3.1))(@emotion/styled@11.13.5(@emotion/react@11.13.5(@types/react@18.3.13)(react@18.3.1))(@types/react@18.3.13)(react@18.3.1))(react@18.3.1)
      react: 18.3.1

  '@chakra-ui/stat@2.1.1(@chakra-ui/system@2.6.2(@emotion/react@11.13.5(@types/react@18.3.13)(react@18.3.1))(@emotion/styled@11.13.5(@emotion/react@11.13.5(@types/react@18.3.13)(react@18.3.1))(@types/react@18.3.13)(react@18.3.1))(react@18.3.1))(react@18.3.1)':
    dependencies:
      '@chakra-ui/icon': 3.2.0(@chakra-ui/system@2.6.2(@emotion/react@11.13.5(@types/react@18.3.13)(react@18.3.1))(@emotion/styled@11.13.5(@emotion/react@11.13.5(@types/react@18.3.13)(react@18.3.1))(@types/react@18.3.13)(react@18.3.1))(react@18.3.1))(react@18.3.1)
      '@chakra-ui/react-context': 2.1.0(react@18.3.1)
      '@chakra-ui/shared-utils': 2.0.5
      '@chakra-ui/system': 2.6.2(@emotion/react@11.13.5(@types/react@18.3.13)(react@18.3.1))(@emotion/styled@11.13.5(@emotion/react@11.13.5(@types/react@18.3.13)(react@18.3.1))(@types/react@18.3.13)(react@18.3.1))(react@18.3.1)
      react: 18.3.1

  '@chakra-ui/stepper@2.3.1(@chakra-ui/system@2.6.2(@emotion/react@11.13.5(@types/react@18.3.13)(react@18.3.1))(@emotion/styled@11.13.5(@emotion/react@11.13.5(@types/react@18.3.13)(react@18.3.1))(@types/react@18.3.13)(react@18.3.1))(react@18.3.1))(react@18.3.1)':
    dependencies:
      '@chakra-ui/icon': 3.2.0(@chakra-ui/system@2.6.2(@emotion/react@11.13.5(@types/react@18.3.13)(react@18.3.1))(@emotion/styled@11.13.5(@emotion/react@11.13.5(@types/react@18.3.13)(react@18.3.1))(@types/react@18.3.13)(react@18.3.1))(react@18.3.1))(react@18.3.1)
      '@chakra-ui/react-context': 2.1.0(react@18.3.1)
      '@chakra-ui/shared-utils': 2.0.5
      '@chakra-ui/system': 2.6.2(@emotion/react@11.13.5(@types/react@18.3.13)(react@18.3.1))(@emotion/styled@11.13.5(@emotion/react@11.13.5(@types/react@18.3.13)(react@18.3.1))(@types/react@18.3.13)(react@18.3.1))(react@18.3.1)
      react: 18.3.1

  '@chakra-ui/storybook-addon@5.2.5(@chakra-ui/react@2.8.2(@emotion/react@11.13.5(@types/react@18.3.13)(react@18.3.1))(@emotion/styled@11.13.5(@emotion/react@11.13.5(@types/react@18.3.13)(react@18.3.1))(@types/react@18.3.13)(react@18.3.1))(@types/react@18.3.13)(framer-motion@11.11.17(@emotion/is-prop-valid@1.3.0)(react-dom@18.3.1(react@18.3.1))(react@18.3.1))(react-dom@18.3.1(react@18.3.1))(react@18.3.1))(@storybook/components@8.4.6(storybook@8.4.6(prettier@3.4.2)))(@storybook/manager-api@8.4.6(storybook@8.4.6(prettier@3.4.2)))(@storybook/preview-api@8.4.6(storybook@8.4.6(prettier@3.4.2)))(@storybook/types@8.4.5(storybook@8.4.6(prettier@3.4.2)))(react-dom@18.3.1(react@18.3.1))(react@18.3.1)':
    dependencies:
      '@chakra-ui/react': 2.8.2(@emotion/react@11.13.5(@types/react@18.3.13)(react@18.3.1))(@emotion/styled@11.13.5(@emotion/react@11.13.5(@types/react@18.3.13)(react@18.3.1))(@types/react@18.3.13)(react@18.3.1))(@types/react@18.3.13)(framer-motion@11.11.17(@emotion/is-prop-valid@1.3.0)(react-dom@18.3.1(react@18.3.1))(react@18.3.1))(react-dom@18.3.1(react@18.3.1))(react@18.3.1)
      '@storybook/components': 8.4.6(storybook@8.4.6(prettier@3.4.2))
      '@storybook/manager-api': 8.4.6(storybook@8.4.6(prettier@3.4.2))
      '@storybook/preview-api': 8.4.6(storybook@8.4.6(prettier@3.4.2))
      '@storybook/types': 8.4.5(storybook@8.4.6(prettier@3.4.2))
    optionalDependencies:
      react: 18.3.1
      react-dom: 18.3.1(react@18.3.1)

  '@chakra-ui/styled-system@2.9.2':
    dependencies:
      '@chakra-ui/shared-utils': 2.0.5
      csstype: 3.1.3
      lodash.mergewith: 4.6.2

  '@chakra-ui/switch@2.1.2(@chakra-ui/system@2.6.2(@emotion/react@11.13.5(@types/react@18.3.13)(react@18.3.1))(@emotion/styled@11.13.5(@emotion/react@11.13.5(@types/react@18.3.13)(react@18.3.1))(@types/react@18.3.13)(react@18.3.1))(react@18.3.1))(framer-motion@11.11.17(@emotion/is-prop-valid@1.3.0)(react-dom@18.3.1(react@18.3.1))(react@18.3.1))(react@18.3.1)':
    dependencies:
      '@chakra-ui/checkbox': 2.3.2(@chakra-ui/system@2.6.2(@emotion/react@11.13.5(@types/react@18.3.13)(react@18.3.1))(@emotion/styled@11.13.5(@emotion/react@11.13.5(@types/react@18.3.13)(react@18.3.1))(@types/react@18.3.13)(react@18.3.1))(react@18.3.1))(react@18.3.1)
      '@chakra-ui/shared-utils': 2.0.5
      '@chakra-ui/system': 2.6.2(@emotion/react@11.13.5(@types/react@18.3.13)(react@18.3.1))(@emotion/styled@11.13.5(@emotion/react@11.13.5(@types/react@18.3.13)(react@18.3.1))(@types/react@18.3.13)(react@18.3.1))(react@18.3.1)
      framer-motion: 11.11.17(@emotion/is-prop-valid@1.3.0)(react-dom@18.3.1(react@18.3.1))(react@18.3.1)
      react: 18.3.1

  '@chakra-ui/system@2.6.2(@emotion/react@11.13.5(@types/react@18.3.13)(react@18.3.1))(@emotion/styled@11.13.5(@emotion/react@11.13.5(@types/react@18.3.13)(react@18.3.1))(@types/react@18.3.13)(react@18.3.1))(react@18.3.1)':
    dependencies:
      '@chakra-ui/color-mode': 2.2.0(react@18.3.1)
      '@chakra-ui/object-utils': 2.1.0
      '@chakra-ui/react-utils': 2.0.12(react@18.3.1)
      '@chakra-ui/styled-system': 2.9.2
      '@chakra-ui/theme-utils': 2.0.21
      '@chakra-ui/utils': 2.0.15
      '@emotion/react': 11.13.5(@types/react@18.3.13)(react@18.3.1)
      '@emotion/styled': 11.13.5(@emotion/react@11.13.5(@types/react@18.3.13)(react@18.3.1))(@types/react@18.3.13)(react@18.3.1)
      react: 18.3.1
      react-fast-compare: 3.2.2

  '@chakra-ui/table@2.1.0(@chakra-ui/system@2.6.2(@emotion/react@11.13.5(@types/react@18.3.13)(react@18.3.1))(@emotion/styled@11.13.5(@emotion/react@11.13.5(@types/react@18.3.13)(react@18.3.1))(@types/react@18.3.13)(react@18.3.1))(react@18.3.1))(react@18.3.1)':
    dependencies:
      '@chakra-ui/react-context': 2.1.0(react@18.3.1)
      '@chakra-ui/shared-utils': 2.0.5
      '@chakra-ui/system': 2.6.2(@emotion/react@11.13.5(@types/react@18.3.13)(react@18.3.1))(@emotion/styled@11.13.5(@emotion/react@11.13.5(@types/react@18.3.13)(react@18.3.1))(@types/react@18.3.13)(react@18.3.1))(react@18.3.1)
      react: 18.3.1

  '@chakra-ui/tabs@3.0.0(@chakra-ui/system@2.6.2(@emotion/react@11.13.5(@types/react@18.3.13)(react@18.3.1))(@emotion/styled@11.13.5(@emotion/react@11.13.5(@types/react@18.3.13)(react@18.3.1))(@types/react@18.3.13)(react@18.3.1))(react@18.3.1))(react@18.3.1)':
    dependencies:
      '@chakra-ui/clickable': 2.1.0(react@18.3.1)
      '@chakra-ui/descendant': 3.1.0(react@18.3.1)
      '@chakra-ui/lazy-utils': 2.0.5
      '@chakra-ui/react-children-utils': 2.0.6(react@18.3.1)
      '@chakra-ui/react-context': 2.1.0(react@18.3.1)
      '@chakra-ui/react-use-controllable-state': 2.1.0(react@18.3.1)
      '@chakra-ui/react-use-merge-refs': 2.1.0(react@18.3.1)
      '@chakra-ui/react-use-safe-layout-effect': 2.1.0(react@18.3.1)
      '@chakra-ui/shared-utils': 2.0.5
      '@chakra-ui/system': 2.6.2(@emotion/react@11.13.5(@types/react@18.3.13)(react@18.3.1))(@emotion/styled@11.13.5(@emotion/react@11.13.5(@types/react@18.3.13)(react@18.3.1))(@types/react@18.3.13)(react@18.3.1))(react@18.3.1)
      react: 18.3.1

  '@chakra-ui/tag@3.1.1(@chakra-ui/system@2.6.2(@emotion/react@11.13.5(@types/react@18.3.13)(react@18.3.1))(@emotion/styled@11.13.5(@emotion/react@11.13.5(@types/react@18.3.13)(react@18.3.1))(@types/react@18.3.13)(react@18.3.1))(react@18.3.1))(react@18.3.1)':
    dependencies:
      '@chakra-ui/icon': 3.2.0(@chakra-ui/system@2.6.2(@emotion/react@11.13.5(@types/react@18.3.13)(react@18.3.1))(@emotion/styled@11.13.5(@emotion/react@11.13.5(@types/react@18.3.13)(react@18.3.1))(@types/react@18.3.13)(react@18.3.1))(react@18.3.1))(react@18.3.1)
      '@chakra-ui/react-context': 2.1.0(react@18.3.1)
      '@chakra-ui/system': 2.6.2(@emotion/react@11.13.5(@types/react@18.3.13)(react@18.3.1))(@emotion/styled@11.13.5(@emotion/react@11.13.5(@types/react@18.3.13)(react@18.3.1))(@types/react@18.3.13)(react@18.3.1))(react@18.3.1)
      react: 18.3.1

  '@chakra-ui/textarea@2.1.2(@chakra-ui/system@2.6.2(@emotion/react@11.13.5(@types/react@18.3.13)(react@18.3.1))(@emotion/styled@11.13.5(@emotion/react@11.13.5(@types/react@18.3.13)(react@18.3.1))(@types/react@18.3.13)(react@18.3.1))(react@18.3.1))(react@18.3.1)':
    dependencies:
      '@chakra-ui/form-control': 2.2.0(@chakra-ui/system@2.6.2(@emotion/react@11.13.5(@types/react@18.3.13)(react@18.3.1))(@emotion/styled@11.13.5(@emotion/react@11.13.5(@types/react@18.3.13)(react@18.3.1))(@types/react@18.3.13)(react@18.3.1))(react@18.3.1))(react@18.3.1)
      '@chakra-ui/shared-utils': 2.0.5
      '@chakra-ui/system': 2.6.2(@emotion/react@11.13.5(@types/react@18.3.13)(react@18.3.1))(@emotion/styled@11.13.5(@emotion/react@11.13.5(@types/react@18.3.13)(react@18.3.1))(@types/react@18.3.13)(react@18.3.1))(react@18.3.1)
      react: 18.3.1

  '@chakra-ui/theme-tools@2.1.2(@chakra-ui/styled-system@2.9.2)':
    dependencies:
      '@chakra-ui/anatomy': 2.2.2
      '@chakra-ui/shared-utils': 2.0.5
      '@chakra-ui/styled-system': 2.9.2
      color2k: 2.0.3

  '@chakra-ui/theme-utils@2.0.21':
    dependencies:
      '@chakra-ui/shared-utils': 2.0.5
      '@chakra-ui/styled-system': 2.9.2
      '@chakra-ui/theme': 3.3.1(@chakra-ui/styled-system@2.9.2)
      lodash.mergewith: 4.6.2

  '@chakra-ui/theme@3.3.1(@chakra-ui/styled-system@2.9.2)':
    dependencies:
      '@chakra-ui/anatomy': 2.2.2
      '@chakra-ui/shared-utils': 2.0.5
      '@chakra-ui/styled-system': 2.9.2
      '@chakra-ui/theme-tools': 2.1.2(@chakra-ui/styled-system@2.9.2)

  '@chakra-ui/toast@7.0.2(@chakra-ui/system@2.6.2(@emotion/react@11.13.5(@types/react@18.3.13)(react@18.3.1))(@emotion/styled@11.13.5(@emotion/react@11.13.5(@types/react@18.3.13)(react@18.3.1))(@types/react@18.3.13)(react@18.3.1))(react@18.3.1))(framer-motion@11.11.17(@emotion/is-prop-valid@1.3.0)(react-dom@18.3.1(react@18.3.1))(react@18.3.1))(react-dom@18.3.1(react@18.3.1))(react@18.3.1)':
    dependencies:
      '@chakra-ui/alert': 2.2.2(@chakra-ui/system@2.6.2(@emotion/react@11.13.5(@types/react@18.3.13)(react@18.3.1))(@emotion/styled@11.13.5(@emotion/react@11.13.5(@types/react@18.3.13)(react@18.3.1))(@types/react@18.3.13)(react@18.3.1))(react@18.3.1))(react@18.3.1)
      '@chakra-ui/close-button': 2.1.1(@chakra-ui/system@2.6.2(@emotion/react@11.13.5(@types/react@18.3.13)(react@18.3.1))(@emotion/styled@11.13.5(@emotion/react@11.13.5(@types/react@18.3.13)(react@18.3.1))(@types/react@18.3.13)(react@18.3.1))(react@18.3.1))(react@18.3.1)
      '@chakra-ui/portal': 2.1.0(react-dom@18.3.1(react@18.3.1))(react@18.3.1)
      '@chakra-ui/react-context': 2.1.0(react@18.3.1)
      '@chakra-ui/react-use-timeout': 2.1.0(react@18.3.1)
      '@chakra-ui/react-use-update-effect': 2.1.0(react@18.3.1)
      '@chakra-ui/shared-utils': 2.0.5
      '@chakra-ui/styled-system': 2.9.2
      '@chakra-ui/system': 2.6.2(@emotion/react@11.13.5(@types/react@18.3.13)(react@18.3.1))(@emotion/styled@11.13.5(@emotion/react@11.13.5(@types/react@18.3.13)(react@18.3.1))(@types/react@18.3.13)(react@18.3.1))(react@18.3.1)
      '@chakra-ui/theme': 3.3.1(@chakra-ui/styled-system@2.9.2)
      framer-motion: 11.11.17(@emotion/is-prop-valid@1.3.0)(react-dom@18.3.1(react@18.3.1))(react@18.3.1)
      react: 18.3.1
      react-dom: 18.3.1(react@18.3.1)

  '@chakra-ui/tooltip@2.3.1(@chakra-ui/system@2.6.2(@emotion/react@11.13.5(@types/react@18.3.13)(react@18.3.1))(@emotion/styled@11.13.5(@emotion/react@11.13.5(@types/react@18.3.13)(react@18.3.1))(@types/react@18.3.13)(react@18.3.1))(react@18.3.1))(framer-motion@11.11.17(@emotion/is-prop-valid@1.3.0)(react-dom@18.3.1(react@18.3.1))(react@18.3.1))(react-dom@18.3.1(react@18.3.1))(react@18.3.1)':
    dependencies:
      '@chakra-ui/dom-utils': 2.1.0
      '@chakra-ui/popper': 3.1.0(react@18.3.1)
      '@chakra-ui/portal': 2.1.0(react-dom@18.3.1(react@18.3.1))(react@18.3.1)
      '@chakra-ui/react-types': 2.0.7(react@18.3.1)
      '@chakra-ui/react-use-disclosure': 2.1.0(react@18.3.1)
      '@chakra-ui/react-use-event-listener': 2.1.0(react@18.3.1)
      '@chakra-ui/react-use-merge-refs': 2.1.0(react@18.3.1)
      '@chakra-ui/shared-utils': 2.0.5
      '@chakra-ui/system': 2.6.2(@emotion/react@11.13.5(@types/react@18.3.13)(react@18.3.1))(@emotion/styled@11.13.5(@emotion/react@11.13.5(@types/react@18.3.13)(react@18.3.1))(@types/react@18.3.13)(react@18.3.1))(react@18.3.1)
      framer-motion: 11.11.17(@emotion/is-prop-valid@1.3.0)(react-dom@18.3.1(react@18.3.1))(react@18.3.1)
      react: 18.3.1
      react-dom: 18.3.1(react@18.3.1)

  '@chakra-ui/transition@2.1.0(framer-motion@11.11.17(@emotion/is-prop-valid@1.3.0)(react-dom@18.3.1(react@18.3.1))(react@18.3.1))(react@18.3.1)':
    dependencies:
      '@chakra-ui/shared-utils': 2.0.5
      framer-motion: 11.11.17(@emotion/is-prop-valid@1.3.0)(react-dom@18.3.1(react@18.3.1))(react@18.3.1)
      react: 18.3.1

  '@chakra-ui/utils@2.0.15':
    dependencies:
      '@types/lodash.mergewith': 4.6.7
      css-box-model: 1.2.1
      framesync: 6.1.2
      lodash.mergewith: 4.6.2

  '@chakra-ui/visually-hidden@2.2.0(@chakra-ui/system@2.6.2(@emotion/react@11.13.5(@types/react@18.3.13)(react@18.3.1))(@emotion/styled@11.13.5(@emotion/react@11.13.5(@types/react@18.3.13)(react@18.3.1))(@types/react@18.3.13)(react@18.3.1))(react@18.3.1))(react@18.3.1)':
    dependencies:
      '@chakra-ui/system': 2.6.2(@emotion/react@11.13.5(@types/react@18.3.13)(react@18.3.1))(@emotion/styled@11.13.5(@emotion/react@11.13.5(@types/react@18.3.13)(react@18.3.1))(@types/react@18.3.13)(react@18.3.1))(react@18.3.1)
      react: 18.3.1

  '@emotion/babel-plugin@11.13.5':
    dependencies:
      '@babel/helper-module-imports': 7.25.7
      '@babel/runtime': 7.25.7
      '@emotion/hash': 0.9.2
      '@emotion/memoize': 0.9.0
      '@emotion/serialize': 1.3.3
      babel-plugin-macros: 3.1.0
      convert-source-map: 1.9.0
      escape-string-regexp: 4.0.0
      find-root: 1.1.0
      source-map: 0.5.7
      stylis: 4.2.0
    transitivePeerDependencies:
      - supports-color

  '@emotion/cache@11.13.1':
    dependencies:
      '@emotion/memoize': 0.9.0
      '@emotion/sheet': 1.4.0
      '@emotion/utils': 1.4.0
      '@emotion/weak-memoize': 0.4.0
      stylis: 4.2.0

  '@emotion/cache@11.13.5':
    dependencies:
      '@emotion/memoize': 0.9.0
      '@emotion/sheet': 1.4.0
      '@emotion/utils': 1.4.2
      '@emotion/weak-memoize': 0.4.0
      stylis: 4.2.0

  '@emotion/hash@0.9.2': {}

  '@emotion/is-prop-valid@1.3.0':
    dependencies:
      '@emotion/memoize': 0.9.0

  '@emotion/memoize@0.9.0': {}

  '@emotion/react@11.13.5(@types/react@18.3.13)(react@18.3.1)':
    dependencies:
      '@babel/runtime': 7.25.7
      '@emotion/babel-plugin': 11.13.5
      '@emotion/cache': 11.13.5
      '@emotion/serialize': 1.3.3
      '@emotion/use-insertion-effect-with-fallbacks': 1.1.0(react@18.3.1)
      '@emotion/utils': 1.4.2
      '@emotion/weak-memoize': 0.4.0
      hoist-non-react-statics: 3.3.2
      react: 18.3.1
    optionalDependencies:
      '@types/react': 18.3.13
    transitivePeerDependencies:
      - supports-color

  '@emotion/serialize@1.3.3':
    dependencies:
      '@emotion/hash': 0.9.2
      '@emotion/memoize': 0.9.0
      '@emotion/unitless': 0.10.0
      '@emotion/utils': 1.4.2
      csstype: 3.1.3

  '@emotion/sheet@1.4.0': {}

  '@emotion/styled@11.13.5(@emotion/react@11.13.5(@types/react@18.3.13)(react@18.3.1))(@types/react@18.3.13)(react@18.3.1)':
    dependencies:
      '@babel/runtime': 7.25.7
      '@emotion/babel-plugin': 11.13.5
      '@emotion/is-prop-valid': 1.3.0
      '@emotion/react': 11.13.5(@types/react@18.3.13)(react@18.3.1)
      '@emotion/serialize': 1.3.3
      '@emotion/use-insertion-effect-with-fallbacks': 1.1.0(react@18.3.1)
      '@emotion/utils': 1.4.2
      react: 18.3.1
    optionalDependencies:
      '@types/react': 18.3.13
    transitivePeerDependencies:
      - supports-color

  '@emotion/unitless@0.10.0': {}

  '@emotion/use-insertion-effect-with-fallbacks@1.1.0(react@18.3.1)':
    dependencies:
      react: 18.3.1

  '@emotion/utils@1.4.0': {}

  '@emotion/utils@1.4.2': {}

  '@emotion/weak-memoize@0.4.0': {}

  '@esbuild/aix-ppc64@0.21.5':
    optional: true

  '@esbuild/aix-ppc64@0.23.1':
    optional: true

  '@esbuild/aix-ppc64@0.24.0':
    optional: true

  '@esbuild/android-arm64@0.21.5':
    optional: true

  '@esbuild/android-arm64@0.23.1':
    optional: true

  '@esbuild/android-arm64@0.24.0':
    optional: true

  '@esbuild/android-arm@0.21.5':
    optional: true

  '@esbuild/android-arm@0.23.1':
    optional: true

  '@esbuild/android-arm@0.24.0':
    optional: true

  '@esbuild/android-x64@0.21.5':
    optional: true

  '@esbuild/android-x64@0.23.1':
    optional: true

  '@esbuild/android-x64@0.24.0':
    optional: true

  '@esbuild/darwin-arm64@0.21.5':
    optional: true

  '@esbuild/darwin-arm64@0.23.1':
    optional: true

  '@esbuild/darwin-arm64@0.24.0':
    optional: true

  '@esbuild/darwin-x64@0.21.5':
    optional: true

  '@esbuild/darwin-x64@0.23.1':
    optional: true

  '@esbuild/darwin-x64@0.24.0':
    optional: true

  '@esbuild/freebsd-arm64@0.21.5':
    optional: true

  '@esbuild/freebsd-arm64@0.23.1':
    optional: true

  '@esbuild/freebsd-arm64@0.24.0':
    optional: true

  '@esbuild/freebsd-x64@0.21.5':
    optional: true

  '@esbuild/freebsd-x64@0.23.1':
    optional: true

  '@esbuild/freebsd-x64@0.24.0':
    optional: true

  '@esbuild/linux-arm64@0.21.5':
    optional: true

  '@esbuild/linux-arm64@0.23.1':
    optional: true

  '@esbuild/linux-arm64@0.24.0':
    optional: true

  '@esbuild/linux-arm@0.21.5':
    optional: true

  '@esbuild/linux-arm@0.23.1':
    optional: true

  '@esbuild/linux-arm@0.24.0':
    optional: true

  '@esbuild/linux-ia32@0.21.5':
    optional: true

  '@esbuild/linux-ia32@0.23.1':
    optional: true

  '@esbuild/linux-ia32@0.24.0':
    optional: true

  '@esbuild/linux-loong64@0.21.5':
    optional: true

  '@esbuild/linux-loong64@0.23.1':
    optional: true

  '@esbuild/linux-loong64@0.24.0':
    optional: true

  '@esbuild/linux-mips64el@0.21.5':
    optional: true

  '@esbuild/linux-mips64el@0.23.1':
    optional: true

  '@esbuild/linux-mips64el@0.24.0':
    optional: true

  '@esbuild/linux-ppc64@0.21.5':
    optional: true

  '@esbuild/linux-ppc64@0.23.1':
    optional: true

  '@esbuild/linux-ppc64@0.24.0':
    optional: true

  '@esbuild/linux-riscv64@0.21.5':
    optional: true

  '@esbuild/linux-riscv64@0.23.1':
    optional: true

  '@esbuild/linux-riscv64@0.24.0':
    optional: true

  '@esbuild/linux-s390x@0.21.5':
    optional: true

  '@esbuild/linux-s390x@0.23.1':
    optional: true

  '@esbuild/linux-s390x@0.24.0':
    optional: true

  '@esbuild/linux-x64@0.21.5':
    optional: true

  '@esbuild/linux-x64@0.23.1':
    optional: true

  '@esbuild/linux-x64@0.24.0':
    optional: true

  '@esbuild/netbsd-x64@0.21.5':
    optional: true

  '@esbuild/netbsd-x64@0.23.1':
    optional: true

  '@esbuild/netbsd-x64@0.24.0':
    optional: true

  '@esbuild/openbsd-arm64@0.23.1':
    optional: true

  '@esbuild/openbsd-arm64@0.24.0':
    optional: true

  '@esbuild/openbsd-x64@0.21.5':
    optional: true

  '@esbuild/openbsd-x64@0.23.1':
    optional: true

  '@esbuild/openbsd-x64@0.24.0':
    optional: true

  '@esbuild/sunos-x64@0.21.5':
    optional: true

  '@esbuild/sunos-x64@0.23.1':
    optional: true

  '@esbuild/sunos-x64@0.24.0':
    optional: true

  '@esbuild/win32-arm64@0.21.5':
    optional: true

  '@esbuild/win32-arm64@0.23.1':
    optional: true

  '@esbuild/win32-arm64@0.24.0':
    optional: true

  '@esbuild/win32-ia32@0.21.5':
    optional: true

  '@esbuild/win32-ia32@0.23.1':
    optional: true

  '@esbuild/win32-ia32@0.24.0':
    optional: true

  '@esbuild/win32-x64@0.21.5':
    optional: true

  '@esbuild/win32-x64@0.23.1':
    optional: true

  '@esbuild/win32-x64@0.24.0':
    optional: true

  '@eslint-community/eslint-utils@4.4.0(eslint@8.57.0)':
    dependencies:
      eslint: 8.57.0
      eslint-visitor-keys: 3.4.3

  '@eslint-community/eslint-utils@4.4.1(eslint@8.57.0)':
    dependencies:
      eslint: 8.57.0
      eslint-visitor-keys: 3.4.3

  '@eslint-community/regexpp@4.11.0': {}

  '@eslint-community/regexpp@4.12.1': {}

  '@eslint/eslintrc@2.1.4':
    dependencies:
      ajv: 6.12.6
      debug: 4.3.7
      espree: 9.6.1
      globals: 13.24.0
      ignore: 5.3.2
      import-fresh: 3.3.0
      js-yaml: 4.1.0
      minimatch: 3.1.2
      strip-json-comments: 3.1.1
    transitivePeerDependencies:
      - supports-color

  '@eslint/js@8.57.0': {}

  '@floating-ui/core@1.6.7':
    dependencies:
      '@floating-ui/utils': 0.2.7

  '@floating-ui/dom@1.6.10':
    dependencies:
      '@floating-ui/core': 1.6.7
      '@floating-ui/utils': 0.2.7

  '@floating-ui/utils@0.2.7': {}

  '@fontsource/open-sans@5.1.0': {}

  '@fortawesome/fontawesome-common-types@6.7.1': {}

  '@fortawesome/fontawesome-svg-core@6.7.1':
    dependencies:
      '@fortawesome/fontawesome-common-types': 6.7.1

  '@fortawesome/free-solid-svg-icons@6.7.1':
    dependencies:
      '@fortawesome/fontawesome-common-types': 6.7.1

  '@fortawesome/react-fontawesome@0.2.2(@fortawesome/fontawesome-svg-core@6.7.1)(react@18.3.1)':
    dependencies:
      '@fortawesome/fontawesome-svg-core': 6.7.1
      prop-types: 15.8.1
      react: 18.3.1

  '@gql.tada/cli-utils@1.6.3(@0no-co/graphqlsp@1.12.16(graphql@16.9.0)(typescript@5.7.2))(graphql@16.9.0)(typescript@5.7.2)':
    dependencies:
      '@0no-co/graphqlsp': 1.12.16(graphql@16.9.0)(typescript@5.7.2)
      '@gql.tada/internal': 1.0.8(graphql@16.9.0)(typescript@5.7.2)
      graphql: 16.9.0
      typescript: 5.7.2

  '@gql.tada/internal@1.0.8(graphql@16.9.0)(typescript@5.7.2)':
    dependencies:
      '@0no-co/graphql.web': 1.0.11(graphql@16.9.0)
      graphql: 16.9.0
      typescript: 5.7.2

  '@graphql-typed-document-node/core@3.2.0(graphql@16.9.0)':
    dependencies:
      graphql: 16.9.0

  '@hookform/resolvers@3.9.1(react-hook-form@7.53.2(react@18.3.1))':
    dependencies:
      react-hook-form: 7.53.2(react@18.3.1)

  '@humanwhocodes/config-array@0.11.14':
    dependencies:
      '@humanwhocodes/object-schema': 2.0.3
      debug: 4.3.7
      minimatch: 3.1.2
    transitivePeerDependencies:
      - supports-color

  '@humanwhocodes/module-importer@1.0.1': {}

  '@humanwhocodes/object-schema@2.0.3': {}

  '@inquirer/confirm@5.0.1(@types/node@22.7.5)':
    dependencies:
      '@inquirer/core': 10.0.1(@types/node@22.7.5)
      '@inquirer/type': 3.0.0(@types/node@22.7.5)
      '@types/node': 22.7.5

  '@inquirer/core@10.0.1(@types/node@22.7.5)':
    dependencies:
      '@inquirer/figures': 1.0.7
      '@inquirer/type': 3.0.0(@types/node@22.7.5)
      ansi-escapes: 4.3.2
      cli-width: 4.1.0
      mute-stream: 2.0.0
      signal-exit: 4.1.0
      strip-ansi: 6.0.1
      wrap-ansi: 6.2.0
      yoctocolors-cjs: 2.1.2
    transitivePeerDependencies:
      - '@types/node'

  '@inquirer/figures@1.0.7': {}

  '@inquirer/type@3.0.0(@types/node@22.7.5)':
    dependencies:
      '@types/node': 22.7.5

  '@isaacs/cliui@8.0.2':
    dependencies:
      string-width: 5.1.2
      string-width-cjs: string-width@4.2.3
      strip-ansi: 7.1.0
      strip-ansi-cjs: strip-ansi@6.0.1
      wrap-ansi: 8.1.0
      wrap-ansi-cjs: wrap-ansi@7.0.0

  '@istanbuljs/schema@0.1.3': {}

  '@joshwooding/vite-plugin-react-docgen-typescript@0.4.2(typescript@5.7.2)(vite@6.0.2(@types/node@22.7.5)(jiti@2.4.0)(yaml@2.5.1))':
    dependencies:
      magic-string: 0.27.0
      react-docgen-typescript: 2.2.2(typescript@5.7.2)
      vite: 6.0.2(@types/node@22.7.5)(jiti@2.4.0)(yaml@2.5.1)
    optionalDependencies:
      typescript: 5.7.2

  '@jridgewell/gen-mapping@0.3.5':
    dependencies:
      '@jridgewell/set-array': 1.2.1
      '@jridgewell/sourcemap-codec': 1.5.0
      '@jridgewell/trace-mapping': 0.3.25

  '@jridgewell/resolve-uri@3.1.2': {}

  '@jridgewell/set-array@1.2.1': {}

  '@jridgewell/sourcemap-codec@1.5.0': {}

  '@jridgewell/trace-mapping@0.3.25':
    dependencies:
      '@jridgewell/resolve-uri': 3.1.2
      '@jridgewell/sourcemap-codec': 1.5.0

<<<<<<< HEAD
  '@mdx-js/react@3.0.1(@types/react@18.3.12)(react@18.3.1)':
=======
  '@jridgewell/trace-mapping@0.3.9':
    dependencies:
      '@jridgewell/resolve-uri': 3.1.2
      '@jridgewell/sourcemap-codec': 1.5.0

  '@kamilkisiela/fast-url-parser@1.1.4': {}

  '@mdx-js/react@3.0.1(@types/react@18.3.13)(react@18.3.1)':
>>>>>>> 3ff876d1
    dependencies:
      '@types/mdx': 2.0.13
      '@types/react': 18.3.13
      react: 18.3.1

  '@mswjs/interceptors@0.37.1':
    dependencies:
      '@open-draft/deferred-promise': 2.2.0
      '@open-draft/logger': 0.3.0
      '@open-draft/until': 2.1.0
      is-node-process: 1.2.0
      outvariant: 1.4.3
      strict-event-emitter: 0.5.1

  '@nivo/annotations@0.88.0(react-dom@18.3.1(react@18.3.1))(react@18.3.1)':
    dependencies:
      '@nivo/colors': 0.88.0(react-dom@18.3.1(react@18.3.1))(react@18.3.1)
      '@nivo/core': 0.88.0(react-dom@18.3.1(react@18.3.1))(react@18.3.1)
      '@react-spring/web': 9.7.4(react-dom@18.3.1(react@18.3.1))(react@18.3.1)
      lodash: 4.17.21
      react: 18.3.1
    transitivePeerDependencies:
      - react-dom

  '@nivo/arcs@0.88.0(react-dom@18.3.1(react@18.3.1))(react@18.3.1)':
    dependencies:
      '@nivo/colors': 0.88.0(react-dom@18.3.1(react@18.3.1))(react@18.3.1)
      '@nivo/core': 0.88.0(react-dom@18.3.1(react@18.3.1))(react@18.3.1)
      '@react-spring/web': 9.7.4(react-dom@18.3.1(react@18.3.1))(react@18.3.1)
      '@types/d3-shape': 3.1.6
      d3-shape: 3.2.0
      react: 18.3.1
    transitivePeerDependencies:
      - react-dom

  '@nivo/axes@0.88.0(react-dom@18.3.1(react@18.3.1))(react@18.3.1)':
    dependencies:
      '@nivo/core': 0.88.0(react-dom@18.3.1(react@18.3.1))(react@18.3.1)
      '@nivo/scales': 0.88.0
      '@react-spring/web': 9.7.4(react-dom@18.3.1(react@18.3.1))(react@18.3.1)
      '@types/d3-format': 1.4.5
      '@types/d3-time-format': 2.3.4
      d3-format: 1.4.5
      d3-time-format: 3.0.0
      react: 18.3.1
    transitivePeerDependencies:
      - react-dom

  '@nivo/bar@0.88.0(react-dom@18.3.1(react@18.3.1))(react@18.3.1)':
    dependencies:
      '@nivo/annotations': 0.88.0(react-dom@18.3.1(react@18.3.1))(react@18.3.1)
      '@nivo/axes': 0.88.0(react-dom@18.3.1(react@18.3.1))(react@18.3.1)
      '@nivo/colors': 0.88.0(react-dom@18.3.1(react@18.3.1))(react@18.3.1)
      '@nivo/core': 0.88.0(react-dom@18.3.1(react@18.3.1))(react@18.3.1)
      '@nivo/legends': 0.88.0(react-dom@18.3.1(react@18.3.1))(react@18.3.1)
      '@nivo/scales': 0.88.0
      '@nivo/tooltip': 0.88.0(react-dom@18.3.1(react@18.3.1))(react@18.3.1)
      '@react-spring/web': 9.7.4(react-dom@18.3.1(react@18.3.1))(react@18.3.1)
      '@types/d3-scale': 4.0.8
      '@types/d3-shape': 3.1.6
      d3-scale: 4.0.2
      d3-shape: 3.2.0
      lodash: 4.17.21
      react: 18.3.1
    transitivePeerDependencies:
      - react-dom

  '@nivo/colors@0.88.0(react-dom@18.3.1(react@18.3.1))(react@18.3.1)':
    dependencies:
      '@nivo/core': 0.88.0(react-dom@18.3.1(react@18.3.1))(react@18.3.1)
      '@types/d3-color': 3.1.3
      '@types/d3-scale': 4.0.8
      '@types/d3-scale-chromatic': 3.0.3
      '@types/prop-types': 15.7.13
      d3-color: 3.1.0
      d3-scale: 4.0.2
      d3-scale-chromatic: 3.1.0
      lodash: 4.17.21
      prop-types: 15.8.1
      react: 18.3.1
    transitivePeerDependencies:
      - react-dom

  '@nivo/core@0.88.0(react-dom@18.3.1(react@18.3.1))(react@18.3.1)':
    dependencies:
      '@nivo/tooltip': 0.88.0(react-dom@18.3.1(react@18.3.1))(react@18.3.1)
      '@react-spring/web': 9.7.4(react-dom@18.3.1(react@18.3.1))(react@18.3.1)
      '@types/d3-shape': 3.1.6
      d3-color: 3.1.0
      d3-format: 1.4.5
      d3-interpolate: 3.0.1
      d3-scale: 4.0.2
      d3-scale-chromatic: 3.1.0
      d3-shape: 3.2.0
      d3-time-format: 3.0.0
      lodash: 4.17.21
      prop-types: 15.8.1
      react: 18.3.1
    transitivePeerDependencies:
      - react-dom

  '@nivo/legends@0.88.0(react-dom@18.3.1(react@18.3.1))(react@18.3.1)':
    dependencies:
      '@nivo/colors': 0.88.0(react-dom@18.3.1(react@18.3.1))(react@18.3.1)
      '@nivo/core': 0.88.0(react-dom@18.3.1(react@18.3.1))(react@18.3.1)
      '@types/d3-scale': 4.0.8
      d3-scale: 4.0.2
      react: 18.3.1
    transitivePeerDependencies:
      - react-dom

  '@nivo/pie@0.88.0(react-dom@18.3.1(react@18.3.1))(react@18.3.1)':
    dependencies:
      '@nivo/arcs': 0.88.0(react-dom@18.3.1(react@18.3.1))(react@18.3.1)
      '@nivo/colors': 0.88.0(react-dom@18.3.1(react@18.3.1))(react@18.3.1)
      '@nivo/core': 0.88.0(react-dom@18.3.1(react@18.3.1))(react@18.3.1)
      '@nivo/legends': 0.88.0(react-dom@18.3.1(react@18.3.1))(react@18.3.1)
      '@nivo/tooltip': 0.88.0(react-dom@18.3.1(react@18.3.1))(react@18.3.1)
      '@types/d3-shape': 3.1.6
      d3-shape: 3.2.0
      react: 18.3.1
    transitivePeerDependencies:
      - react-dom

  '@nivo/sankey@0.88.0(react-dom@18.3.1(react@18.3.1))(react@18.3.1)':
    dependencies:
      '@nivo/colors': 0.88.0(react-dom@18.3.1(react@18.3.1))(react@18.3.1)
      '@nivo/core': 0.88.0(react-dom@18.3.1(react@18.3.1))(react@18.3.1)
      '@nivo/legends': 0.88.0(react-dom@18.3.1(react@18.3.1))(react@18.3.1)
      '@nivo/tooltip': 0.88.0(react-dom@18.3.1(react@18.3.1))(react@18.3.1)
      '@react-spring/web': 9.7.4(react-dom@18.3.1(react@18.3.1))(react@18.3.1)
      '@types/d3-sankey': 0.11.2
      '@types/d3-shape': 3.1.6
      d3-sankey: 0.12.3
      d3-shape: 3.2.0
      lodash: 4.17.21
      react: 18.3.1
    transitivePeerDependencies:
      - react-dom

  '@nivo/scales@0.88.0':
    dependencies:
      '@types/d3-scale': 4.0.8
      '@types/d3-time': 1.1.4
      '@types/d3-time-format': 3.0.4
      d3-scale: 4.0.2
      d3-time: 1.1.0
      d3-time-format: 3.0.0
      lodash: 4.17.21

  '@nivo/sunburst@0.88.0(react-dom@18.3.1(react@18.3.1))(react@18.3.1)':
    dependencies:
      '@nivo/arcs': 0.88.0(react-dom@18.3.1(react@18.3.1))(react@18.3.1)
      '@nivo/colors': 0.88.0(react-dom@18.3.1(react@18.3.1))(react@18.3.1)
      '@nivo/core': 0.88.0(react-dom@18.3.1(react@18.3.1))(react@18.3.1)
      '@nivo/tooltip': 0.88.0(react-dom@18.3.1(react@18.3.1))(react@18.3.1)
      '@types/d3-hierarchy': 1.1.11
      d3-hierarchy: 1.1.9
      lodash: 4.17.21
      react: 18.3.1
    transitivePeerDependencies:
      - react-dom

  '@nivo/tooltip@0.88.0(react-dom@18.3.1(react@18.3.1))(react@18.3.1)':
    dependencies:
      '@nivo/core': 0.88.0(react-dom@18.3.1(react@18.3.1))(react@18.3.1)
      '@react-spring/web': 9.7.4(react-dom@18.3.1(react@18.3.1))(react@18.3.1)
      react: 18.3.1
    transitivePeerDependencies:
      - react-dom

  '@nodelib/fs.scandir@2.1.5':
    dependencies:
      '@nodelib/fs.stat': 2.0.5
      run-parallel: 1.2.0

  '@nodelib/fs.stat@2.0.5': {}

  '@nodelib/fs.walk@1.2.8':
    dependencies:
      '@nodelib/fs.scandir': 2.1.5
      fastq: 1.17.1

  '@nolyfill/is-core-module@1.0.39': {}

  '@open-draft/deferred-promise@2.2.0': {}

  '@open-draft/logger@0.3.0':
    dependencies:
      is-node-process: 1.2.0
      outvariant: 1.4.3

  '@open-draft/until@2.1.0': {}

  '@pkgjs/parseargs@0.11.0':
    optional: true

  '@polka/url@1.0.0-next.28': {}

  '@popperjs/core@2.11.8': {}

  '@react-spring/animated@9.7.4(react@18.3.1)':
    dependencies:
      '@react-spring/shared': 9.7.4(react@18.3.1)
      '@react-spring/types': 9.7.4
      react: 18.3.1

  '@react-spring/core@9.7.4(react@18.3.1)':
    dependencies:
      '@react-spring/animated': 9.7.4(react@18.3.1)
      '@react-spring/shared': 9.7.4(react@18.3.1)
      '@react-spring/types': 9.7.4
      react: 18.3.1

  '@react-spring/rafz@9.7.4': {}

  '@react-spring/shared@9.7.4(react@18.3.1)':
    dependencies:
      '@react-spring/rafz': 9.7.4
      '@react-spring/types': 9.7.4
      react: 18.3.1

  '@react-spring/types@9.7.4': {}

  '@react-spring/web@9.7.4(react-dom@18.3.1(react@18.3.1))(react@18.3.1)':
    dependencies:
      '@react-spring/animated': 9.7.4(react@18.3.1)
      '@react-spring/core': 9.7.4(react@18.3.1)
      '@react-spring/shared': 9.7.4(react@18.3.1)
      '@react-spring/types': 9.7.4
      react: 18.3.1
      react-dom: 18.3.1(react@18.3.1)

  '@remix-run/router@1.21.0': {}

  '@restart/hooks@0.4.16(react@18.3.1)':
    dependencies:
      dequal: 2.0.3
      react: 18.3.1

  '@rollup/pluginutils@5.1.2(rollup@4.28.0)':
    dependencies:
      '@types/estree': 1.0.6
      estree-walker: 2.0.2
      picomatch: 2.3.1
    optionalDependencies:
      rollup: 4.28.0

  '@rollup/rollup-android-arm-eabi@4.25.0':
    optional: true

  '@rollup/rollup-android-arm-eabi@4.28.0':
    optional: true

  '@rollup/rollup-android-arm64@4.25.0':
    optional: true

  '@rollup/rollup-android-arm64@4.28.0':
    optional: true

  '@rollup/rollup-darwin-arm64@4.25.0':
    optional: true

  '@rollup/rollup-darwin-arm64@4.28.0':
    optional: true

  '@rollup/rollup-darwin-x64@4.25.0':
    optional: true

  '@rollup/rollup-darwin-x64@4.28.0':
    optional: true

  '@rollup/rollup-freebsd-arm64@4.25.0':
    optional: true

  '@rollup/rollup-freebsd-arm64@4.28.0':
    optional: true

  '@rollup/rollup-freebsd-x64@4.25.0':
    optional: true

  '@rollup/rollup-freebsd-x64@4.28.0':
    optional: true

  '@rollup/rollup-linux-arm-gnueabihf@4.25.0':
    optional: true

  '@rollup/rollup-linux-arm-gnueabihf@4.28.0':
    optional: true

  '@rollup/rollup-linux-arm-musleabihf@4.25.0':
    optional: true

  '@rollup/rollup-linux-arm-musleabihf@4.28.0':
    optional: true

  '@rollup/rollup-linux-arm64-gnu@4.25.0':
    optional: true

  '@rollup/rollup-linux-arm64-gnu@4.28.0':
    optional: true

  '@rollup/rollup-linux-arm64-musl@4.25.0':
    optional: true

  '@rollup/rollup-linux-arm64-musl@4.28.0':
    optional: true

  '@rollup/rollup-linux-powerpc64le-gnu@4.25.0':
    optional: true

  '@rollup/rollup-linux-powerpc64le-gnu@4.28.0':
    optional: true

  '@rollup/rollup-linux-riscv64-gnu@4.25.0':
    optional: true

  '@rollup/rollup-linux-riscv64-gnu@4.28.0':
    optional: true

  '@rollup/rollup-linux-s390x-gnu@4.25.0':
    optional: true

  '@rollup/rollup-linux-s390x-gnu@4.28.0':
    optional: true

  '@rollup/rollup-linux-x64-gnu@4.25.0':
    optional: true

  '@rollup/rollup-linux-x64-gnu@4.28.0':
    optional: true

  '@rollup/rollup-linux-x64-musl@4.25.0':
    optional: true

  '@rollup/rollup-linux-x64-musl@4.28.0':
    optional: true

  '@rollup/rollup-win32-arm64-msvc@4.25.0':
    optional: true

  '@rollup/rollup-win32-arm64-msvc@4.28.0':
    optional: true

  '@rollup/rollup-win32-ia32-msvc@4.25.0':
    optional: true

  '@rollup/rollup-win32-ia32-msvc@4.28.0':
    optional: true

  '@rollup/rollup-win32-x64-msvc@4.25.0':
    optional: true

  '@rollup/rollup-win32-x64-msvc@4.28.0':
    optional: true

  '@rtsao/scc@1.1.0': {}

  '@sentry-internal/browser-utils@8.42.0':
    dependencies:
      '@sentry/core': 8.42.0

  '@sentry-internal/feedback@8.42.0':
    dependencies:
      '@sentry/core': 8.42.0

  '@sentry-internal/replay-canvas@8.42.0':
    dependencies:
      '@sentry-internal/replay': 8.42.0
      '@sentry/core': 8.42.0

  '@sentry-internal/replay@8.42.0':
    dependencies:
      '@sentry-internal/browser-utils': 8.42.0
      '@sentry/core': 8.42.0

  '@sentry/browser@8.42.0':
    dependencies:
      '@sentry-internal/browser-utils': 8.42.0
      '@sentry-internal/feedback': 8.42.0
      '@sentry-internal/replay': 8.42.0
      '@sentry-internal/replay-canvas': 8.42.0
      '@sentry/core': 8.42.0

  '@sentry/core@8.42.0': {}

  '@sentry/react@8.42.0(react@18.3.1)':
    dependencies:
      '@sentry/browser': 8.42.0
      '@sentry/core': 8.42.0
      hoist-non-react-statics: 3.3.2
      react: 18.3.1

  '@sentry/types@8.42.0':
    dependencies:
      '@sentry/core': 8.42.0

  '@storybook/addon-actions@8.4.6(storybook@8.4.6(prettier@3.4.2))':
    dependencies:
      '@storybook/global': 5.0.0
      '@types/uuid': 9.0.8
      dequal: 2.0.3
      polished: 4.3.1
      storybook: 8.4.6(prettier@3.4.2)
      uuid: 9.0.1

  '@storybook/addon-backgrounds@8.4.6(storybook@8.4.6(prettier@3.4.2))':
    dependencies:
      '@storybook/global': 5.0.0
      memoizerific: 1.11.3
      storybook: 8.4.6(prettier@3.4.2)
      ts-dedent: 2.2.0

  '@storybook/addon-controls@8.4.6(storybook@8.4.6(prettier@3.4.2))':
    dependencies:
      '@storybook/global': 5.0.0
      dequal: 2.0.3
      storybook: 8.4.6(prettier@3.4.2)
      ts-dedent: 2.2.0

  '@storybook/addon-docs@8.4.6(@types/react@18.3.13)(storybook@8.4.6(prettier@3.4.2))':
    dependencies:
      '@mdx-js/react': 3.0.1(@types/react@18.3.13)(react@18.3.1)
      '@storybook/blocks': 8.4.6(react-dom@18.3.1(react@18.3.1))(react@18.3.1)(storybook@8.4.6(prettier@3.4.2))
      '@storybook/csf-plugin': 8.4.6(storybook@8.4.6(prettier@3.4.2))
      '@storybook/react-dom-shim': 8.4.6(react-dom@18.3.1(react@18.3.1))(react@18.3.1)(storybook@8.4.6(prettier@3.4.2))
      react: 18.3.1
      react-dom: 18.3.1(react@18.3.1)
      storybook: 8.4.6(prettier@3.4.2)
      ts-dedent: 2.2.0
    transitivePeerDependencies:
      - '@types/react'
      - webpack-sources

  '@storybook/addon-essentials@8.4.6(@types/react@18.3.13)(storybook@8.4.6(prettier@3.4.2))':
    dependencies:
      '@storybook/addon-actions': 8.4.6(storybook@8.4.6(prettier@3.4.2))
      '@storybook/addon-backgrounds': 8.4.6(storybook@8.4.6(prettier@3.4.2))
      '@storybook/addon-controls': 8.4.6(storybook@8.4.6(prettier@3.4.2))
      '@storybook/addon-docs': 8.4.6(@types/react@18.3.13)(storybook@8.4.6(prettier@3.4.2))
      '@storybook/addon-highlight': 8.4.6(storybook@8.4.6(prettier@3.4.2))
      '@storybook/addon-measure': 8.4.6(storybook@8.4.6(prettier@3.4.2))
      '@storybook/addon-outline': 8.4.6(storybook@8.4.6(prettier@3.4.2))
      '@storybook/addon-toolbars': 8.4.6(storybook@8.4.6(prettier@3.4.2))
      '@storybook/addon-viewport': 8.4.6(storybook@8.4.6(prettier@3.4.2))
      storybook: 8.4.6(prettier@3.4.2)
      ts-dedent: 2.2.0
    transitivePeerDependencies:
      - '@types/react'
      - webpack-sources

  '@storybook/addon-highlight@8.4.6(storybook@8.4.6(prettier@3.4.2))':
    dependencies:
      '@storybook/global': 5.0.0
      storybook: 8.4.6(prettier@3.4.2)

  '@storybook/addon-interactions@8.4.6(storybook@8.4.6(prettier@3.4.2))':
    dependencies:
      '@storybook/global': 5.0.0
      '@storybook/instrumenter': 8.4.6(storybook@8.4.6(prettier@3.4.2))
      '@storybook/test': 8.4.6(storybook@8.4.6(prettier@3.4.2))
      polished: 4.3.1
      storybook: 8.4.6(prettier@3.4.2)
      ts-dedent: 2.2.0

  '@storybook/addon-links@8.4.6(react@18.3.1)(storybook@8.4.6(prettier@3.4.2))':
    dependencies:
      '@storybook/csf': 0.1.11
      '@storybook/global': 5.0.0
      storybook: 8.4.6(prettier@3.4.2)
      ts-dedent: 2.2.0
    optionalDependencies:
      react: 18.3.1

  '@storybook/addon-measure@8.4.6(storybook@8.4.6(prettier@3.4.2))':
    dependencies:
      '@storybook/global': 5.0.0
      storybook: 8.4.6(prettier@3.4.2)
      tiny-invariant: 1.3.3

  '@storybook/addon-outline@8.4.6(storybook@8.4.6(prettier@3.4.2))':
    dependencies:
      '@storybook/global': 5.0.0
      storybook: 8.4.6(prettier@3.4.2)
      ts-dedent: 2.2.0

  '@storybook/addon-toolbars@8.4.6(storybook@8.4.6(prettier@3.4.2))':
    dependencies:
      storybook: 8.4.6(prettier@3.4.2)

  '@storybook/addon-viewport@8.4.6(storybook@8.4.6(prettier@3.4.2))':
    dependencies:
      memoizerific: 1.11.3
      storybook: 8.4.6(prettier@3.4.2)

  '@storybook/blocks@8.4.6(react-dom@18.3.1(react@18.3.1))(react@18.3.1)(storybook@8.4.6(prettier@3.4.2))':
    dependencies:
      '@storybook/csf': 0.1.11
      '@storybook/icons': 1.2.12(react-dom@18.3.1(react@18.3.1))(react@18.3.1)
      storybook: 8.4.6(prettier@3.4.2)
      ts-dedent: 2.2.0
    optionalDependencies:
      react: 18.3.1
      react-dom: 18.3.1(react@18.3.1)

  '@storybook/builder-vite@8.4.6(storybook@8.4.6(prettier@3.4.2))(vite@6.0.2(@types/node@22.7.5)(jiti@2.4.0)(yaml@2.5.1))':
    dependencies:
      '@storybook/csf-plugin': 8.4.6(storybook@8.4.6(prettier@3.4.2))
      browser-assert: 1.2.1
      storybook: 8.4.6(prettier@3.4.2)
      ts-dedent: 2.2.0
      vite: 6.0.2(@types/node@22.7.5)(jiti@2.4.0)(yaml@2.5.1)
    transitivePeerDependencies:
      - webpack-sources

  '@storybook/components@8.4.6(storybook@8.4.6(prettier@3.4.2))':
    dependencies:
      storybook: 8.4.6(prettier@3.4.2)

  '@storybook/core@8.4.6(prettier@3.4.2)':
    dependencies:
      '@storybook/csf': 0.1.11
      better-opn: 3.0.2
      browser-assert: 1.2.1
      esbuild: 0.23.1
      esbuild-register: 3.6.0(esbuild@0.23.1)
      jsdoc-type-pratt-parser: 4.1.0
      process: 0.11.10
      recast: 0.23.9
      semver: 7.6.3
      util: 0.12.5
      ws: 8.18.0
    optionalDependencies:
      prettier: 3.4.2
    transitivePeerDependencies:
      - bufferutil
      - supports-color
      - utf-8-validate

  '@storybook/csf-plugin@8.4.6(storybook@8.4.6(prettier@3.4.2))':
    dependencies:
      storybook: 8.4.6(prettier@3.4.2)
      unplugin: 1.14.1
    transitivePeerDependencies:
      - webpack-sources

  '@storybook/csf@0.1.11':
    dependencies:
      type-fest: 2.19.0

  '@storybook/global@5.0.0': {}

  '@storybook/icons@1.2.12(react-dom@18.3.1(react@18.3.1))(react@18.3.1)':
    dependencies:
      react: 18.3.1
      react-dom: 18.3.1(react@18.3.1)

  '@storybook/instrumenter@8.4.6(storybook@8.4.6(prettier@3.4.2))':
    dependencies:
      '@storybook/global': 5.0.0
      '@vitest/utils': 2.1.8
      storybook: 8.4.6(prettier@3.4.2)

  '@storybook/manager-api@8.4.6(storybook@8.4.6(prettier@3.4.2))':
    dependencies:
      storybook: 8.4.6(prettier@3.4.2)

  '@storybook/node-logger@8.4.6(storybook@8.4.6(prettier@3.4.2))':
    dependencies:
      storybook: 8.4.6(prettier@3.4.2)

  '@storybook/preview-api@8.4.6(storybook@8.4.6(prettier@3.4.2))':
    dependencies:
      storybook: 8.4.6(prettier@3.4.2)

  '@storybook/react-dom-shim@8.4.6(react-dom@18.3.1(react@18.3.1))(react@18.3.1)(storybook@8.4.6(prettier@3.4.2))':
    dependencies:
      react: 18.3.1
      react-dom: 18.3.1(react@18.3.1)
      storybook: 8.4.6(prettier@3.4.2)

  '@storybook/react-vite@8.4.6(@storybook/test@8.4.6(storybook@8.4.6(prettier@3.4.2)))(react-dom@18.3.1(react@18.3.1))(react@18.3.1)(rollup@4.28.0)(storybook@8.4.6(prettier@3.4.2))(typescript@5.7.2)(vite@6.0.2(@types/node@22.7.5)(jiti@2.4.0)(yaml@2.5.1))':
    dependencies:
      '@joshwooding/vite-plugin-react-docgen-typescript': 0.4.2(typescript@5.7.2)(vite@6.0.2(@types/node@22.7.5)(jiti@2.4.0)(yaml@2.5.1))
      '@rollup/pluginutils': 5.1.2(rollup@4.28.0)
      '@storybook/builder-vite': 8.4.6(storybook@8.4.6(prettier@3.4.2))(vite@6.0.2(@types/node@22.7.5)(jiti@2.4.0)(yaml@2.5.1))
      '@storybook/react': 8.4.6(@storybook/test@8.4.6(storybook@8.4.6(prettier@3.4.2)))(react-dom@18.3.1(react@18.3.1))(react@18.3.1)(storybook@8.4.6(prettier@3.4.2))(typescript@5.7.2)
      find-up: 5.0.0
      magic-string: 0.30.14
      react: 18.3.1
      react-docgen: 7.0.3
      react-dom: 18.3.1(react@18.3.1)
      resolve: 1.22.8
      storybook: 8.4.6(prettier@3.4.2)
      tsconfig-paths: 4.2.0
      vite: 6.0.2(@types/node@22.7.5)(jiti@2.4.0)(yaml@2.5.1)
    transitivePeerDependencies:
      - '@storybook/test'
      - rollup
      - supports-color
      - typescript
      - webpack-sources

  '@storybook/react@8.4.6(@storybook/test@8.4.6(storybook@8.4.6(prettier@3.4.2)))(react-dom@18.3.1(react@18.3.1))(react@18.3.1)(storybook@8.4.6(prettier@3.4.2))(typescript@5.7.2)':
    dependencies:
      '@storybook/components': 8.4.6(storybook@8.4.6(prettier@3.4.2))
      '@storybook/global': 5.0.0
      '@storybook/manager-api': 8.4.6(storybook@8.4.6(prettier@3.4.2))
      '@storybook/preview-api': 8.4.6(storybook@8.4.6(prettier@3.4.2))
      '@storybook/react-dom-shim': 8.4.6(react-dom@18.3.1(react@18.3.1))(react@18.3.1)(storybook@8.4.6(prettier@3.4.2))
      '@storybook/theming': 8.4.6(storybook@8.4.6(prettier@3.4.2))
      react: 18.3.1
      react-dom: 18.3.1(react@18.3.1)
      storybook: 8.4.6(prettier@3.4.2)
    optionalDependencies:
      '@storybook/test': 8.4.6(storybook@8.4.6(prettier@3.4.2))
      typescript: 5.7.2

  '@storybook/test@8.4.6(storybook@8.4.6(prettier@3.4.2))':
    dependencies:
      '@storybook/csf': 0.1.11
      '@storybook/global': 5.0.0
      '@storybook/instrumenter': 8.4.6(storybook@8.4.6(prettier@3.4.2))
      '@testing-library/dom': 10.4.0
      '@testing-library/jest-dom': 6.5.0
      '@testing-library/user-event': 14.5.2(@testing-library/dom@10.4.0)
      '@vitest/expect': 2.0.5
      '@vitest/spy': 2.0.5
      storybook: 8.4.6(prettier@3.4.2)

  '@storybook/theming@8.4.6(storybook@8.4.6(prettier@3.4.2))':
    dependencies:
      storybook: 8.4.6(prettier@3.4.2)

  '@storybook/types@8.4.5(storybook@8.4.6(prettier@3.4.2))':
    dependencies:
      storybook: 8.4.6(prettier@3.4.2)

  '@swc/core-darwin-arm64@1.9.3':
    optional: true

  '@swc/core-darwin-x64@1.9.3':
    optional: true

  '@swc/core-linux-arm-gnueabihf@1.9.3':
    optional: true

  '@swc/core-linux-arm64-gnu@1.9.3':
    optional: true

  '@swc/core-linux-arm64-musl@1.9.3':
    optional: true

  '@swc/core-linux-x64-gnu@1.9.3':
    optional: true

  '@swc/core-linux-x64-musl@1.9.3':
    optional: true

  '@swc/core-win32-arm64-msvc@1.9.3':
    optional: true

  '@swc/core-win32-ia32-msvc@1.9.3':
    optional: true

  '@swc/core-win32-x64-msvc@1.9.3':
    optional: true

  '@swc/core@1.9.3':
    dependencies:
      '@swc/counter': 0.1.3
      '@swc/types': 0.1.17
    optionalDependencies:
      '@swc/core-darwin-arm64': 1.9.3
      '@swc/core-darwin-x64': 1.9.3
      '@swc/core-linux-arm-gnueabihf': 1.9.3
      '@swc/core-linux-arm64-gnu': 1.9.3
      '@swc/core-linux-arm64-musl': 1.9.3
      '@swc/core-linux-x64-gnu': 1.9.3
      '@swc/core-linux-x64-musl': 1.9.3
      '@swc/core-win32-arm64-msvc': 1.9.3
      '@swc/core-win32-ia32-msvc': 1.9.3
      '@swc/core-win32-x64-msvc': 1.9.3

  '@swc/counter@0.1.3': {}

  '@swc/types@0.1.17':
    dependencies:
      '@swc/counter': 0.1.3

  '@testing-library/dom@10.4.0':
    dependencies:
      '@babel/code-frame': 7.26.2
      '@babel/runtime': 7.26.0
      '@types/aria-query': 5.0.4
      aria-query: 5.3.0
      chalk: 4.1.2
      dom-accessibility-api: 0.5.16
      lz-string: 1.5.0
      pretty-format: 27.5.1

  '@testing-library/jest-dom@6.5.0':
    dependencies:
      '@adobe/css-tools': 4.4.0
      aria-query: 5.3.2
      chalk: 3.0.0
      css.escape: 1.5.1
      dom-accessibility-api: 0.6.3
      lodash: 4.17.21
      redent: 3.0.0

  '@testing-library/jest-dom@6.6.3':
    dependencies:
      '@adobe/css-tools': 4.4.0
      aria-query: 5.3.2
      chalk: 3.0.0
      css.escape: 1.5.1
      dom-accessibility-api: 0.6.3
      lodash: 4.17.21
      redent: 3.0.0

  '@testing-library/react@16.0.1(@testing-library/dom@10.4.0)(@types/react-dom@18.3.1)(@types/react@18.3.13)(react-dom@18.3.1(react@18.3.1))(react@18.3.1)':
    dependencies:
      '@babel/runtime': 7.25.6
      '@testing-library/dom': 10.4.0
      react: 18.3.1
      react-dom: 18.3.1(react@18.3.1)
    optionalDependencies:
      '@types/react': 18.3.13
      '@types/react-dom': 18.3.1

  '@testing-library/user-event@14.5.2(@testing-library/dom@10.4.0)':
    dependencies:
      '@testing-library/dom': 10.4.0

  '@tidyjs/tidy@2.5.2':
    dependencies:
      d3-array: 2.12.1
      ts-toolbelt: 8.4.0

  '@types/aria-query@5.0.4': {}

  '@types/babel__core@7.20.5':
    dependencies:
      '@babel/parser': 7.26.2
      '@babel/types': 7.26.0
      '@types/babel__generator': 7.6.8
      '@types/babel__template': 7.4.4
      '@types/babel__traverse': 7.20.6

  '@types/babel__generator@7.6.8':
    dependencies:
      '@babel/types': 7.26.0

  '@types/babel__template@7.4.4':
    dependencies:
      '@babel/parser': 7.26.2
      '@babel/types': 7.26.0

  '@types/babel__traverse@7.20.6':
    dependencies:
      '@babel/types': 7.26.0

  '@types/cookie@0.6.0': {}

  '@types/d3-array@3.0.3': {}

  '@types/d3-array@3.2.1': {}

  '@types/d3-color@3.1.0': {}

  '@types/d3-color@3.1.3': {}

  '@types/d3-delaunay@6.0.1': {}

  '@types/d3-ease@3.0.2': {}

  '@types/d3-format@1.4.5': {}

  '@types/d3-format@3.0.1': {}

  '@types/d3-geo@3.1.0':
    dependencies:
      '@types/geojson': 7946.0.14

  '@types/d3-hierarchy@1.1.11': {}

  '@types/d3-interpolate@3.0.1':
    dependencies:
      '@types/d3-color': 3.1.3

  '@types/d3-interpolate@3.0.4':
    dependencies:
      '@types/d3-color': 3.1.3

  '@types/d3-path@1.0.11': {}

  '@types/d3-path@3.1.0': {}

  '@types/d3-random@2.2.3': {}

  '@types/d3-sankey@0.11.2':
    dependencies:
      '@types/d3-shape': 1.3.12

  '@types/d3-scale-chromatic@3.0.3': {}

  '@types/d3-scale@4.0.2':
    dependencies:
      '@types/d3-time': 3.0.3

  '@types/d3-scale@4.0.8':
    dependencies:
      '@types/d3-time': 3.0.3

  '@types/d3-shape@1.3.12':
    dependencies:
      '@types/d3-path': 1.0.11

  '@types/d3-shape@3.1.6':
    dependencies:
      '@types/d3-path': 3.1.0

  '@types/d3-time-format@2.1.0': {}

  '@types/d3-time-format@2.3.4': {}

  '@types/d3-time-format@3.0.4': {}

  '@types/d3-time@1.1.4': {}

  '@types/d3-time@3.0.0': {}

  '@types/d3-time@3.0.3': {}

  '@types/d3-timer@3.0.2': {}

  '@types/date-arithmetic@4.1.4': {}

  '@types/doctrine@0.0.9': {}

  '@types/estree@1.0.6': {}

  '@types/geojson@7946.0.14': {}

  '@types/json5@0.0.29': {}

  '@types/lodash.mergewith@4.6.7':
    dependencies:
      '@types/lodash': 4.17.7

  '@types/lodash@4.17.7': {}

  '@types/mdx@2.0.13': {}

  '@types/node@22.7.5':
    dependencies:
      undici-types: 6.19.8

  '@types/parse-json@4.0.2': {}

  '@types/prop-types@15.7.13': {}

  '@types/react-big-calendar@1.16.0':
    dependencies:
      '@types/date-arithmetic': 4.1.4
      '@types/prop-types': 15.7.13
      '@types/react': 18.3.13

  '@types/react-dom@18.3.1':
    dependencies:
      '@types/react': 18.3.13

  '@types/react-table@7.7.20':
    dependencies:
      '@types/react': 18.3.13

  '@types/react-transition-group@4.4.11':
    dependencies:
      '@types/react': 18.3.13

  '@types/react@18.3.13':
    dependencies:
      '@types/prop-types': 15.7.13
      csstype: 3.1.3

  '@types/resolve@1.20.6': {}

  '@types/statuses@2.0.5': {}

  '@types/tough-cookie@4.0.5': {}

  '@types/uuid@9.0.8': {}

  '@types/warning@3.0.3': {}

  '@typescript-eslint/eslint-plugin@8.17.0(@typescript-eslint/parser@8.17.0(eslint@8.57.0)(typescript@5.7.2))(eslint@8.57.0)(typescript@5.7.2)':
    dependencies:
      '@eslint-community/regexpp': 4.12.1
      '@typescript-eslint/parser': 8.17.0(eslint@8.57.0)(typescript@5.7.2)
      '@typescript-eslint/scope-manager': 8.17.0
      '@typescript-eslint/type-utils': 8.17.0(eslint@8.57.0)(typescript@5.7.2)
      '@typescript-eslint/utils': 8.17.0(eslint@8.57.0)(typescript@5.7.2)
      '@typescript-eslint/visitor-keys': 8.17.0
      eslint: 8.57.0
      graphemer: 1.4.0
      ignore: 5.3.2
      natural-compare: 1.4.0
      ts-api-utils: 1.4.3(typescript@5.7.2)
    optionalDependencies:
      typescript: 5.7.2
    transitivePeerDependencies:
      - supports-color

  '@typescript-eslint/parser@8.17.0(eslint@8.57.0)(typescript@5.7.2)':
    dependencies:
      '@typescript-eslint/scope-manager': 8.17.0
      '@typescript-eslint/types': 8.17.0
      '@typescript-eslint/typescript-estree': 8.17.0(typescript@5.7.2)
      '@typescript-eslint/visitor-keys': 8.17.0
      debug: 4.3.7
      eslint: 8.57.0
    optionalDependencies:
      typescript: 5.7.2
    transitivePeerDependencies:
      - supports-color

  '@typescript-eslint/scope-manager@8.17.0':
    dependencies:
      '@typescript-eslint/types': 8.17.0
      '@typescript-eslint/visitor-keys': 8.17.0

  '@typescript-eslint/type-utils@8.17.0(eslint@8.57.0)(typescript@5.7.2)':
    dependencies:
      '@typescript-eslint/typescript-estree': 8.17.0(typescript@5.7.2)
      '@typescript-eslint/utils': 8.17.0(eslint@8.57.0)(typescript@5.7.2)
      debug: 4.3.7
      eslint: 8.57.0
      ts-api-utils: 1.4.3(typescript@5.7.2)
    optionalDependencies:
      typescript: 5.7.2
    transitivePeerDependencies:
      - supports-color

  '@typescript-eslint/types@8.17.0': {}

  '@typescript-eslint/typescript-estree@8.17.0(typescript@5.7.2)':
    dependencies:
      '@typescript-eslint/types': 8.17.0
      '@typescript-eslint/visitor-keys': 8.17.0
      debug: 4.3.7
      fast-glob: 3.3.2
      is-glob: 4.0.3
      minimatch: 9.0.5
      semver: 7.6.3
      ts-api-utils: 1.4.3(typescript@5.7.2)
    optionalDependencies:
      typescript: 5.7.2
    transitivePeerDependencies:
      - supports-color

  '@typescript-eslint/utils@8.17.0(eslint@8.57.0)(typescript@5.7.2)':
    dependencies:
      '@eslint-community/eslint-utils': 4.4.1(eslint@8.57.0)
      '@typescript-eslint/scope-manager': 8.17.0
      '@typescript-eslint/types': 8.17.0
      '@typescript-eslint/typescript-estree': 8.17.0(typescript@5.7.2)
      eslint: 8.57.0
    optionalDependencies:
      typescript: 5.7.2
    transitivePeerDependencies:
      - supports-color

  '@typescript-eslint/visitor-keys@8.17.0':
    dependencies:
      '@typescript-eslint/types': 8.17.0
      eslint-visitor-keys: 4.2.0

  '@ungap/structured-clone@1.2.0': {}

  '@visx/axis@3.12.0(react@18.3.1)':
    dependencies:
      '@types/react': 18.3.13
      '@visx/group': 3.12.0(react@18.3.1)
      '@visx/point': 3.12.0
      '@visx/scale': 3.12.0
      '@visx/shape': 3.12.0(react@18.3.1)
      '@visx/text': 3.12.0(react@18.3.1)
      classnames: 2.5.1
      prop-types: 15.8.1
      react: 18.3.1

  '@visx/bounds@3.12.0(react-dom@18.3.1(react@18.3.1))(react@18.3.1)':
    dependencies:
      '@types/react': 18.3.13
      '@types/react-dom': 18.3.1
      prop-types: 15.8.1
      react: 18.3.1
      react-dom: 18.3.1(react@18.3.1)

  '@visx/curve@3.12.0':
    dependencies:
      '@types/d3-shape': 1.3.12
      d3-shape: 1.3.7

  '@visx/event@3.12.0':
    dependencies:
      '@types/react': 18.3.13
      '@visx/point': 3.12.0

  '@visx/grid@3.12.0(react@18.3.1)':
    dependencies:
      '@types/react': 18.3.13
      '@visx/curve': 3.12.0
      '@visx/group': 3.12.0(react@18.3.1)
      '@visx/point': 3.12.0
      '@visx/scale': 3.12.0
      '@visx/shape': 3.12.0(react@18.3.1)
      classnames: 2.5.1
      prop-types: 15.8.1
      react: 18.3.1

  '@visx/group@3.12.0(react@18.3.1)':
    dependencies:
      '@types/react': 18.3.13
      classnames: 2.5.1
      prop-types: 15.8.1
      react: 18.3.1

  '@visx/mock-data@3.12.0':
    dependencies:
      '@types/d3-random': 2.2.3
      d3-random: 2.2.2

  '@visx/point@3.12.0': {}

  '@visx/responsive@3.12.0(react@18.3.1)':
    dependencies:
      '@types/lodash': 4.17.7
      '@types/react': 18.3.13
      lodash: 4.17.21
      prop-types: 15.8.1
      react: 18.3.1

  '@visx/scale@3.12.0':
    dependencies:
      '@visx/vendor': 3.12.0

  '@visx/shape@3.12.0(react@18.3.1)':
    dependencies:
      '@types/d3-path': 1.0.11
      '@types/d3-shape': 1.3.12
      '@types/lodash': 4.17.7
      '@types/react': 18.3.13
      '@visx/curve': 3.12.0
      '@visx/group': 3.12.0(react@18.3.1)
      '@visx/scale': 3.12.0
      classnames: 2.5.1
      d3-path: 1.0.9
      d3-shape: 1.3.7
      lodash: 4.17.21
      prop-types: 15.8.1
      react: 18.3.1

  '@visx/text@3.12.0(react@18.3.1)':
    dependencies:
      '@types/lodash': 4.17.7
      '@types/react': 18.3.13
      classnames: 2.5.1
      lodash: 4.17.21
      prop-types: 15.8.1
      react: 18.3.1
      reduce-css-calc: 1.3.0

  '@visx/tooltip@3.12.0(react-dom@18.3.1(react@18.3.1))(react@18.3.1)':
    dependencies:
      '@types/react': 18.3.13
      '@visx/bounds': 3.12.0(react-dom@18.3.1(react@18.3.1))(react@18.3.1)
      classnames: 2.5.1
      prop-types: 15.8.1
      react: 18.3.1
      react-dom: 18.3.1(react@18.3.1)
      react-use-measure: 2.1.1(react-dom@18.3.1(react@18.3.1))(react@18.3.1)

  '@visx/vendor@3.12.0':
    dependencies:
      '@types/d3-array': 3.0.3
      '@types/d3-color': 3.1.0
      '@types/d3-delaunay': 6.0.1
      '@types/d3-format': 3.0.1
      '@types/d3-geo': 3.1.0
      '@types/d3-interpolate': 3.0.1
      '@types/d3-scale': 4.0.2
      '@types/d3-time': 3.0.0
      '@types/d3-time-format': 2.1.0
      d3-array: 3.2.1
      d3-color: 3.1.0
      d3-delaunay: 6.0.2
      d3-format: 3.1.0
      d3-geo: 3.1.0
      d3-interpolate: 3.0.1
      d3-scale: 4.0.2
      d3-time: 3.1.0
      d3-time-format: 4.1.0
      internmap: 2.0.3

  '@vitejs/plugin-react-swc@3.7.2(vite@6.0.2(@types/node@22.7.5)(jiti@2.4.0)(yaml@2.5.1))':
    dependencies:
      '@swc/core': 1.9.3
      vite: 6.0.2(@types/node@22.7.5)(jiti@2.4.0)(yaml@2.5.1)
    transitivePeerDependencies:
      - '@swc/helpers'

  '@vitest/coverage-v8@2.1.8(vitest@2.1.8)':
    dependencies:
      '@ampproject/remapping': 2.3.0
      '@bcoe/v8-coverage': 0.2.3
      debug: 4.3.7
      istanbul-lib-coverage: 3.2.2
      istanbul-lib-report: 3.0.1
      istanbul-lib-source-maps: 5.0.6
      istanbul-reports: 3.1.7
      magic-string: 0.30.14
      magicast: 0.3.5
      std-env: 3.8.0
      test-exclude: 7.0.1
      tinyrainbow: 1.2.0
      vitest: 2.1.8(@types/node@22.7.5)(@vitest/ui@2.1.8)(jsdom@25.0.1)(msw@2.6.6(@types/node@22.7.5)(typescript@5.7.2))
    transitivePeerDependencies:
      - supports-color

  '@vitest/expect@2.0.5':
    dependencies:
      '@vitest/spy': 2.0.5
      '@vitest/utils': 2.0.5
      chai: 5.1.2
      tinyrainbow: 1.2.0

  '@vitest/expect@2.1.8':
    dependencies:
      '@vitest/spy': 2.1.8
      '@vitest/utils': 2.1.8
      chai: 5.1.2
      tinyrainbow: 1.2.0

  '@vitest/mocker@2.1.8(msw@2.6.6(@types/node@22.7.5)(typescript@5.7.2))(vite@5.4.11(@types/node@22.7.5))':
    dependencies:
      '@vitest/spy': 2.1.8
      estree-walker: 3.0.3
      magic-string: 0.30.14
    optionalDependencies:
      msw: 2.6.6(@types/node@22.7.5)(typescript@5.7.2)
      vite: 5.4.11(@types/node@22.7.5)

  '@vitest/pretty-format@2.0.5':
    dependencies:
      tinyrainbow: 1.2.0

  '@vitest/pretty-format@2.1.8':
    dependencies:
      tinyrainbow: 1.2.0

  '@vitest/runner@2.1.8':
    dependencies:
      '@vitest/utils': 2.1.8
      pathe: 1.1.2

  '@vitest/snapshot@2.1.8':
    dependencies:
      '@vitest/pretty-format': 2.1.8
      magic-string: 0.30.14
      pathe: 1.1.2

  '@vitest/spy@2.0.5':
    dependencies:
      tinyspy: 3.0.2

  '@vitest/spy@2.1.8':
    dependencies:
      tinyspy: 3.0.2

  '@vitest/ui@2.1.8(vitest@2.1.8)':
    dependencies:
      '@vitest/utils': 2.1.8
      fflate: 0.8.2
      flatted: 3.3.2
      pathe: 1.1.2
      sirv: 3.0.0
      tinyglobby: 0.2.10
      tinyrainbow: 1.2.0
      vitest: 2.1.8(@types/node@22.7.5)(@vitest/ui@2.1.8)(jsdom@25.0.1)(msw@2.6.6(@types/node@22.7.5)(typescript@5.7.2))

  '@vitest/utils@2.0.5':
    dependencies:
      '@vitest/pretty-format': 2.0.5
      estree-walker: 3.0.3
      loupe: 3.1.2
      tinyrainbow: 1.2.0

  '@vitest/utils@2.1.8':
    dependencies:
      '@vitest/pretty-format': 2.1.8
      loupe: 3.1.2
      tinyrainbow: 1.2.0

  '@wry/caches@1.0.1':
    dependencies:
      tslib: 2.8.1

  '@wry/context@0.7.4':
    dependencies:
      tslib: 2.8.1

  '@wry/equality@0.5.7':
    dependencies:
      tslib: 2.8.1

  '@wry/trie@0.4.3':
    dependencies:
      tslib: 2.8.1

  '@wry/trie@0.5.0':
    dependencies:
      tslib: 2.8.1

  '@zag-js/dom-query@0.16.0': {}

  '@zag-js/element-size@0.10.5': {}

  '@zag-js/focus-visible@0.16.0':
    dependencies:
      '@zag-js/dom-query': 0.16.0

  '@zxing/browser@0.1.5(@zxing/library@0.21.3)':
    dependencies:
      '@zxing/library': 0.21.3
    optionalDependencies:
      '@zxing/text-encoding': 0.9.0

  '@zxing/library@0.21.3':
    dependencies:
      ts-custom-error: 3.3.1
    optionalDependencies:
      '@zxing/text-encoding': 0.9.0

  '@zxing/text-encoding@0.9.0':
    optional: true

  acorn-jsx@5.3.2(acorn@8.12.1):
    dependencies:
      acorn: 8.12.1

  acorn@8.12.1: {}

  agent-base@7.1.1:
    dependencies:
      debug: 4.3.7
    transitivePeerDependencies:
      - supports-color

  ajv@6.12.6:
    dependencies:
      fast-deep-equal: 3.1.3
      fast-json-stable-stringify: 2.1.0
      json-schema-traverse: 0.4.1
      uri-js: 4.4.1

  ansi-escapes@4.3.2:
    dependencies:
      type-fest: 0.21.3

  ansi-escapes@7.0.0:
    dependencies:
      environment: 1.1.0

  ansi-regex@5.0.1: {}

  ansi-regex@6.1.0: {}

  ansi-styles@3.2.1:
    dependencies:
      color-convert: 1.9.3

  ansi-styles@4.3.0:
    dependencies:
      color-convert: 2.0.1

  ansi-styles@5.2.0: {}

  ansi-styles@6.2.1: {}

  argparse@2.0.1: {}

  aria-hidden@1.2.4:
    dependencies:
      tslib: 2.8.1

  aria-query@5.3.0:
    dependencies:
      dequal: 2.0.3

  aria-query@5.3.2: {}

  array-buffer-byte-length@1.0.1:
    dependencies:
      call-bind: 1.0.7
      is-array-buffer: 3.0.4

  array-includes@3.1.8:
    dependencies:
      call-bind: 1.0.7
      define-properties: 1.2.1
      es-abstract: 1.23.3
      es-object-atoms: 1.0.0
      get-intrinsic: 1.2.4
      is-string: 1.0.7

  array.prototype.findlast@1.2.5:
    dependencies:
      call-bind: 1.0.7
      define-properties: 1.2.1
      es-abstract: 1.23.3
      es-errors: 1.3.0
      es-object-atoms: 1.0.0
      es-shim-unscopables: 1.0.2

  array.prototype.findlastindex@1.2.5:
    dependencies:
      call-bind: 1.0.7
      define-properties: 1.2.1
      es-abstract: 1.23.3
      es-errors: 1.3.0
      es-object-atoms: 1.0.0
      es-shim-unscopables: 1.0.2

  array.prototype.flat@1.3.2:
    dependencies:
      call-bind: 1.0.7
      define-properties: 1.2.1
      es-abstract: 1.23.3
      es-shim-unscopables: 1.0.2

  array.prototype.flatmap@1.3.2:
    dependencies:
      call-bind: 1.0.7
      define-properties: 1.2.1
      es-abstract: 1.23.3
      es-shim-unscopables: 1.0.2

  array.prototype.tosorted@1.1.4:
    dependencies:
      call-bind: 1.0.7
      define-properties: 1.2.1
      es-abstract: 1.23.3
      es-errors: 1.3.0
      es-shim-unscopables: 1.0.2

  arraybuffer.prototype.slice@1.0.3:
    dependencies:
      array-buffer-byte-length: 1.0.1
      call-bind: 1.0.7
      define-properties: 1.2.1
      es-abstract: 1.23.3
      es-errors: 1.3.0
      get-intrinsic: 1.2.4
      is-array-buffer: 3.0.4
      is-shared-array-buffer: 1.0.3

  assertion-error@2.0.1: {}

  ast-types-flow@0.0.8: {}

  ast-types@0.16.1:
    dependencies:
      tslib: 2.8.1

  asynckit@0.4.0: {}

  available-typed-arrays@1.0.7:
    dependencies:
      possible-typed-array-names: 1.0.0

  axe-core@4.10.2: {}

  axobject-query@4.1.0: {}

  babel-plugin-macros@3.1.0:
    dependencies:
      '@babel/runtime': 7.25.7
      cosmiconfig: 7.1.0
      resolve: 1.22.8

  balanced-match@0.4.2: {}

  balanced-match@1.0.2: {}

  better-opn@3.0.2:
    dependencies:
      open: 8.4.2

  brace-expansion@1.1.11:
    dependencies:
      balanced-match: 1.0.2
      concat-map: 0.0.1

  brace-expansion@2.0.1:
    dependencies:
      balanced-match: 1.0.2

  braces@3.0.3:
    dependencies:
      fill-range: 7.1.1

  browser-assert@1.2.1: {}

  browserslist@4.24.0:
    dependencies:
      caniuse-lite: 1.0.30001667
      electron-to-chromium: 1.5.33
      node-releases: 2.0.18
      update-browserslist-db: 1.1.1(browserslist@4.24.0)

  cac@6.7.14: {}

  call-bind@1.0.7:
    dependencies:
      es-define-property: 1.0.0
      es-errors: 1.3.0
      function-bind: 1.1.2
      get-intrinsic: 1.2.4
      set-function-length: 1.2.2

  callsites@3.1.0: {}

  caniuse-lite@1.0.30001667: {}

  chai@5.1.2:
    dependencies:
      assertion-error: 2.0.1
      check-error: 2.1.1
      deep-eql: 5.0.2
      loupe: 3.1.2
      pathval: 2.0.0

  chakra-react-select@4.9.2(pszz433tc4cogmbkrdemtmmdz4):
    dependencies:
      '@chakra-ui/form-control': 2.2.0(@chakra-ui/system@2.6.2(@emotion/react@11.13.5(@types/react@18.3.13)(react@18.3.1))(@emotion/styled@11.13.5(@emotion/react@11.13.5(@types/react@18.3.13)(react@18.3.1))(@types/react@18.3.13)(react@18.3.1))(react@18.3.1))(react@18.3.1)
      '@chakra-ui/icon': 3.2.0(@chakra-ui/system@2.6.2(@emotion/react@11.13.5(@types/react@18.3.13)(react@18.3.1))(@emotion/styled@11.13.5(@emotion/react@11.13.5(@types/react@18.3.13)(react@18.3.1))(@types/react@18.3.13)(react@18.3.1))(react@18.3.1))(react@18.3.1)
      '@chakra-ui/layout': 2.3.1(@chakra-ui/system@2.6.2(@emotion/react@11.13.5(@types/react@18.3.13)(react@18.3.1))(@emotion/styled@11.13.5(@emotion/react@11.13.5(@types/react@18.3.13)(react@18.3.1))(@types/react@18.3.13)(react@18.3.1))(react@18.3.1))(react@18.3.1)
      '@chakra-ui/media-query': 3.3.0(@chakra-ui/system@2.6.2(@emotion/react@11.13.5(@types/react@18.3.13)(react@18.3.1))(@emotion/styled@11.13.5(@emotion/react@11.13.5(@types/react@18.3.13)(react@18.3.1))(@types/react@18.3.13)(react@18.3.1))(react@18.3.1))(react@18.3.1)
      '@chakra-ui/menu': 2.2.1(@chakra-ui/system@2.6.2(@emotion/react@11.13.5(@types/react@18.3.13)(react@18.3.1))(@emotion/styled@11.13.5(@emotion/react@11.13.5(@types/react@18.3.13)(react@18.3.1))(@types/react@18.3.13)(react@18.3.1))(react@18.3.1))(framer-motion@11.11.17(@emotion/is-prop-valid@1.3.0)(react-dom@18.3.1(react@18.3.1))(react@18.3.1))(react@18.3.1)
      '@chakra-ui/spinner': 2.1.0(@chakra-ui/system@2.6.2(@emotion/react@11.13.5(@types/react@18.3.13)(react@18.3.1))(@emotion/styled@11.13.5(@emotion/react@11.13.5(@types/react@18.3.13)(react@18.3.1))(@types/react@18.3.13)(react@18.3.1))(react@18.3.1))(react@18.3.1)
      '@chakra-ui/system': 2.6.2(@emotion/react@11.13.5(@types/react@18.3.13)(react@18.3.1))(@emotion/styled@11.13.5(@emotion/react@11.13.5(@types/react@18.3.13)(react@18.3.1))(@types/react@18.3.13)(react@18.3.1))(react@18.3.1)
      '@emotion/react': 11.13.5(@types/react@18.3.13)(react@18.3.1)
      react: 18.3.1
      react-dom: 18.3.1(react@18.3.1)
      react-select: 5.8.0(@types/react@18.3.13)(react-dom@18.3.1(react@18.3.1))(react@18.3.1)
    transitivePeerDependencies:
      - '@types/react'
      - supports-color

  chalk@2.4.2:
    dependencies:
      ansi-styles: 3.2.1
      escape-string-regexp: 1.0.5
      supports-color: 5.5.0

  chalk@3.0.0:
    dependencies:
      ansi-styles: 4.3.0
      supports-color: 7.2.0

  chalk@4.1.2:
    dependencies:
      ansi-styles: 4.3.0
      supports-color: 7.2.0

  chalk@5.3.0: {}

  check-error@2.1.1: {}

  classnames@2.5.1: {}

  cli-cursor@5.0.0:
    dependencies:
      restore-cursor: 5.1.0

  cli-truncate@4.0.0:
    dependencies:
      slice-ansi: 5.0.0
      string-width: 7.2.0

  cli-width@4.1.0: {}

  cliui@8.0.1:
    dependencies:
      string-width: 4.2.3
      strip-ansi: 6.0.1
      wrap-ansi: 7.0.0

  clsx@1.2.1: {}

  color-convert@1.9.3:
    dependencies:
      color-name: 1.1.3

  color-convert@2.0.1:
    dependencies:
      color-name: 1.1.4

  color-name@1.1.3: {}

  color-name@1.1.4: {}

  color2k@2.0.3: {}

  colorette@2.0.20: {}

  combined-stream@1.0.8:
    dependencies:
      delayed-stream: 1.0.0

  commander@12.1.0: {}

  compute-scroll-into-view@3.0.3: {}

  concat-map@0.0.1: {}

  convert-source-map@1.9.0: {}

  convert-source-map@2.0.0: {}

  cookie@0.7.2: {}

  copy-to-clipboard@3.3.3:
    dependencies:
      toggle-selection: 1.0.6

  cosmiconfig@7.1.0:
    dependencies:
      '@types/parse-json': 4.0.2
      import-fresh: 3.3.0
      parse-json: 5.2.0
      path-type: 4.0.0
      yaml: 1.10.2

  cross-spawn@7.0.3:
    dependencies:
      path-key: 3.1.1
      shebang-command: 2.0.0
      which: 2.0.2

  cross-spawn@7.0.6:
    dependencies:
      path-key: 3.1.1
      shebang-command: 2.0.0
      which: 2.0.2

  css-box-model@1.2.1:
    dependencies:
      tiny-invariant: 1.3.3

  css.escape@1.5.1: {}

  cssstyle@4.1.0:
    dependencies:
      rrweb-cssom: 0.7.1

  csstype@3.1.3: {}

  d3-array@2.12.1:
    dependencies:
      internmap: 1.0.1

  d3-array@3.2.1:
    dependencies:
      internmap: 2.0.3

  d3-array@3.2.4:
    dependencies:
      internmap: 2.0.3

  d3-color@3.1.0: {}

  d3-delaunay@6.0.2:
    dependencies:
      delaunator: 5.0.1

  d3-ease@3.0.1: {}

  d3-format@1.4.5: {}

  d3-format@3.1.0: {}

  d3-geo@3.1.0:
    dependencies:
      d3-array: 3.2.4

  d3-hierarchy@1.1.9: {}

  d3-interpolate@3.0.1:
    dependencies:
      d3-color: 3.1.0

  d3-path@1.0.9: {}

  d3-path@3.1.0: {}

  d3-random@2.2.2: {}

  d3-sankey@0.12.3:
    dependencies:
      d3-array: 2.12.1
      d3-shape: 1.3.7

  d3-scale-chromatic@3.1.0:
    dependencies:
      d3-color: 3.1.0
      d3-interpolate: 3.0.1

  d3-scale@4.0.2:
    dependencies:
      d3-array: 3.2.4
      d3-format: 3.1.0
      d3-interpolate: 3.0.1
      d3-time: 3.1.0
      d3-time-format: 4.1.0

  d3-shape@1.3.7:
    dependencies:
      d3-path: 1.0.9

  d3-shape@3.2.0:
    dependencies:
      d3-path: 3.1.0

  d3-time-format@3.0.0:
    dependencies:
      d3-time: 2.1.1

  d3-time-format@4.1.0:
    dependencies:
      d3-time: 3.1.0

  d3-time@1.1.0: {}

  d3-time@2.1.1:
    dependencies:
      d3-array: 2.12.1

  d3-time@3.1.0:
    dependencies:
      d3-array: 3.2.4

  d3-timer@3.0.1: {}

  d3-voronoi@1.1.4: {}

  damerau-levenshtein@1.0.8: {}

  data-urls@5.0.0:
    dependencies:
      whatwg-mimetype: 4.0.0
      whatwg-url: 14.0.0

  data-view-buffer@1.0.1:
    dependencies:
      call-bind: 1.0.7
      es-errors: 1.3.0
      is-data-view: 1.0.1

  data-view-byte-length@1.0.1:
    dependencies:
      call-bind: 1.0.7
      es-errors: 1.3.0
      is-data-view: 1.0.1

  data-view-byte-offset@1.0.0:
    dependencies:
      call-bind: 1.0.7
      es-errors: 1.3.0
      is-data-view: 1.0.1

  date-arithmetic@4.1.0: {}

  date-fns@4.1.0: {}

  dayjs@1.11.13: {}

  debounce@1.2.1: {}

  debug@3.2.7:
    dependencies:
      ms: 2.1.3

  debug@4.3.7:
    dependencies:
      ms: 2.1.3

  decimal.js@10.4.3: {}

  deep-eql@5.0.2: {}

  deep-is@0.1.4: {}

  define-data-property@1.1.4:
    dependencies:
      es-define-property: 1.0.0
      es-errors: 1.3.0
      gopd: 1.0.1

  define-lazy-prop@2.0.0: {}

  define-properties@1.2.1:
    dependencies:
      define-data-property: 1.1.4
      has-property-descriptors: 1.0.2
      object-keys: 1.1.1

  delaunator@4.0.1: {}

  delaunator@5.0.1:
    dependencies:
      robust-predicates: 3.0.2

  delaunay-find@0.0.6:
    dependencies:
      delaunator: 4.0.1

  delayed-stream@1.0.0: {}

  dequal@2.0.3: {}

  detect-node-es@1.1.0: {}

  doctrine@2.1.0:
    dependencies:
      esutils: 2.0.3

  doctrine@3.0.0:
    dependencies:
      esutils: 2.0.3

  dom-accessibility-api@0.5.16: {}

  dom-accessibility-api@0.6.3: {}

  dom-helpers@5.2.1:
    dependencies:
      '@babel/runtime': 7.26.0
      csstype: 3.1.3

  dom-to-image-more@3.5.0: {}

  eastasianwidth@0.2.0: {}

  electron-to-chromium@1.5.33: {}

  emoji-regex@10.4.0: {}

  emoji-regex@8.0.0: {}

  emoji-regex@9.2.2: {}

  enhanced-resolve@5.17.1:
    dependencies:
      graceful-fs: 4.2.11
      tapable: 2.2.1

  entities@4.5.0: {}

  environment@1.1.0: {}

  error-ex@1.3.2:
    dependencies:
      is-arrayish: 0.2.1

  es-abstract@1.23.3:
    dependencies:
      array-buffer-byte-length: 1.0.1
      arraybuffer.prototype.slice: 1.0.3
      available-typed-arrays: 1.0.7
      call-bind: 1.0.7
      data-view-buffer: 1.0.1
      data-view-byte-length: 1.0.1
      data-view-byte-offset: 1.0.0
      es-define-property: 1.0.0
      es-errors: 1.3.0
      es-object-atoms: 1.0.0
      es-set-tostringtag: 2.0.3
      es-to-primitive: 1.2.1
      function.prototype.name: 1.1.6
      get-intrinsic: 1.2.4
      get-symbol-description: 1.0.2
      globalthis: 1.0.4
      gopd: 1.0.1
      has-property-descriptors: 1.0.2
      has-proto: 1.0.3
      has-symbols: 1.0.3
      hasown: 2.0.2
      internal-slot: 1.0.7
      is-array-buffer: 3.0.4
      is-callable: 1.2.7
      is-data-view: 1.0.1
      is-negative-zero: 2.0.3
      is-regex: 1.1.4
      is-shared-array-buffer: 1.0.3
      is-string: 1.0.7
      is-typed-array: 1.1.13
      is-weakref: 1.0.2
      object-inspect: 1.13.3
      object-keys: 1.1.1
      object.assign: 4.1.5
      regexp.prototype.flags: 1.5.3
      safe-array-concat: 1.1.2
      safe-regex-test: 1.0.3
      string.prototype.trim: 1.2.9
      string.prototype.trimend: 1.0.8
      string.prototype.trimstart: 1.0.8
      typed-array-buffer: 1.0.2
      typed-array-byte-length: 1.0.1
      typed-array-byte-offset: 1.0.2
      typed-array-length: 1.0.6
      unbox-primitive: 1.0.2
      which-typed-array: 1.1.15

  es-define-property@1.0.0:
    dependencies:
      get-intrinsic: 1.2.4

  es-errors@1.3.0: {}

  es-iterator-helpers@1.2.0:
    dependencies:
      call-bind: 1.0.7
      define-properties: 1.2.1
      es-abstract: 1.23.3
      es-errors: 1.3.0
      es-set-tostringtag: 2.0.3
      function-bind: 1.1.2
      get-intrinsic: 1.2.4
      globalthis: 1.0.4
      gopd: 1.0.1
      has-property-descriptors: 1.0.2
      has-proto: 1.0.3
      has-symbols: 1.0.3
      internal-slot: 1.0.7
      iterator.prototype: 1.1.3
      safe-array-concat: 1.1.2

  es-module-lexer@1.5.4: {}

  es-object-atoms@1.0.0:
    dependencies:
      es-errors: 1.3.0

  es-set-tostringtag@2.0.3:
    dependencies:
      get-intrinsic: 1.2.4
      has-tostringtag: 1.0.2
      hasown: 2.0.2

  es-shim-unscopables@1.0.2:
    dependencies:
      hasown: 2.0.2

  es-to-primitive@1.2.1:
    dependencies:
      is-callable: 1.2.7
      is-date-object: 1.0.5
      is-symbol: 1.0.4

  esbuild-register@3.6.0(esbuild@0.23.1):
    dependencies:
      debug: 4.3.7
      esbuild: 0.23.1
    transitivePeerDependencies:
      - supports-color

  esbuild@0.21.5:
    optionalDependencies:
      '@esbuild/aix-ppc64': 0.21.5
      '@esbuild/android-arm': 0.21.5
      '@esbuild/android-arm64': 0.21.5
      '@esbuild/android-x64': 0.21.5
      '@esbuild/darwin-arm64': 0.21.5
      '@esbuild/darwin-x64': 0.21.5
      '@esbuild/freebsd-arm64': 0.21.5
      '@esbuild/freebsd-x64': 0.21.5
      '@esbuild/linux-arm': 0.21.5
      '@esbuild/linux-arm64': 0.21.5
      '@esbuild/linux-ia32': 0.21.5
      '@esbuild/linux-loong64': 0.21.5
      '@esbuild/linux-mips64el': 0.21.5
      '@esbuild/linux-ppc64': 0.21.5
      '@esbuild/linux-riscv64': 0.21.5
      '@esbuild/linux-s390x': 0.21.5
      '@esbuild/linux-x64': 0.21.5
      '@esbuild/netbsd-x64': 0.21.5
      '@esbuild/openbsd-x64': 0.21.5
      '@esbuild/sunos-x64': 0.21.5
      '@esbuild/win32-arm64': 0.21.5
      '@esbuild/win32-ia32': 0.21.5
      '@esbuild/win32-x64': 0.21.5

  esbuild@0.23.1:
    optionalDependencies:
      '@esbuild/aix-ppc64': 0.23.1
      '@esbuild/android-arm': 0.23.1
      '@esbuild/android-arm64': 0.23.1
      '@esbuild/android-x64': 0.23.1
      '@esbuild/darwin-arm64': 0.23.1
      '@esbuild/darwin-x64': 0.23.1
      '@esbuild/freebsd-arm64': 0.23.1
      '@esbuild/freebsd-x64': 0.23.1
      '@esbuild/linux-arm': 0.23.1
      '@esbuild/linux-arm64': 0.23.1
      '@esbuild/linux-ia32': 0.23.1
      '@esbuild/linux-loong64': 0.23.1
      '@esbuild/linux-mips64el': 0.23.1
      '@esbuild/linux-ppc64': 0.23.1
      '@esbuild/linux-riscv64': 0.23.1
      '@esbuild/linux-s390x': 0.23.1
      '@esbuild/linux-x64': 0.23.1
      '@esbuild/netbsd-x64': 0.23.1
      '@esbuild/openbsd-arm64': 0.23.1
      '@esbuild/openbsd-x64': 0.23.1
      '@esbuild/sunos-x64': 0.23.1
      '@esbuild/win32-arm64': 0.23.1
      '@esbuild/win32-ia32': 0.23.1
      '@esbuild/win32-x64': 0.23.1

  esbuild@0.24.0:
    optionalDependencies:
      '@esbuild/aix-ppc64': 0.24.0
      '@esbuild/android-arm': 0.24.0
      '@esbuild/android-arm64': 0.24.0
      '@esbuild/android-x64': 0.24.0
      '@esbuild/darwin-arm64': 0.24.0
      '@esbuild/darwin-x64': 0.24.0
      '@esbuild/freebsd-arm64': 0.24.0
      '@esbuild/freebsd-x64': 0.24.0
      '@esbuild/linux-arm': 0.24.0
      '@esbuild/linux-arm64': 0.24.0
      '@esbuild/linux-ia32': 0.24.0
      '@esbuild/linux-loong64': 0.24.0
      '@esbuild/linux-mips64el': 0.24.0
      '@esbuild/linux-ppc64': 0.24.0
      '@esbuild/linux-riscv64': 0.24.0
      '@esbuild/linux-s390x': 0.24.0
      '@esbuild/linux-x64': 0.24.0
      '@esbuild/netbsd-x64': 0.24.0
      '@esbuild/openbsd-arm64': 0.24.0
      '@esbuild/openbsd-x64': 0.24.0
      '@esbuild/sunos-x64': 0.24.0
      '@esbuild/win32-arm64': 0.24.0
      '@esbuild/win32-ia32': 0.24.0
      '@esbuild/win32-x64': 0.24.0

  escalade@3.2.0: {}

  escape-string-regexp@1.0.5: {}

  escape-string-regexp@4.0.0: {}

  eslint-config-prettier@9.1.0(eslint@8.57.0):
    dependencies:
      eslint: 8.57.0

  eslint-import-resolver-node@0.3.9:
    dependencies:
      debug: 3.2.7
      is-core-module: 2.15.1
      resolve: 1.22.8
    transitivePeerDependencies:
      - supports-color

  eslint-import-resolver-typescript@3.7.0(eslint-plugin-import@2.31.0)(eslint@8.57.0):
    dependencies:
      '@nolyfill/is-core-module': 1.0.39
      debug: 4.3.7
      enhanced-resolve: 5.17.1
      eslint: 8.57.0
      fast-glob: 3.3.2
      get-tsconfig: 4.8.0
      is-bun-module: 1.2.1
      is-glob: 4.0.3
      stable-hash: 0.0.4
    optionalDependencies:
      eslint-plugin-import: 2.31.0(@typescript-eslint/parser@8.17.0(eslint@8.57.0)(typescript@5.7.2))(eslint-import-resolver-typescript@3.7.0)(eslint@8.57.0)
    transitivePeerDependencies:
      - supports-color

  eslint-module-utils@2.12.0(@typescript-eslint/parser@8.17.0(eslint@8.57.0)(typescript@5.7.2))(eslint-import-resolver-node@0.3.9)(eslint-import-resolver-typescript@3.7.0)(eslint@8.57.0):
    dependencies:
      debug: 3.2.7
    optionalDependencies:
      '@typescript-eslint/parser': 8.17.0(eslint@8.57.0)(typescript@5.7.2)
      eslint: 8.57.0
      eslint-import-resolver-node: 0.3.9
      eslint-import-resolver-typescript: 3.7.0(eslint-plugin-import@2.31.0)(eslint@8.57.0)
    transitivePeerDependencies:
      - supports-color

  eslint-plugin-import@2.31.0(@typescript-eslint/parser@8.17.0(eslint@8.57.0)(typescript@5.7.2))(eslint-import-resolver-typescript@3.7.0)(eslint@8.57.0):
    dependencies:
      '@rtsao/scc': 1.1.0
      array-includes: 3.1.8
      array.prototype.findlastindex: 1.2.5
      array.prototype.flat: 1.3.2
      array.prototype.flatmap: 1.3.2
      debug: 3.2.7
      doctrine: 2.1.0
      eslint: 8.57.0
      eslint-import-resolver-node: 0.3.9
      eslint-module-utils: 2.12.0(@typescript-eslint/parser@8.17.0(eslint@8.57.0)(typescript@5.7.2))(eslint-import-resolver-node@0.3.9)(eslint-import-resolver-typescript@3.7.0)(eslint@8.57.0)
      hasown: 2.0.2
      is-core-module: 2.15.1
      is-glob: 4.0.3
      minimatch: 3.1.2
      object.fromentries: 2.0.8
      object.groupby: 1.0.3
      object.values: 1.2.0
      semver: 6.3.1
      string.prototype.trimend: 1.0.8
      tsconfig-paths: 3.15.0
    optionalDependencies:
      '@typescript-eslint/parser': 8.17.0(eslint@8.57.0)(typescript@5.7.2)
    transitivePeerDependencies:
      - eslint-import-resolver-typescript
      - eslint-import-resolver-webpack
      - supports-color

  eslint-plugin-jsx-a11y@6.10.2(eslint@8.57.0):
    dependencies:
      aria-query: 5.3.2
      array-includes: 3.1.8
      array.prototype.flatmap: 1.3.2
      ast-types-flow: 0.0.8
      axe-core: 4.10.2
      axobject-query: 4.1.0
      damerau-levenshtein: 1.0.8
      emoji-regex: 9.2.2
      eslint: 8.57.0
      hasown: 2.0.2
      jsx-ast-utils: 3.3.5
      language-tags: 1.0.9
      minimatch: 3.1.2
      object.fromentries: 2.0.8
      safe-regex-test: 1.0.3
      string.prototype.includes: 2.0.1

  eslint-plugin-react-hooks@5.0.0(eslint@8.57.0):
    dependencies:
      eslint: 8.57.0

  eslint-plugin-react-refresh@0.4.16(eslint@8.57.0):
    dependencies:
      eslint: 8.57.0

  eslint-plugin-react@7.37.2(eslint@8.57.0):
    dependencies:
      array-includes: 3.1.8
      array.prototype.findlast: 1.2.5
      array.prototype.flatmap: 1.3.2
      array.prototype.tosorted: 1.1.4
      doctrine: 2.1.0
      es-iterator-helpers: 1.2.0
      eslint: 8.57.0
      estraverse: 5.3.0
      hasown: 2.0.2
      jsx-ast-utils: 3.3.5
      minimatch: 3.1.2
      object.entries: 1.1.8
      object.fromentries: 2.0.8
      object.values: 1.2.0
      prop-types: 15.8.1
      resolve: 2.0.0-next.5
      semver: 6.3.1
      string.prototype.matchall: 4.0.11
      string.prototype.repeat: 1.0.0

  eslint-plugin-testing-library@7.1.0(eslint@8.57.0)(typescript@5.7.2):
    dependencies:
      '@typescript-eslint/scope-manager': 8.17.0
      '@typescript-eslint/utils': 8.17.0(eslint@8.57.0)(typescript@5.7.2)
      eslint: 8.57.0
    transitivePeerDependencies:
      - supports-color
      - typescript

  eslint-scope@7.2.2:
    dependencies:
      esrecurse: 4.3.0
      estraverse: 5.3.0

  eslint-visitor-keys@3.4.3: {}

  eslint-visitor-keys@4.2.0: {}

  eslint@8.57.0:
    dependencies:
      '@eslint-community/eslint-utils': 4.4.0(eslint@8.57.0)
      '@eslint-community/regexpp': 4.11.0
      '@eslint/eslintrc': 2.1.4
      '@eslint/js': 8.57.0
      '@humanwhocodes/config-array': 0.11.14
      '@humanwhocodes/module-importer': 1.0.1
      '@nodelib/fs.walk': 1.2.8
      '@ungap/structured-clone': 1.2.0
      ajv: 6.12.6
      chalk: 4.1.2
      cross-spawn: 7.0.3
      debug: 4.3.7
      doctrine: 3.0.0
      escape-string-regexp: 4.0.0
      eslint-scope: 7.2.2
      eslint-visitor-keys: 3.4.3
      espree: 9.6.1
      esquery: 1.6.0
      esutils: 2.0.3
      fast-deep-equal: 3.1.3
      file-entry-cache: 6.0.1
      find-up: 5.0.0
      glob-parent: 6.0.2
      globals: 13.24.0
      graphemer: 1.4.0
      ignore: 5.3.2
      imurmurhash: 0.1.4
      is-glob: 4.0.3
      is-path-inside: 3.0.3
      js-yaml: 4.1.0
      json-stable-stringify-without-jsonify: 1.0.1
      levn: 0.4.1
      lodash.merge: 4.6.2
      minimatch: 3.1.2
      natural-compare: 1.4.0
      optionator: 0.9.4
      strip-ansi: 6.0.1
      text-table: 0.2.0
    transitivePeerDependencies:
      - supports-color

  espree@9.6.1:
    dependencies:
      acorn: 8.12.1
      acorn-jsx: 5.3.2(acorn@8.12.1)
      eslint-visitor-keys: 3.4.3

  esprima@4.0.1: {}

  esquery@1.6.0:
    dependencies:
      estraverse: 5.3.0

  esrecurse@4.3.0:
    dependencies:
      estraverse: 5.3.0

  estraverse@5.3.0: {}

  estree-walker@2.0.2: {}

  estree-walker@3.0.3:
    dependencies:
      '@types/estree': 1.0.6

  esutils@2.0.3: {}

  eventemitter3@5.0.1: {}

  execa@8.0.1:
    dependencies:
      cross-spawn: 7.0.3
      get-stream: 8.0.1
      human-signals: 5.0.0
      is-stream: 3.0.0
      merge-stream: 2.0.0
      npm-run-path: 5.3.0
      onetime: 6.0.0
      signal-exit: 4.1.0
      strip-final-newline: 3.0.0

  expect-type@1.1.0: {}

  fast-deep-equal@3.1.3: {}

  fast-glob@3.3.2:
    dependencies:
      '@nodelib/fs.stat': 2.0.5
      '@nodelib/fs.walk': 1.2.8
      glob-parent: 5.1.2
      merge2: 1.4.1
      micromatch: 4.0.8

  fast-json-stable-stringify@2.1.0: {}

  fast-levenshtein@2.0.6: {}

  fastq@1.17.1:
    dependencies:
      reusify: 1.0.4

  fdir@6.4.2(picomatch@4.0.2):
    optionalDependencies:
      picomatch: 4.0.2

  fflate@0.8.2: {}

  file-entry-cache@6.0.1:
    dependencies:
      flat-cache: 3.2.0

  fill-range@7.1.1:
    dependencies:
      to-regex-range: 5.0.1

  find-root@1.1.0: {}

  find-up@5.0.0:
    dependencies:
      locate-path: 6.0.0
      path-exists: 4.0.0

  flat-cache@3.2.0:
    dependencies:
      flatted: 3.3.2
      keyv: 4.5.4
      rimraf: 3.0.2

  flatted@3.3.2: {}

  focus-lock@1.3.5:
    dependencies:
      tslib: 2.8.1

  for-each@0.3.3:
    dependencies:
      is-callable: 1.2.7

  foreground-child@3.3.0:
    dependencies:
      cross-spawn: 7.0.6
      signal-exit: 4.1.0

  form-data@4.0.0:
    dependencies:
      asynckit: 0.4.0
      combined-stream: 1.0.8
      mime-types: 2.1.35

  framer-motion@11.11.17(@emotion/is-prop-valid@1.3.0)(react-dom@18.3.1(react@18.3.1))(react@18.3.1):
    dependencies:
      tslib: 2.8.1
    optionalDependencies:
      '@emotion/is-prop-valid': 1.3.0
      react: 18.3.1
      react-dom: 18.3.1(react@18.3.1)

  framesync@6.1.2:
    dependencies:
      tslib: 2.4.0

  fs.realpath@1.0.0: {}

  fsevents@2.3.3:
    optional: true

  function-bind@1.1.2: {}

  function.prototype.name@1.1.6:
    dependencies:
      call-bind: 1.0.7
      define-properties: 1.2.1
      es-abstract: 1.23.3
      functions-have-names: 1.2.3

  functions-have-names@1.2.3: {}

  gensync@1.0.0-beta.2: {}

  get-caller-file@2.0.5: {}

  get-east-asian-width@1.2.0: {}

  get-intrinsic@1.2.4:
    dependencies:
      es-errors: 1.3.0
      function-bind: 1.1.2
      has-proto: 1.0.3
      has-symbols: 1.0.3
      hasown: 2.0.2

  get-nonce@1.0.1: {}

  get-stream@8.0.1: {}

  get-symbol-description@1.0.2:
    dependencies:
      call-bind: 1.0.7
      es-errors: 1.3.0
      get-intrinsic: 1.2.4

  get-tsconfig@4.8.0:
    dependencies:
      resolve-pkg-maps: 1.0.0

  glob-parent@5.1.2:
    dependencies:
      is-glob: 4.0.3

  glob-parent@6.0.2:
    dependencies:
      is-glob: 4.0.3

  glob@10.4.5:
    dependencies:
      foreground-child: 3.3.0
      jackspeak: 3.4.3
      minimatch: 9.0.5
      minipass: 7.1.2
      package-json-from-dist: 1.0.1
      path-scurry: 1.11.1

  glob@7.2.3:
    dependencies:
      fs.realpath: 1.0.0
      inflight: 1.0.6
      inherits: 2.0.4
      minimatch: 3.1.2
      once: 1.4.0
      path-is-absolute: 1.0.1

  globalize@0.1.1: {}

  globals@11.12.0: {}

  globals@13.24.0:
    dependencies:
      type-fest: 0.20.2

  globalthis@1.0.4:
    dependencies:
      define-properties: 1.2.1
      gopd: 1.0.1

  globrex@0.1.2: {}

  gopd@1.0.1:
    dependencies:
      get-intrinsic: 1.2.4

  gql.tada@1.8.10(graphql@16.9.0)(typescript@5.7.2):
    dependencies:
      '@0no-co/graphql.web': 1.0.11(graphql@16.9.0)
      '@0no-co/graphqlsp': 1.12.16(graphql@16.9.0)(typescript@5.7.2)
      '@gql.tada/cli-utils': 1.6.3(@0no-co/graphqlsp@1.12.16(graphql@16.9.0)(typescript@5.7.2))(graphql@16.9.0)(typescript@5.7.2)
      '@gql.tada/internal': 1.0.8(graphql@16.9.0)(typescript@5.7.2)
      typescript: 5.7.2
    transitivePeerDependencies:
      - '@gql.tada/svelte-support'
      - '@gql.tada/vue-support'
      - graphql

  graceful-fs@4.2.11: {}

  graphemer@1.4.0: {}

  graphql-tag@2.12.6(graphql@16.9.0):
    dependencies:
      graphql: 16.9.0
      tslib: 2.8.1

  graphql-ws@5.16.0(graphql@16.9.0):
    dependencies:
      graphql: 16.9.0
    optional: true

  graphql@16.9.0: {}

  has-bigints@1.0.2: {}

  has-flag@3.0.0: {}

  has-flag@4.0.0: {}

  has-property-descriptors@1.0.2:
    dependencies:
      es-define-property: 1.0.0

  has-proto@1.0.3: {}

  has-symbols@1.0.3: {}

  has-tostringtag@1.0.2:
    dependencies:
      has-symbols: 1.0.3

  hasown@2.0.2:
    dependencies:
      function-bind: 1.1.2

  headers-polyfill@4.0.3: {}

  hoist-non-react-statics@3.3.2:
    dependencies:
      react-is: 16.13.1

  html-encoding-sniffer@4.0.0:
    dependencies:
      whatwg-encoding: 3.1.1

  html-escaper@2.0.2: {}

  http-proxy-agent@7.0.2:
    dependencies:
      agent-base: 7.1.1
      debug: 4.3.7
    transitivePeerDependencies:
      - supports-color

  https-proxy-agent@7.0.5:
    dependencies:
      agent-base: 7.1.1
      debug: 4.3.7
    transitivePeerDependencies:
      - supports-color

  human-signals@5.0.0: {}

  iconv-lite@0.6.3:
    dependencies:
      safer-buffer: 2.1.2

  ignore@5.3.2: {}

  import-fresh@3.3.0:
    dependencies:
      parent-module: 1.0.1
      resolve-from: 4.0.0

  imurmurhash@0.1.4: {}

  indent-string@4.0.0: {}

  inflight@1.0.6:
    dependencies:
      once: 1.4.0
      wrappy: 1.0.2

  inherits@2.0.4: {}

  internal-slot@1.0.7:
    dependencies:
      es-errors: 1.3.0
      hasown: 2.0.2
      side-channel: 1.0.6

  internmap@1.0.1: {}

  internmap@2.0.3: {}

  invariant@2.2.4:
    dependencies:
      loose-envify: 1.4.0

  is-arguments@1.1.1:
    dependencies:
      call-bind: 1.0.7
      has-tostringtag: 1.0.2

  is-array-buffer@3.0.4:
    dependencies:
      call-bind: 1.0.7
      get-intrinsic: 1.2.4

  is-arrayish@0.2.1: {}

  is-async-function@2.0.0:
    dependencies:
      has-tostringtag: 1.0.2

  is-bigint@1.0.4:
    dependencies:
      has-bigints: 1.0.2

  is-boolean-object@1.1.2:
    dependencies:
      call-bind: 1.0.7
      has-tostringtag: 1.0.2

  is-bun-module@1.2.1:
    dependencies:
      semver: 7.6.3

  is-callable@1.2.7: {}

  is-core-module@2.15.1:
    dependencies:
      hasown: 2.0.2

  is-data-view@1.0.1:
    dependencies:
      is-typed-array: 1.1.13

  is-date-object@1.0.5:
    dependencies:
      has-tostringtag: 1.0.2

  is-docker@2.2.1: {}

  is-extglob@2.1.1: {}

  is-finalizationregistry@1.0.2:
    dependencies:
      call-bind: 1.0.7

  is-fullwidth-code-point@3.0.0: {}

  is-fullwidth-code-point@4.0.0: {}

  is-fullwidth-code-point@5.0.0:
    dependencies:
      get-east-asian-width: 1.2.0

  is-generator-function@1.0.10:
    dependencies:
      has-tostringtag: 1.0.2

  is-glob@4.0.3:
    dependencies:
      is-extglob: 2.1.1

  is-map@2.0.3: {}

  is-negative-zero@2.0.3: {}

  is-node-process@1.2.0: {}

  is-number-object@1.0.7:
    dependencies:
      has-tostringtag: 1.0.2

  is-number@7.0.0: {}

  is-path-inside@3.0.3: {}

  is-potential-custom-element-name@1.0.1: {}

  is-regex@1.1.4:
    dependencies:
      call-bind: 1.0.7
      has-tostringtag: 1.0.2

  is-set@2.0.3: {}

  is-shared-array-buffer@1.0.3:
    dependencies:
      call-bind: 1.0.7

  is-stream@3.0.0: {}

  is-string@1.0.7:
    dependencies:
      has-tostringtag: 1.0.2

  is-symbol@1.0.4:
    dependencies:
      has-symbols: 1.0.3

  is-typed-array@1.1.13:
    dependencies:
      which-typed-array: 1.1.15

  is-weakmap@2.0.2: {}

  is-weakref@1.0.2:
    dependencies:
      call-bind: 1.0.7

  is-weakset@2.0.3:
    dependencies:
      call-bind: 1.0.7
      get-intrinsic: 1.2.4

  is-wsl@2.2.0:
    dependencies:
      is-docker: 2.2.1

  isarray@2.0.5: {}

  isexe@2.0.0: {}

  istanbul-lib-coverage@3.2.2: {}

  istanbul-lib-report@3.0.1:
    dependencies:
      istanbul-lib-coverage: 3.2.2
      make-dir: 4.0.0
      supports-color: 7.2.0

  istanbul-lib-source-maps@5.0.6:
    dependencies:
      '@jridgewell/trace-mapping': 0.3.25
      debug: 4.3.7
      istanbul-lib-coverage: 3.2.2
    transitivePeerDependencies:
      - supports-color

  istanbul-reports@3.1.7:
    dependencies:
      html-escaper: 2.0.2
      istanbul-lib-report: 3.0.1

  iterator.prototype@1.1.3:
    dependencies:
      define-properties: 1.2.1
      get-intrinsic: 1.2.4
      has-symbols: 1.0.3
      reflect.getprototypeof: 1.0.6
      set-function-name: 2.0.2

  jackspeak@3.4.3:
    dependencies:
      '@isaacs/cliui': 8.0.2
    optionalDependencies:
      '@pkgjs/parseargs': 0.11.0

  jiti@2.4.0:
    optional: true

  js-tokens@4.0.0: {}

  js-yaml@4.1.0:
    dependencies:
      argparse: 2.0.1

  jsdoc-type-pratt-parser@4.1.0: {}

  jsdom@25.0.1:
    dependencies:
      cssstyle: 4.1.0
      data-urls: 5.0.0
      decimal.js: 10.4.3
      form-data: 4.0.0
      html-encoding-sniffer: 4.0.0
      http-proxy-agent: 7.0.2
      https-proxy-agent: 7.0.5
      is-potential-custom-element-name: 1.0.1
      nwsapi: 2.2.13
      parse5: 7.1.2
      rrweb-cssom: 0.7.1
      saxes: 6.0.0
      symbol-tree: 3.2.4
      tough-cookie: 5.0.0
      w3c-xmlserializer: 5.0.0
      webidl-conversions: 7.0.0
      whatwg-encoding: 3.1.1
      whatwg-mimetype: 4.0.0
      whatwg-url: 14.0.0
      ws: 8.18.0
      xml-name-validator: 5.0.0
    transitivePeerDependencies:
      - bufferutil
      - supports-color
      - utf-8-validate

  jsesc@3.0.2: {}

  json-buffer@3.0.1: {}

  json-parse-even-better-errors@2.3.1: {}

  json-schema-traverse@0.4.1: {}

  json-stable-stringify-without-jsonify@1.0.1: {}

  json-stringify-safe@5.0.1: {}

  json5@1.0.2:
    dependencies:
      minimist: 1.2.8

  json5@2.2.3: {}

  jsx-ast-utils@3.3.5:
    dependencies:
      array-includes: 3.1.8
      array.prototype.flat: 1.3.2
      object.assign: 4.1.5
      object.values: 1.2.0

  keyv@4.5.4:
    dependencies:
      json-buffer: 3.0.1

  language-subtag-registry@0.3.23: {}

  language-tags@1.0.9:
    dependencies:
      language-subtag-registry: 0.3.23

  levn@0.4.1:
    dependencies:
      prelude-ls: 1.2.1
      type-check: 0.4.0

  lilconfig@3.1.2: {}

  lines-and-columns@1.2.4: {}

  lint-staged@15.2.10:
    dependencies:
      chalk: 5.3.0
      commander: 12.1.0
      debug: 4.3.7
      execa: 8.0.1
      lilconfig: 3.1.2
      listr2: 8.2.4
      micromatch: 4.0.8
      pidtree: 0.6.0
      string-argv: 0.3.2
      yaml: 2.5.1
    transitivePeerDependencies:
      - supports-color

  listr2@8.2.4:
    dependencies:
      cli-truncate: 4.0.0
      colorette: 2.0.20
      eventemitter3: 5.0.1
      log-update: 6.1.0
      rfdc: 1.4.1
      wrap-ansi: 9.0.0

  locate-path@6.0.0:
    dependencies:
      p-locate: 5.0.0

  lodash-es@4.17.21: {}

  lodash.merge@4.6.2: {}

  lodash.mergewith@4.6.2: {}

  lodash@4.17.21: {}

  log-update@6.1.0:
    dependencies:
      ansi-escapes: 7.0.0
      cli-cursor: 5.0.0
      slice-ansi: 7.1.0
      strip-ansi: 7.1.0
      wrap-ansi: 9.0.0

  loose-envify@1.4.0:
    dependencies:
      js-tokens: 4.0.0

  loupe@3.1.2: {}

  lru-cache@10.4.3: {}

  lru-cache@5.1.1:
    dependencies:
      yallist: 3.1.1

  luxon@3.5.0: {}

  lz-string@1.5.0: {}

  magic-string@0.27.0:
    dependencies:
      '@jridgewell/sourcemap-codec': 1.5.0

  magic-string@0.30.14:
    dependencies:
      '@jridgewell/sourcemap-codec': 1.5.0

  magicast@0.3.5:
    dependencies:
      '@babel/parser': 7.26.2
      '@babel/types': 7.26.0
      source-map-js: 1.2.1

  make-dir@4.0.0:
    dependencies:
      semver: 7.6.3

  map-or-similar@1.5.0: {}

  math-expression-evaluator@1.4.0: {}

  memoize-one@6.0.0: {}

  memoizerific@1.11.3:
    dependencies:
      map-or-similar: 1.5.0

  merge-stream@2.0.0: {}

  merge2@1.4.1: {}

  micromatch@4.0.8:
    dependencies:
      braces: 3.0.3
      picomatch: 2.3.1

  mime-db@1.52.0: {}

  mime-types@2.1.35:
    dependencies:
      mime-db: 1.52.0

  mimic-fn@4.0.0: {}

  mimic-function@5.0.1: {}

  min-indent@1.0.1: {}

  minimatch@3.1.2:
    dependencies:
      brace-expansion: 1.1.11

  minimatch@9.0.5:
    dependencies:
      brace-expansion: 2.0.1

  minimist@1.2.8: {}

  minipass@7.1.2: {}

  moment-timezone@0.5.46:
    dependencies:
      moment: 2.30.1

  moment@2.30.1: {}

  mrmime@2.0.0: {}

  ms@2.1.3: {}

  msw@2.6.6(@types/node@22.7.5)(typescript@5.7.2):
    dependencies:
      '@bundled-es-modules/cookie': 2.0.1
      '@bundled-es-modules/statuses': 1.0.1
      '@bundled-es-modules/tough-cookie': 0.1.6
      '@inquirer/confirm': 5.0.1(@types/node@22.7.5)
      '@mswjs/interceptors': 0.37.1
      '@open-draft/deferred-promise': 2.2.0
      '@open-draft/until': 2.1.0
      '@types/cookie': 0.6.0
      '@types/statuses': 2.0.5
      chalk: 4.1.2
      graphql: 16.9.0
      headers-polyfill: 4.0.3
      is-node-process: 1.2.0
      outvariant: 1.4.3
      path-to-regexp: 6.3.0
      strict-event-emitter: 0.5.1
      type-fest: 4.26.1
      yargs: 17.7.2
    optionalDependencies:
      typescript: 5.7.2
    transitivePeerDependencies:
      - '@types/node'

  mutationobserver-shim@0.3.7: {}

  mute-stream@2.0.0: {}

  nanoid@3.3.7: {}

  natural-compare@1.4.0: {}

  node-releases@2.0.18: {}

  npm-run-path@5.3.0:
    dependencies:
      path-key: 4.0.0

  nwsapi@2.2.13: {}

  object-assign@4.1.1: {}

  object-inspect@1.13.3: {}

  object-keys@1.1.1: {}

  object.assign@4.1.5:
    dependencies:
      call-bind: 1.0.7
      define-properties: 1.2.1
      has-symbols: 1.0.3
      object-keys: 1.1.1

  object.entries@1.1.8:
    dependencies:
      call-bind: 1.0.7
      define-properties: 1.2.1
      es-object-atoms: 1.0.0

  object.fromentries@2.0.8:
    dependencies:
      call-bind: 1.0.7
      define-properties: 1.2.1
      es-abstract: 1.23.3
      es-object-atoms: 1.0.0

  object.groupby@1.0.3:
    dependencies:
      call-bind: 1.0.7
      define-properties: 1.2.1
      es-abstract: 1.23.3

  object.values@1.2.0:
    dependencies:
      call-bind: 1.0.7
      define-properties: 1.2.1
      es-object-atoms: 1.0.0

  once@1.4.0:
    dependencies:
      wrappy: 1.0.2

  onetime@6.0.0:
    dependencies:
      mimic-fn: 4.0.0

  onetime@7.0.0:
    dependencies:
      mimic-function: 5.0.1

  open@8.4.2:
    dependencies:
      define-lazy-prop: 2.0.0
      is-docker: 2.2.1
      is-wsl: 2.2.0

  optimism@0.18.0:
    dependencies:
      '@wry/caches': 1.0.1
      '@wry/context': 0.7.4
      '@wry/trie': 0.4.3
      tslib: 2.8.1

  optionator@0.9.4:
    dependencies:
      deep-is: 0.1.4
      fast-levenshtein: 2.0.6
      levn: 0.4.1
      prelude-ls: 1.2.1
      type-check: 0.4.0
      word-wrap: 1.2.5

  outvariant@1.4.3: {}

  p-limit@3.1.0:
    dependencies:
      yocto-queue: 0.1.0

  p-locate@5.0.0:
    dependencies:
      p-limit: 3.1.0

  package-json-from-dist@1.0.1: {}

  parent-module@1.0.1:
    dependencies:
      callsites: 3.1.0

  parse-json@5.2.0:
    dependencies:
      '@babel/code-frame': 7.25.7
      error-ex: 1.3.2
      json-parse-even-better-errors: 2.3.1
      lines-and-columns: 1.2.4

  parse5@7.1.2:
    dependencies:
      entities: 4.5.0

  path-exists@4.0.0: {}

  path-is-absolute@1.0.1: {}

  path-key@3.1.1: {}

  path-key@4.0.0: {}

  path-parse@1.0.7: {}

  path-scurry@1.11.1:
    dependencies:
      lru-cache: 10.4.3
      minipass: 7.1.2

  path-to-regexp@6.3.0: {}

  path-type@4.0.0: {}

  pathe@1.1.2: {}

  pathval@2.0.0: {}

  picocolors@1.1.1: {}

  picomatch@2.3.1: {}

  picomatch@4.0.2: {}

  pidtree@0.6.0: {}

  polished@4.3.1:
    dependencies:
      '@babel/runtime': 7.26.0

  possible-typed-array-names@1.0.0: {}

  postcss@8.4.49:
    dependencies:
      nanoid: 3.3.7
      picocolors: 1.1.1
      source-map-js: 1.2.1

  prelude-ls@1.2.1: {}

  prettier@3.4.2: {}

  pretty-format@27.5.1:
    dependencies:
      ansi-regex: 5.0.1
      ansi-styles: 5.2.0
      react-is: 17.0.2

  process@0.11.10: {}

  prop-types@15.8.1:
    dependencies:
      loose-envify: 1.4.0
      object-assign: 4.1.1
      react-is: 16.13.1

  psl@1.9.0: {}

  punycode@2.3.1: {}

  querystringify@2.2.0: {}

  queue-microtask@1.2.3: {}

  react-big-calendar@1.16.3(react-dom@18.3.1(react@18.3.1))(react@18.3.1):
    dependencies:
      '@babel/runtime': 7.26.0
      clsx: 1.2.1
      date-arithmetic: 4.1.0
      dayjs: 1.11.13
      dom-helpers: 5.2.1
      globalize: 0.1.1
      invariant: 2.2.4
      lodash: 4.17.21
      lodash-es: 4.17.21
      luxon: 3.5.0
      memoize-one: 6.0.0
      moment: 2.30.1
      moment-timezone: 0.5.46
      prop-types: 15.8.1
      react: 18.3.1
      react-dom: 18.3.1(react@18.3.1)
      react-overlays: 5.2.1(react-dom@18.3.1(react@18.3.1))(react@18.3.1)
      uncontrollable: 7.2.1(react@18.3.1)

  react-clientside-effect@1.2.6(react@18.3.1):
    dependencies:
      '@babel/runtime': 7.26.0
      react: 18.3.1

  react-docgen-typescript@2.2.2(typescript@5.7.2):
    dependencies:
      typescript: 5.7.2

  react-docgen@7.0.3:
    dependencies:
      '@babel/core': 7.25.7
      '@babel/traverse': 7.25.9
      '@babel/types': 7.26.0
      '@types/babel__core': 7.20.5
      '@types/babel__traverse': 7.20.6
      '@types/doctrine': 0.0.9
      '@types/resolve': 1.20.6
      doctrine: 3.0.0
      resolve: 1.22.8
      strip-indent: 4.0.0
    transitivePeerDependencies:
      - supports-color

  react-dom@18.3.1(react@18.3.1):
    dependencies:
      loose-envify: 1.4.0
      react: 18.3.1
      scheduler: 0.23.2

  react-fast-compare@3.2.2: {}

  react-focus-lock@2.13.2(@types/react@18.3.13)(react@18.3.1):
    dependencies:
      '@babel/runtime': 7.26.0
      focus-lock: 1.3.5
      prop-types: 15.8.1
      react: 18.3.1
      react-clientside-effect: 1.2.6(react@18.3.1)
      use-callback-ref: 1.3.2(@types/react@18.3.13)(react@18.3.1)
      use-sidecar: 1.1.2(@types/react@18.3.13)(react@18.3.1)
    optionalDependencies:
      '@types/react': 18.3.13

  react-hook-form@7.53.2(react@18.3.1):
    dependencies:
      react: 18.3.1

  react-icons@5.4.0(react@18.3.1):
    dependencies:
      react: 18.3.1

  react-is@16.13.1: {}

  react-is@17.0.2: {}

  react-lifecycles-compat@3.0.4: {}

  react-overlays@5.2.1(react-dom@18.3.1(react@18.3.1))(react@18.3.1):
    dependencies:
      '@babel/runtime': 7.26.0
      '@popperjs/core': 2.11.8
      '@restart/hooks': 0.4.16(react@18.3.1)
      '@types/warning': 3.0.3
      dom-helpers: 5.2.1
      prop-types: 15.8.1
      react: 18.3.1
      react-dom: 18.3.1(react@18.3.1)
      uncontrollable: 7.2.1(react@18.3.1)
      warning: 4.0.3

  react-remove-scroll-bar@2.3.6(@types/react@18.3.13)(react@18.3.1):
    dependencies:
      react: 18.3.1
      react-style-singleton: 2.2.1(@types/react@18.3.13)(react@18.3.1)
      tslib: 2.8.1
    optionalDependencies:
      '@types/react': 18.3.13

  react-remove-scroll@2.6.0(@types/react@18.3.13)(react@18.3.1):
    dependencies:
      react: 18.3.1
      react-remove-scroll-bar: 2.3.6(@types/react@18.3.13)(react@18.3.1)
      react-style-singleton: 2.2.1(@types/react@18.3.13)(react@18.3.1)
      tslib: 2.8.1
      use-callback-ref: 1.3.2(@types/react@18.3.13)(react@18.3.1)
      use-sidecar: 1.1.2(@types/react@18.3.13)(react@18.3.1)
    optionalDependencies:
      '@types/react': 18.3.13

  react-router-dom@6.28.0(react-dom@18.3.1(react@18.3.1))(react@18.3.1):
    dependencies:
      '@remix-run/router': 1.21.0
      react: 18.3.1
      react-dom: 18.3.1(react@18.3.1)
      react-router: 6.28.0(react@18.3.1)

  react-router@6.28.0(react@18.3.1):
    dependencies:
      '@remix-run/router': 1.21.0
      react: 18.3.1

  react-select@5.8.0(@types/react@18.3.13)(react-dom@18.3.1(react@18.3.1))(react@18.3.1):
    dependencies:
      '@babel/runtime': 7.25.7
      '@emotion/cache': 11.13.1
      '@emotion/react': 11.13.5(@types/react@18.3.13)(react@18.3.1)
      '@floating-ui/dom': 1.6.10
      '@types/react-transition-group': 4.4.11
      memoize-one: 6.0.0
      prop-types: 15.8.1
      react: 18.3.1
      react-dom: 18.3.1(react@18.3.1)
      react-transition-group: 4.4.5(react-dom@18.3.1(react@18.3.1))(react@18.3.1)
      use-isomorphic-layout-effect: 1.1.2(@types/react@18.3.13)(react@18.3.1)
    transitivePeerDependencies:
      - '@types/react'
      - supports-color

  react-style-singleton@2.2.1(@types/react@18.3.13)(react@18.3.1):
    dependencies:
      get-nonce: 1.0.1
      invariant: 2.2.4
      react: 18.3.1
      tslib: 2.8.1
    optionalDependencies:
      '@types/react': 18.3.13

  react-table@7.8.0(react@18.3.1):
    dependencies:
      react: 18.3.1

  react-transition-group@4.4.5(react-dom@18.3.1(react@18.3.1))(react@18.3.1):
    dependencies:
      '@babel/runtime': 7.25.7
      dom-helpers: 5.2.1
      loose-envify: 1.4.0
      prop-types: 15.8.1
      react: 18.3.1
      react-dom: 18.3.1(react@18.3.1)

  react-use-measure@2.1.1(react-dom@18.3.1(react@18.3.1))(react@18.3.1):
    dependencies:
      debounce: 1.2.1
      react: 18.3.1
      react-dom: 18.3.1(react@18.3.1)

  react@18.3.1:
    dependencies:
      loose-envify: 1.4.0

  recast@0.23.9:
    dependencies:
      ast-types: 0.16.1
      esprima: 4.0.1
      source-map: 0.6.1
      tiny-invariant: 1.3.3
      tslib: 2.8.1

  redent@3.0.0:
    dependencies:
      indent-string: 4.0.0
      strip-indent: 3.0.0

  reduce-css-calc@1.3.0:
    dependencies:
      balanced-match: 0.4.2
      math-expression-evaluator: 1.4.0
      reduce-function-call: 1.0.3

  reduce-function-call@1.0.3:
    dependencies:
      balanced-match: 1.0.2

  reflect.getprototypeof@1.0.6:
    dependencies:
      call-bind: 1.0.7
      define-properties: 1.2.1
      es-abstract: 1.23.3
      es-errors: 1.3.0
      get-intrinsic: 1.2.4
      globalthis: 1.0.4
      which-builtin-type: 1.1.4

  regenerator-runtime@0.14.1: {}

  regexp.prototype.flags@1.5.3:
    dependencies:
      call-bind: 1.0.7
      define-properties: 1.2.1
      es-errors: 1.3.0
      set-function-name: 2.0.2

  rehackt@0.1.0(@types/react@18.3.13)(react@18.3.1):
    optionalDependencies:
      '@types/react': 18.3.13
      react: 18.3.1

  require-directory@2.1.1: {}

  requires-port@1.0.0: {}

  resolve-from@4.0.0: {}

  resolve-pkg-maps@1.0.0: {}

  resolve@1.22.8:
    dependencies:
      is-core-module: 2.15.1
      path-parse: 1.0.7
      supports-preserve-symlinks-flag: 1.0.0

  resolve@2.0.0-next.5:
    dependencies:
      is-core-module: 2.15.1
      path-parse: 1.0.7
      supports-preserve-symlinks-flag: 1.0.0

  response-iterator@0.2.6: {}

  restore-cursor@5.1.0:
    dependencies:
      onetime: 7.0.0
      signal-exit: 4.1.0

  reusify@1.0.4: {}

  rfdc@1.4.1: {}

  rimraf@3.0.2:
    dependencies:
      glob: 7.2.3

  robust-predicates@3.0.2: {}

  rollup@4.25.0:
    dependencies:
      '@types/estree': 1.0.6
    optionalDependencies:
      '@rollup/rollup-android-arm-eabi': 4.25.0
      '@rollup/rollup-android-arm64': 4.25.0
      '@rollup/rollup-darwin-arm64': 4.25.0
      '@rollup/rollup-darwin-x64': 4.25.0
      '@rollup/rollup-freebsd-arm64': 4.25.0
      '@rollup/rollup-freebsd-x64': 4.25.0
      '@rollup/rollup-linux-arm-gnueabihf': 4.25.0
      '@rollup/rollup-linux-arm-musleabihf': 4.25.0
      '@rollup/rollup-linux-arm64-gnu': 4.25.0
      '@rollup/rollup-linux-arm64-musl': 4.25.0
      '@rollup/rollup-linux-powerpc64le-gnu': 4.25.0
      '@rollup/rollup-linux-riscv64-gnu': 4.25.0
      '@rollup/rollup-linux-s390x-gnu': 4.25.0
      '@rollup/rollup-linux-x64-gnu': 4.25.0
      '@rollup/rollup-linux-x64-musl': 4.25.0
      '@rollup/rollup-win32-arm64-msvc': 4.25.0
      '@rollup/rollup-win32-ia32-msvc': 4.25.0
      '@rollup/rollup-win32-x64-msvc': 4.25.0
      fsevents: 2.3.3

  rollup@4.28.0:
    dependencies:
      '@types/estree': 1.0.6
    optionalDependencies:
      '@rollup/rollup-android-arm-eabi': 4.28.0
      '@rollup/rollup-android-arm64': 4.28.0
      '@rollup/rollup-darwin-arm64': 4.28.0
      '@rollup/rollup-darwin-x64': 4.28.0
      '@rollup/rollup-freebsd-arm64': 4.28.0
      '@rollup/rollup-freebsd-x64': 4.28.0
      '@rollup/rollup-linux-arm-gnueabihf': 4.28.0
      '@rollup/rollup-linux-arm-musleabihf': 4.28.0
      '@rollup/rollup-linux-arm64-gnu': 4.28.0
      '@rollup/rollup-linux-arm64-musl': 4.28.0
      '@rollup/rollup-linux-powerpc64le-gnu': 4.28.0
      '@rollup/rollup-linux-riscv64-gnu': 4.28.0
      '@rollup/rollup-linux-s390x-gnu': 4.28.0
      '@rollup/rollup-linux-x64-gnu': 4.28.0
      '@rollup/rollup-linux-x64-musl': 4.28.0
      '@rollup/rollup-win32-arm64-msvc': 4.28.0
      '@rollup/rollup-win32-ia32-msvc': 4.28.0
      '@rollup/rollup-win32-x64-msvc': 4.28.0
      fsevents: 2.3.3

  rrweb-cssom@0.7.1: {}

  run-parallel@1.2.0:
    dependencies:
      queue-microtask: 1.2.3

  safe-array-concat@1.1.2:
    dependencies:
      call-bind: 1.0.7
      get-intrinsic: 1.2.4
      has-symbols: 1.0.3
      isarray: 2.0.5

  safe-regex-test@1.0.3:
    dependencies:
      call-bind: 1.0.7
      es-errors: 1.3.0
      is-regex: 1.1.4

  safer-buffer@2.1.2: {}

  saxes@6.0.0:
    dependencies:
      xmlchars: 2.2.0

  scheduler@0.23.2:
    dependencies:
      loose-envify: 1.4.0

  semver@6.3.1: {}

  semver@7.6.3: {}

  set-function-length@1.2.2:
    dependencies:
      define-data-property: 1.1.4
      es-errors: 1.3.0
      function-bind: 1.1.2
      get-intrinsic: 1.2.4
      gopd: 1.0.1
      has-property-descriptors: 1.0.2

  set-function-name@2.0.2:
    dependencies:
      define-data-property: 1.1.4
      es-errors: 1.3.0
      functions-have-names: 1.2.3
      has-property-descriptors: 1.0.2

  shebang-command@2.0.0:
    dependencies:
      shebang-regex: 3.0.0

  shebang-regex@3.0.0: {}

  side-channel@1.0.6:
    dependencies:
      call-bind: 1.0.7
      es-errors: 1.3.0
      get-intrinsic: 1.2.4
      object-inspect: 1.13.3

  siginfo@2.0.0: {}

  signal-exit@4.1.0: {}

  sirv@3.0.0:
    dependencies:
      '@polka/url': 1.0.0-next.28
      mrmime: 2.0.0
      totalist: 3.0.1

  slice-ansi@5.0.0:
    dependencies:
      ansi-styles: 6.2.1
      is-fullwidth-code-point: 4.0.0

  slice-ansi@7.1.0:
    dependencies:
      ansi-styles: 6.2.1
      is-fullwidth-code-point: 5.0.0

  source-map-js@1.2.1: {}

  source-map@0.5.7: {}

  source-map@0.6.1: {}

  stable-hash@0.0.4: {}

  stackback@0.0.2: {}

  statuses@2.0.1: {}

  std-env@3.8.0: {}

  storybook@8.4.6(prettier@3.4.2):
    dependencies:
      '@storybook/core': 8.4.6(prettier@3.4.2)
    optionalDependencies:
      prettier: 3.4.2
    transitivePeerDependencies:
      - bufferutil
      - supports-color
      - utf-8-validate

  strict-event-emitter@0.5.1: {}

  string-argv@0.3.2: {}

  string-width@4.2.3:
    dependencies:
      emoji-regex: 8.0.0
      is-fullwidth-code-point: 3.0.0
      strip-ansi: 6.0.1

  string-width@5.1.2:
    dependencies:
      eastasianwidth: 0.2.0
      emoji-regex: 9.2.2
      strip-ansi: 7.1.0

  string-width@7.2.0:
    dependencies:
      emoji-regex: 10.4.0
      get-east-asian-width: 1.2.0
      strip-ansi: 7.1.0

  string.prototype.includes@2.0.1:
    dependencies:
      call-bind: 1.0.7
      define-properties: 1.2.1
      es-abstract: 1.23.3

  string.prototype.matchall@4.0.11:
    dependencies:
      call-bind: 1.0.7
      define-properties: 1.2.1
      es-abstract: 1.23.3
      es-errors: 1.3.0
      es-object-atoms: 1.0.0
      get-intrinsic: 1.2.4
      gopd: 1.0.1
      has-symbols: 1.0.3
      internal-slot: 1.0.7
      regexp.prototype.flags: 1.5.3
      set-function-name: 2.0.2
      side-channel: 1.0.6

  string.prototype.repeat@1.0.0:
    dependencies:
      define-properties: 1.2.1
      es-abstract: 1.23.3

  string.prototype.trim@1.2.9:
    dependencies:
      call-bind: 1.0.7
      define-properties: 1.2.1
      es-abstract: 1.23.3
      es-object-atoms: 1.0.0

  string.prototype.trimend@1.0.8:
    dependencies:
      call-bind: 1.0.7
      define-properties: 1.2.1
      es-object-atoms: 1.0.0

  string.prototype.trimstart@1.0.8:
    dependencies:
      call-bind: 1.0.7
      define-properties: 1.2.1
      es-object-atoms: 1.0.0

  strip-ansi@6.0.1:
    dependencies:
      ansi-regex: 5.0.1

  strip-ansi@7.1.0:
    dependencies:
      ansi-regex: 6.1.0

  strip-bom@3.0.0: {}

  strip-final-newline@3.0.0: {}

  strip-indent@3.0.0:
    dependencies:
      min-indent: 1.0.1

  strip-indent@4.0.0:
    dependencies:
      min-indent: 1.0.1

  strip-json-comments@3.1.1: {}

  stylis@4.2.0: {}

  supports-color@5.5.0:
    dependencies:
      has-flag: 3.0.0

  supports-color@7.2.0:
    dependencies:
      has-flag: 4.0.0

  supports-preserve-symlinks-flag@1.0.0: {}

  symbol-observable@4.0.0: {}

  symbol-tree@3.2.4: {}

  tapable@2.2.1: {}

  test-exclude@7.0.1:
    dependencies:
      '@istanbuljs/schema': 0.1.3
      glob: 10.4.5
      minimatch: 9.0.5

  text-table@0.2.0: {}

  tiny-invariant@1.3.3: {}

  tinybench@2.9.0: {}

  tinyexec@0.3.1: {}

  tinyglobby@0.2.10:
    dependencies:
      fdir: 6.4.2(picomatch@4.0.2)
      picomatch: 4.0.2

  tinypool@1.0.2: {}

  tinyrainbow@1.2.0: {}

  tinyspy@3.0.2: {}

  tldts-core@6.1.50: {}

  tldts@6.1.50:
    dependencies:
      tldts-core: 6.1.50

  to-fast-properties@2.0.0: {}

  to-regex-range@5.0.1:
    dependencies:
      is-number: 7.0.0

  toggle-selection@1.0.6: {}

  totalist@3.0.1: {}

  tough-cookie@4.1.4:
    dependencies:
      psl: 1.9.0
      punycode: 2.3.1
      universalify: 0.2.0
      url-parse: 1.5.10

  tough-cookie@5.0.0:
    dependencies:
      tldts: 6.1.50

  tr46@5.0.0:
    dependencies:
      punycode: 2.3.1

  ts-api-utils@1.4.3(typescript@5.7.2):
    dependencies:
      typescript: 5.7.2

  ts-custom-error@3.3.1: {}

  ts-dedent@2.2.0: {}

  ts-invariant@0.10.3:
    dependencies:
      tslib: 2.8.1

  ts-toolbelt@8.4.0: {}

  tsc-files@1.1.4(typescript@5.7.2):
    dependencies:
      typescript: 5.7.2

  tsconfck@3.1.4(typescript@5.7.2):
    optionalDependencies:
      typescript: 5.7.2

  tsconfig-paths@3.15.0:
    dependencies:
      '@types/json5': 0.0.29
      json5: 1.0.2
      minimist: 1.2.8
      strip-bom: 3.0.0

  tsconfig-paths@4.2.0:
    dependencies:
      json5: 2.2.3
      minimist: 1.2.8
      strip-bom: 3.0.0

  tslib@2.4.0: {}

<<<<<<< HEAD
  tslib@2.7.0: {}
=======
  tslib@2.6.3: {}
>>>>>>> 3ff876d1

  tslib@2.8.1: {}

  type-check@0.4.0:
    dependencies:
      prelude-ls: 1.2.1

  type-fest@0.20.2: {}

  type-fest@0.21.3: {}

  type-fest@2.19.0: {}

  type-fest@4.26.1: {}

  typed-array-buffer@1.0.2:
    dependencies:
      call-bind: 1.0.7
      es-errors: 1.3.0
      is-typed-array: 1.1.13

  typed-array-byte-length@1.0.1:
    dependencies:
      call-bind: 1.0.7
      for-each: 0.3.3
      gopd: 1.0.1
      has-proto: 1.0.3
      is-typed-array: 1.1.13

  typed-array-byte-offset@1.0.2:
    dependencies:
      available-typed-arrays: 1.0.7
      call-bind: 1.0.7
      for-each: 0.3.3
      gopd: 1.0.1
      has-proto: 1.0.3
      is-typed-array: 1.1.13

  typed-array-length@1.0.6:
    dependencies:
      call-bind: 1.0.7
      for-each: 0.3.3
      gopd: 1.0.1
      has-proto: 1.0.3
      is-typed-array: 1.1.13
      possible-typed-array-names: 1.0.0

  typescript@5.7.2: {}

  unbox-primitive@1.0.2:
    dependencies:
      call-bind: 1.0.7
      has-bigints: 1.0.2
      has-symbols: 1.0.3
      which-boxed-primitive: 1.0.2

  uncontrollable@7.2.1(react@18.3.1):
    dependencies:
      '@babel/runtime': 7.26.0
      '@types/react': 18.3.13
      invariant: 2.2.4
      react: 18.3.1
      react-lifecycles-compat: 3.0.4

  undici-types@6.19.8: {}

  universalify@0.2.0: {}

  unplugin@1.14.1:
    dependencies:
      acorn: 8.12.1
      webpack-virtual-modules: 0.6.2

  update-browserslist-db@1.1.1(browserslist@4.24.0):
    dependencies:
      browserslist: 4.24.0
      escalade: 3.2.0
      picocolors: 1.1.1

  uri-js@4.4.1:
    dependencies:
      punycode: 2.3.1

  url-parse@1.5.10:
    dependencies:
      querystringify: 2.2.0
      requires-port: 1.0.0

<<<<<<< HEAD
  use-callback-ref@1.3.2(@types/react@18.3.12)(react@18.3.1):
=======
  urlpattern-polyfill@10.0.0: {}

  use-callback-ref@1.3.2(@types/react@18.3.13)(react@18.3.1):
>>>>>>> 3ff876d1
    dependencies:
      react: 18.3.1
      tslib: 2.8.1
    optionalDependencies:
      '@types/react': 18.3.13

  use-isomorphic-layout-effect@1.1.2(@types/react@18.3.13)(react@18.3.1):
    dependencies:
      react: 18.3.1
    optionalDependencies:
      '@types/react': 18.3.13

  use-sidecar@1.1.2(@types/react@18.3.13)(react@18.3.1):
    dependencies:
      detect-node-es: 1.1.0
      react: 18.3.1
      tslib: 2.8.1
    optionalDependencies:
      '@types/react': 18.3.13

  util@0.12.5:
    dependencies:
      inherits: 2.0.4
      is-arguments: 1.1.1
      is-generator-function: 1.0.10
      is-typed-array: 1.1.13
      which-typed-array: 1.1.15

  uuid@9.0.1: {}

  victory-area@37.3.2(react@18.3.1):
    dependencies:
      lodash: 4.17.21
      react: 18.3.1
      victory-core: 37.3.2(react@18.3.1)
      victory-vendor: 37.3.2

  victory-axis@37.3.2(react@18.3.1):
    dependencies:
      lodash: 4.17.21
      react: 18.3.1
      victory-core: 37.3.2(react@18.3.1)

  victory-bar@37.3.2(react@18.3.1):
    dependencies:
      lodash: 4.17.21
      react: 18.3.1
      victory-core: 37.3.2(react@18.3.1)
      victory-vendor: 37.3.2

  victory-box-plot@37.3.2(react@18.3.1):
    dependencies:
      lodash: 4.17.21
      react: 18.3.1
      victory-core: 37.3.2(react@18.3.1)
      victory-vendor: 37.3.2

  victory-brush-container@37.3.2(react@18.3.1):
    dependencies:
      lodash: 4.17.21
      react: 18.3.1
      react-fast-compare: 3.2.2
      victory-core: 37.3.2(react@18.3.1)

  victory-brush-line@37.3.2(react@18.3.1):
    dependencies:
      lodash: 4.17.21
      react: 18.3.1
      react-fast-compare: 3.2.2
      victory-core: 37.3.2(react@18.3.1)

  victory-candlestick@37.3.2(react@18.3.1):
    dependencies:
      lodash: 4.17.21
      react: 18.3.1
      victory-core: 37.3.2(react@18.3.1)

  victory-canvas@37.3.2(react@18.3.1):
    dependencies:
      lodash: 4.17.21
      react: 18.3.1
      victory-bar: 37.3.2(react@18.3.1)
      victory-core: 37.3.2(react@18.3.1)

  victory-chart@37.3.2(react@18.3.1):
    dependencies:
      lodash: 4.17.21
      react: 18.3.1
      react-fast-compare: 3.2.2
      victory-axis: 37.3.2(react@18.3.1)
      victory-core: 37.3.2(react@18.3.1)
      victory-polar-axis: 37.3.2(react@18.3.1)
      victory-shared-events: 37.3.2(react@18.3.1)

  victory-core@37.3.2(react@18.3.1):
    dependencies:
      lodash: 4.17.21
      react: 18.3.1
      react-fast-compare: 3.2.2
      victory-vendor: 37.3.2

  victory-create-container@37.3.2(react@18.3.1):
    dependencies:
      lodash: 4.17.21
      react: 18.3.1
      victory-brush-container: 37.3.2(react@18.3.1)
      victory-core: 37.3.2(react@18.3.1)
      victory-cursor-container: 37.3.2(react@18.3.1)
      victory-selection-container: 37.3.2(react@18.3.1)
      victory-voronoi-container: 37.3.2(react@18.3.1)
      victory-zoom-container: 37.3.2(react@18.3.1)

  victory-cursor-container@37.3.2(react@18.3.1):
    dependencies:
      lodash: 4.17.21
      react: 18.3.1
      victory-core: 37.3.2(react@18.3.1)

  victory-errorbar@37.3.2(react@18.3.1):
    dependencies:
      lodash: 4.17.21
      react: 18.3.1
      victory-core: 37.3.2(react@18.3.1)

  victory-group@37.3.2(react@18.3.1):
    dependencies:
      lodash: 4.17.21
      react: 18.3.1
      react-fast-compare: 3.2.2
      victory-core: 37.3.2(react@18.3.1)
      victory-shared-events: 37.3.2(react@18.3.1)

  victory-histogram@37.3.2(react@18.3.1):
    dependencies:
      lodash: 4.17.21
      react: 18.3.1
      react-fast-compare: 3.2.2
      victory-bar: 37.3.2(react@18.3.1)
      victory-core: 37.3.2(react@18.3.1)
      victory-vendor: 37.3.2

  victory-legend@37.3.2(react@18.3.1):
    dependencies:
      lodash: 4.17.21
      react: 18.3.1
      victory-core: 37.3.2(react@18.3.1)

  victory-line@37.3.2(react@18.3.1):
    dependencies:
      lodash: 4.17.21
      react: 18.3.1
      victory-core: 37.3.2(react@18.3.1)
      victory-vendor: 37.3.2

  victory-pie@37.3.2(react@18.3.1):
    dependencies:
      lodash: 4.17.21
      react: 18.3.1
      victory-core: 37.3.2(react@18.3.1)
      victory-vendor: 37.3.2

  victory-polar-axis@37.3.2(react@18.3.1):
    dependencies:
      lodash: 4.17.21
      react: 18.3.1
      victory-core: 37.3.2(react@18.3.1)

  victory-scatter@37.3.2(react@18.3.1):
    dependencies:
      lodash: 4.17.21
      react: 18.3.1
      victory-core: 37.3.2(react@18.3.1)

  victory-selection-container@37.3.2(react@18.3.1):
    dependencies:
      lodash: 4.17.21
      react: 18.3.1
      victory-core: 37.3.2(react@18.3.1)

  victory-shared-events@37.3.2(react@18.3.1):
    dependencies:
      json-stringify-safe: 5.0.1
      lodash: 4.17.21
      react: 18.3.1
      react-fast-compare: 3.2.2
      victory-core: 37.3.2(react@18.3.1)

  victory-stack@37.3.2(react@18.3.1):
    dependencies:
      lodash: 4.17.21
      react: 18.3.1
      react-fast-compare: 3.2.2
      victory-core: 37.3.2(react@18.3.1)
      victory-shared-events: 37.3.2(react@18.3.1)

  victory-tooltip@37.3.2(react@18.3.1):
    dependencies:
      lodash: 4.17.21
      react: 18.3.1
      victory-core: 37.3.2(react@18.3.1)

  victory-vendor@37.3.2:
    dependencies:
      '@types/d3-array': 3.2.1
      '@types/d3-ease': 3.0.2
      '@types/d3-interpolate': 3.0.4
      '@types/d3-scale': 4.0.8
      '@types/d3-shape': 3.1.6
      '@types/d3-time': 3.0.3
      '@types/d3-timer': 3.0.2
      d3-array: 3.2.4
      d3-ease: 3.0.1
      d3-interpolate: 3.0.1
      d3-scale: 4.0.2
      d3-shape: 3.2.0
      d3-time: 3.1.0
      d3-timer: 3.0.1

  victory-voronoi-container@37.3.2(react@18.3.1):
    dependencies:
      delaunay-find: 0.0.6
      lodash: 4.17.21
      react: 18.3.1
      react-fast-compare: 3.2.2
      victory-core: 37.3.2(react@18.3.1)
      victory-tooltip: 37.3.2(react@18.3.1)

  victory-voronoi@37.3.2(react@18.3.1):
    dependencies:
      d3-voronoi: 1.1.4
      lodash: 4.17.21
      react: 18.3.1
      victory-core: 37.3.2(react@18.3.1)

  victory-zoom-container@37.3.2(react@18.3.1):
    dependencies:
      lodash: 4.17.21
      react: 18.3.1
      victory-core: 37.3.2(react@18.3.1)

  victory@37.3.2(react@18.3.1):
    dependencies:
      react: 18.3.1
      victory-area: 37.3.2(react@18.3.1)
      victory-axis: 37.3.2(react@18.3.1)
      victory-bar: 37.3.2(react@18.3.1)
      victory-box-plot: 37.3.2(react@18.3.1)
      victory-brush-container: 37.3.2(react@18.3.1)
      victory-brush-line: 37.3.2(react@18.3.1)
      victory-candlestick: 37.3.2(react@18.3.1)
      victory-canvas: 37.3.2(react@18.3.1)
      victory-chart: 37.3.2(react@18.3.1)
      victory-core: 37.3.2(react@18.3.1)
      victory-create-container: 37.3.2(react@18.3.1)
      victory-cursor-container: 37.3.2(react@18.3.1)
      victory-errorbar: 37.3.2(react@18.3.1)
      victory-group: 37.3.2(react@18.3.1)
      victory-histogram: 37.3.2(react@18.3.1)
      victory-legend: 37.3.2(react@18.3.1)
      victory-line: 37.3.2(react@18.3.1)
      victory-pie: 37.3.2(react@18.3.1)
      victory-polar-axis: 37.3.2(react@18.3.1)
      victory-scatter: 37.3.2(react@18.3.1)
      victory-selection-container: 37.3.2(react@18.3.1)
      victory-shared-events: 37.3.2(react@18.3.1)
      victory-stack: 37.3.2(react@18.3.1)
      victory-tooltip: 37.3.2(react@18.3.1)
      victory-voronoi: 37.3.2(react@18.3.1)
      victory-voronoi-container: 37.3.2(react@18.3.1)
      victory-zoom-container: 37.3.2(react@18.3.1)

  vite-node@2.1.8(@types/node@22.7.5):
    dependencies:
      cac: 6.7.14
      debug: 4.3.7
      es-module-lexer: 1.5.4
      pathe: 1.1.2
      vite: 5.4.11(@types/node@22.7.5)
    transitivePeerDependencies:
      - '@types/node'
      - less
      - lightningcss
      - sass
      - sass-embedded
      - stylus
      - sugarss
      - supports-color
      - terser

  vite-tsconfig-paths@5.1.3(typescript@5.7.2)(vite@6.0.2(@types/node@22.7.5)(jiti@2.4.0)(yaml@2.5.1)):
    dependencies:
      debug: 4.3.7
      globrex: 0.1.2
      tsconfck: 3.1.4(typescript@5.7.2)
    optionalDependencies:
      vite: 6.0.2(@types/node@22.7.5)(jiti@2.4.0)(yaml@2.5.1)
    transitivePeerDependencies:
      - supports-color
      - typescript

  vite@5.4.11(@types/node@22.7.5):
    dependencies:
      esbuild: 0.21.5
      postcss: 8.4.49
      rollup: 4.28.0
    optionalDependencies:
      '@types/node': 22.7.5
      fsevents: 2.3.3

  vite@6.0.2(@types/node@22.7.5)(jiti@2.4.0)(yaml@2.5.1):
    dependencies:
      esbuild: 0.24.0
      postcss: 8.4.49
      rollup: 4.25.0
    optionalDependencies:
      '@types/node': 22.7.5
      fsevents: 2.3.3
      jiti: 2.4.0
      yaml: 2.5.1

  vitest@2.1.8(@types/node@22.7.5)(@vitest/ui@2.1.8)(jsdom@25.0.1)(msw@2.6.6(@types/node@22.7.5)(typescript@5.7.2)):
    dependencies:
      '@vitest/expect': 2.1.8
      '@vitest/mocker': 2.1.8(msw@2.6.6(@types/node@22.7.5)(typescript@5.7.2))(vite@5.4.11(@types/node@22.7.5))
      '@vitest/pretty-format': 2.1.8
      '@vitest/runner': 2.1.8
      '@vitest/snapshot': 2.1.8
      '@vitest/spy': 2.1.8
      '@vitest/utils': 2.1.8
      chai: 5.1.2
      debug: 4.3.7
      expect-type: 1.1.0
      magic-string: 0.30.14
      pathe: 1.1.2
      std-env: 3.8.0
      tinybench: 2.9.0
      tinyexec: 0.3.1
      tinypool: 1.0.2
      tinyrainbow: 1.2.0
      vite: 5.4.11(@types/node@22.7.5)
      vite-node: 2.1.8(@types/node@22.7.5)
      why-is-node-running: 2.3.0
    optionalDependencies:
      '@types/node': 22.7.5
      '@vitest/ui': 2.1.8(vitest@2.1.8)
      jsdom: 25.0.1
    transitivePeerDependencies:
      - less
      - lightningcss
      - msw
      - sass
      - sass-embedded
      - stylus
      - sugarss
      - supports-color
      - terser

  w3c-xmlserializer@5.0.0:
    dependencies:
      xml-name-validator: 5.0.0

  warning@4.0.3:
    dependencies:
      loose-envify: 1.4.0

  webidl-conversions@7.0.0: {}

  webpack-virtual-modules@0.6.2: {}

  whatwg-encoding@3.1.1:
    dependencies:
      iconv-lite: 0.6.3

  whatwg-mimetype@4.0.0: {}

  whatwg-url@14.0.0:
    dependencies:
      tr46: 5.0.0
      webidl-conversions: 7.0.0

  which-boxed-primitive@1.0.2:
    dependencies:
      is-bigint: 1.0.4
      is-boolean-object: 1.1.2
      is-number-object: 1.0.7
      is-string: 1.0.7
      is-symbol: 1.0.4

  which-builtin-type@1.1.4:
    dependencies:
      function.prototype.name: 1.1.6
      has-tostringtag: 1.0.2
      is-async-function: 2.0.0
      is-date-object: 1.0.5
      is-finalizationregistry: 1.0.2
      is-generator-function: 1.0.10
      is-regex: 1.1.4
      is-weakref: 1.0.2
      isarray: 2.0.5
      which-boxed-primitive: 1.0.2
      which-collection: 1.0.2
      which-typed-array: 1.1.15

  which-collection@1.0.2:
    dependencies:
      is-map: 2.0.3
      is-set: 2.0.3
      is-weakmap: 2.0.2
      is-weakset: 2.0.3

  which-typed-array@1.1.15:
    dependencies:
      available-typed-arrays: 1.0.7
      call-bind: 1.0.7
      for-each: 0.3.3
      gopd: 1.0.1
      has-tostringtag: 1.0.2

  which@2.0.2:
    dependencies:
      isexe: 2.0.0

  why-is-node-running@2.3.0:
    dependencies:
      siginfo: 2.0.0
      stackback: 0.0.2

  word-wrap@1.2.5: {}

  wrap-ansi@6.2.0:
    dependencies:
      ansi-styles: 4.3.0
      string-width: 4.2.3
      strip-ansi: 6.0.1

  wrap-ansi@7.0.0:
    dependencies:
      ansi-styles: 4.3.0
      string-width: 4.2.3
      strip-ansi: 6.0.1

  wrap-ansi@8.1.0:
    dependencies:
      ansi-styles: 6.2.1
      string-width: 5.1.2
      strip-ansi: 7.1.0

  wrap-ansi@9.0.0:
    dependencies:
      ansi-styles: 6.2.1
      string-width: 7.2.0
      strip-ansi: 7.1.0

  wrappy@1.0.2: {}

  ws@8.18.0: {}

  xml-name-validator@5.0.0: {}

  xmlchars@2.2.0: {}

  y18n@5.0.8: {}

  yallist@3.1.1: {}

  yaml@1.10.2: {}

  yaml@2.5.1: {}

  yargs-parser@21.1.1: {}

  yargs@17.7.2:
    dependencies:
      cliui: 8.0.1
      escalade: 3.2.0
      get-caller-file: 2.0.5
      require-directory: 2.1.1
      string-width: 4.2.3
      y18n: 5.0.8
      yargs-parser: 21.1.1

  yocto-queue@0.1.0: {}

  yoctocolors-cjs@2.1.2: {}

  zen-observable-ts@1.2.5:
    dependencies:
      zen-observable: 0.8.15

  zen-observable@0.8.15: {}

  zod@3.23.8: {}<|MERGE_RESOLUTION|>--- conflicted
+++ resolved
@@ -237,14 +237,7 @@
     devDependencies:
       '@chakra-ui/storybook-addon':
         specifier: ^5.2.5
-<<<<<<< HEAD
-        version: 5.2.5(@chakra-ui/react@2.8.2(@emotion/react@11.13.5(@types/react@18.3.12)(react@18.3.1))(@emotion/styled@11.13.5(@emotion/react@11.13.5(@types/react@18.3.12)(react@18.3.1))(@types/react@18.3.12)(react@18.3.1))(@types/react@18.3.12)(framer-motion@11.11.17(@emotion/is-prop-valid@1.3.0)(react-dom@18.3.1(react@18.3.1))(react@18.3.1))(react-dom@18.3.1(react@18.3.1))(react@18.3.1))(@storybook/components@8.4.6(storybook@8.4.6(prettier@3.4.1)))(@storybook/manager-api@8.4.6(storybook@8.4.6(prettier@3.4.1)))(@storybook/preview-api@8.4.6(storybook@8.4.6(prettier@3.4.1)))(@storybook/types@8.4.5(storybook@8.4.6(prettier@3.4.1)))(react-dom@18.3.1(react@18.3.1))(react@18.3.1)
-=======
         version: 5.2.5(@chakra-ui/react@2.8.2(@emotion/react@11.13.5(@types/react@18.3.13)(react@18.3.1))(@emotion/styled@11.13.5(@emotion/react@11.13.5(@types/react@18.3.13)(react@18.3.1))(@types/react@18.3.13)(react@18.3.1))(@types/react@18.3.13)(framer-motion@11.11.17(@emotion/is-prop-valid@1.3.0)(react-dom@18.3.1(react@18.3.1))(react@18.3.1))(react-dom@18.3.1(react@18.3.1))(react@18.3.1))(@storybook/components@8.4.6(storybook@8.4.6(prettier@3.4.2)))(@storybook/manager-api@8.4.6(storybook@8.4.6(prettier@3.4.2)))(@storybook/preview-api@8.4.6(storybook@8.4.6(prettier@3.4.2)))(@storybook/types@8.4.5(storybook@8.4.6(prettier@3.4.2)))(react-dom@18.3.1(react@18.3.1))(react@18.3.1)
-      '@graphql-codegen/typescript':
-        specifier: ^4.1.1
-        version: 4.1.2(graphql@16.9.0)
->>>>>>> 3ff876d1
       '@sentry/types':
         specifier: ^8.42.0
         version: 8.42.0
@@ -1530,7 +1523,7 @@
   '@gql.tada/internal@1.0.8':
     resolution: {integrity: sha512-XYdxJhtHC5WtZfdDqtKjcQ4d7R1s0d1rnlSs3OcBEUbYiPoJJfZU7tWsVXuv047Z6msvmr4ompJ7eLSK5Km57g==}
     peerDependencies:
-      graphql: ^16.8.1
+      graphql: ^15.5.0 || ^16.0.0 || ^17.0.0
       typescript: ^5.0.0
 
   '@graphql-typed-document-node/core@3.2.0':
@@ -4821,14 +4814,6 @@
 
   tslib@2.4.0:
     resolution: {integrity: sha512-d6xOpEDfsi2CZVlPQzGeux8XMwLT9hssAsaPYExaQMuYskwb+x1x7J371tWlbBdWHroy99KnVB6qIkUbs5X3UQ==}
-
-<<<<<<< HEAD
-  tslib@2.7.0:
-    resolution: {integrity: sha512-gLXCKdN1/j47AiHiOkJN69hJmcbGTHI0ImLmbYLHykhgeN0jVGola9yVjFgzCUklsZQMW55o+dW7IXv3RCXDzA==}
-=======
-  tslib@2.6.3:
-    resolution: {integrity: sha512-xNvxJEOUiWPGhUuUdQgAJPKOOJfGnIyKySOc09XkKsgdUV/3E2zvwZYdejjmRgPCgcym1juLH3226yA7sEFJKQ==}
->>>>>>> 3ff876d1
 
   tslib@2.8.1:
     resolution: {integrity: sha512-oJFu94HQb+KVduSUQL7wnpmqnfmLsOA/nAh6b6EH0wCEoK0/mPeXU6c3wKDV83MkOuHPRHtSXKKU99IBazS/2w==}
@@ -6744,18 +6729,7 @@
       '@jridgewell/resolve-uri': 3.1.2
       '@jridgewell/sourcemap-codec': 1.5.0
 
-<<<<<<< HEAD
-  '@mdx-js/react@3.0.1(@types/react@18.3.12)(react@18.3.1)':
-=======
-  '@jridgewell/trace-mapping@0.3.9':
-    dependencies:
-      '@jridgewell/resolve-uri': 3.1.2
-      '@jridgewell/sourcemap-codec': 1.5.0
-
-  '@kamilkisiela/fast-url-parser@1.1.4': {}
-
   '@mdx-js/react@3.0.1(@types/react@18.3.13)(react@18.3.1)':
->>>>>>> 3ff876d1
     dependencies:
       '@types/mdx': 2.0.13
       '@types/react': 18.3.13
@@ -10417,12 +10391,6 @@
 
   tslib@2.4.0: {}
 
-<<<<<<< HEAD
-  tslib@2.7.0: {}
-=======
-  tslib@2.6.3: {}
->>>>>>> 3ff876d1
-
   tslib@2.8.1: {}
 
   type-check@0.4.0:
@@ -10510,13 +10478,7 @@
       querystringify: 2.2.0
       requires-port: 1.0.0
 
-<<<<<<< HEAD
-  use-callback-ref@1.3.2(@types/react@18.3.12)(react@18.3.1):
-=======
-  urlpattern-polyfill@10.0.0: {}
-
   use-callback-ref@1.3.2(@types/react@18.3.13)(react@18.3.1):
->>>>>>> 3ff876d1
     dependencies:
       react: 18.3.1
       tslib: 2.8.1
