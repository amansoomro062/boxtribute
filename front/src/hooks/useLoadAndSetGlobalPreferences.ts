import { useContext, useEffect, useState } from "react";
import { useAuth0 } from "@auth0/auth0-react";
import { useLazyQuery } from "@apollo/client";
import { useLocation, useNavigate } from "react-router-dom";
import { GlobalPreferencesContext } from "providers/GlobalPreferencesProvider";
import { OrganisationAndBasesQuery } from "types/generated/graphql";
import { ORGANISATION_AND_BASES_QUERY } from "queries/queries";
import { useBaseIdParam } from "./useBaseIdParam";

export const useLoadAndSetGlobalPreferences = () => {
  const { user } = useAuth0();
  const navigate = useNavigate();
  const location = useLocation();
  const { globalPreferences, dispatch } = useContext(GlobalPreferencesContext);
  const [error, setError] = useState<string>();

  const { baseId } = useBaseIdParam();

  const [runOrganisationAndBasesQuery, { loading: isOrganisationAndBasesQueryLoading, data: organisationAndBasesData }] =
    useLazyQuery<OrganisationAndBasesQuery>(ORGANISATION_AND_BASES_QUERY);

  useEffect(() => {
    // run query only if the access token is in the request header from the apollo client and the base is not set
    if (user && !globalPreferences.selectedBase?.id) runOrganisationAndBasesQuery();
  }, [globalPreferences.selectedBase?.id, runOrganisationAndBasesQuery, user]);

  // set available bases
  useEffect(() => {
    if (!isOrganisationAndBasesQueryLoading && organisationAndBasesData != null) {
      const { bases } = organisationAndBasesData;

      if (bases.length > 0) {
        dispatch({
          type: "setAvailableBases",
          payload: bases,
        });

        // validate if requested base is in the array of available bases
        if (baseId !== "0") {
          const matchingBase = bases.find((base) => base.id === baseId);
          if (matchingBase) {
            // set selected base
            dispatch({
              type: "setSelectedBase",
              payload: matchingBase,
            });
            // set organisation for selected base
            dispatch({
              type: "setOrganisation",
              payload: matchingBase.organisation,
            });
          } else {
            // this error is set if the requested base is not part of the available bases
            setError("The requested base is not available to you.");
          }
<<<<<<< HEAD
=======
        } else {
          // TODO: to be removed with https://trello.com/c/LXJ0Hxqo/1509-20-forwarding-from-dropapp-mobilephp-to-v2
          // handle the case if the url does not start with "/bases/<number>"
          // prepend /bases/<newBaseId>
          const newBaseId = globalPreferences?.selectedBase?.id ?? bases[0].id;
          navigate(`/bases/${newBaseId}${location.pathname}`);
>>>>>>> cdac5248
        }
      } else {
        // this error is set if the bases query returned an empty array for bases
        setError("There are no available bases.");
      }
    }
  }, [organisationAndBasesData, isOrganisationAndBasesQueryLoading, dispatch, location.pathname, navigate, baseId, globalPreferences?.selectedBase?.id]);

  const isLoading = !globalPreferences.availableBases;

  return { isLoading, error };
};<|MERGE_RESOLUTION|>--- conflicted
+++ resolved
@@ -53,15 +53,6 @@
             // this error is set if the requested base is not part of the available bases
             setError("The requested base is not available to you.");
           }
-<<<<<<< HEAD
-=======
-        } else {
-          // TODO: to be removed with https://trello.com/c/LXJ0Hxqo/1509-20-forwarding-from-dropapp-mobilephp-to-v2
-          // handle the case if the url does not start with "/bases/<number>"
-          // prepend /bases/<newBaseId>
-          const newBaseId = globalPreferences?.selectedBase?.id ?? bases[0].id;
-          navigate(`/bases/${newBaseId}${location.pathname}`);
->>>>>>> cdac5248
         }
       } else {
         // this error is set if the bases query returned an empty array for bases
