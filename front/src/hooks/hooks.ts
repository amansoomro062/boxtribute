--- conflicted
+++ resolved
@@ -20,15 +20,10 @@
 
   const handleLogout = () => {
     // only redirect in staging and production environments
-<<<<<<< HEAD
-    if (process.env.REACT_APP_ENVIRONMENT !== "development") {
-      window.location.href = `${process.env.REACT_APP_OLD_APP_BASE_URL}/index.php?action=logoutfromv2`;
-=======
     if (import.meta.env.FRONT_ENVIRONMENT !== "development") {
       window.location.href = `${
         import.meta.env.FRONT_OLD_APP_BASE_URL
       }/index.php?action=logoutfromv2`;
->>>>>>> abb68ca4
     } else {
       logout();
     }
