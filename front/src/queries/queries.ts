--- conflicted
+++ resolved
@@ -75,12 +75,7 @@
   }
 `);
 
-<<<<<<< HEAD
 export const ALL_SHIPMENTS_QUERY = graphql(`
-=======
-export const ALL_SHIPMENTS_QUERY = gql`
-  ${BASE_ORG_FIELDS_FRAGMENT}
->>>>>>> 3ff876d1
   query Shipments {
     shipments {
       id
@@ -107,7 +102,7 @@
       canceledOn
     }
   }
-`, [SHIPMENT_FIELDS_FRAGMENT]);
+`, [BASE_ORG_FIELDS_FRAGMENT]);
 
 export const BOX_BY_LABEL_IDENTIFIER_AND_ALL_SHIPMENTS_QUERY = graphql(`
   query BoxByLabelIdentifier($labelIdentifier: String!) {
