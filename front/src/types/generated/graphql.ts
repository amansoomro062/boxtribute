export type Maybe<T> = T | null;
export type InputMaybe<T> = Maybe<T>;
export type Exact<T extends { [key: string]: unknown }> = { [K in keyof T]: T[K] };
export type MakeOptional<T, K extends keyof T> = Omit<T, K> & { [SubKey in K]?: Maybe<T[SubKey]> };
export type MakeMaybe<T, K extends keyof T> = Omit<T, K> & { [SubKey in K]: Maybe<T[SubKey]> };
export type MakeEmpty<T extends { [key: string]: unknown }, K extends keyof T> = { [_ in K]?: never };
export type Incremental<T> = T | { [P in keyof T]?: P extends ' $fragmentName' | '__typename' ? T[P] : never };
/** All built-in and custom scalars, mapped to their actual values */
export type Scalars = {
  ID: { input: string; output: string; }
  String: { input: string; output: string; }
  Boolean: { input: boolean; output: boolean; }
  Int: { input: number; output: number; }
  Float: { input: number; output: number; }
  Date: { input: any; output: any; }
  Datetime: { input: any; output: any; }
};

export type AssignTagToBoxesResult = BoxesResult | DeletedTagError | InsufficientPermissionError | ResourceDoesNotExistError | TagTypeMismatchError | UnauthorizedForBaseError;

/**
 * Representation of a base.
 * The base is managed by a specific [`Organisation`]({{Types.Organisation}}).
 */
export type Base = {
  __typename?: 'Base';
  /**  List of all [`Beneficiaries`]({{Types.Beneficiary}}) registered in this base. Optionally pass filters  */
  beneficiaries?: Maybe<BeneficiaryPage>;
  currencyName?: Maybe<Scalars['String']['output']>;
  deletedOn?: Maybe<Scalars['Datetime']['output']>;
  distributionEvents: Array<DistributionEvent>;
  distributionEventsBeforeReturnedFromDistributionState: Array<DistributionEvent>;
  distributionEventsInReturnedFromDistributionState: Array<DistributionEvent>;
  distributionEventsStatistics: Array<DistributionEventsStatistics>;
  distributionEventsTrackingGroups: Array<DistributionEventsTrackingGroup>;
  distributionSpots: Array<DistributionSpot>;
  id: Scalars['ID']['output'];
  /**  List of all non-deleted [`ClassicLocations`]({{Types.ClassicLocation}}) present in this base  */
  locations: Array<ClassicLocation>;
  name: Scalars['String']['output'];
  organisation: Organisation;
  /**  List of all non-deleted [`Products`]({{Types.Product}}) registered in this base  */
  products: Array<Product>;
  /**  List of all non-deleted [`Tags`]({{Types.Tag}}) registered in this base. Optionally filter for a [`resource type`]({{Types.TaggableResourceType}})  */
  tags?: Maybe<Array<Tag>>;
};


/**
 * Representation of a base.
 * The base is managed by a specific [`Organisation`]({{Types.Organisation}}).
 */
export type BaseBeneficiariesArgs = {
  filterInput?: InputMaybe<FilterBeneficiaryInput>;
  paginationInput?: InputMaybe<PaginationInput>;
};


/**
 * Representation of a base.
 * The base is managed by a specific [`Organisation`]({{Types.Organisation}}).
 */
export type BaseDistributionEventsArgs = {
  states?: InputMaybe<Array<DistributionEventState>>;
};


/**
 * Representation of a base.
 * The base is managed by a specific [`Organisation`]({{Types.Organisation}}).
 */
export type BaseDistributionEventsTrackingGroupsArgs = {
  states?: InputMaybe<Array<DistributionEventsTrackingGroupState>>;
};


/**
 * Representation of a base.
 * The base is managed by a specific [`Organisation`]({{Types.Organisation}}).
 */
export type BaseProductsArgs = {
  filterInput?: InputMaybe<FilterProductInput>;
};


/**
 * Representation of a base.
 * The base is managed by a specific [`Organisation`]({{Types.Organisation}}).
 */
export type BaseTagsArgs = {
  resourceType?: InputMaybe<TaggableResourceType>;
};

export type BasicDimensionInfo = {
  id?: Maybe<Scalars['Int']['output']>;
  name?: Maybe<Scalars['String']['output']>;
};

/**
 * Representation of a beneficiary.
 * The beneficiary is registered in a specific [`Base`]({{Types.Base}}).
 */
export type Beneficiary = {
  __typename?: 'Beneficiary';
  active: Scalars['Boolean']['output'];
  /**  If dateOfBirth is not set, age will be null.  */
  age?: Maybe<Scalars['Int']['output']>;
  base?: Maybe<Base>;
  comment?: Maybe<Scalars['String']['output']>;
  createdBy?: Maybe<User>;
  createdOn?: Maybe<Scalars['Datetime']['output']>;
  dateOfBirth?: Maybe<Scalars['Date']['output']>;
  dateOfSignature?: Maybe<Scalars['Date']['output']>;
  /**  Null if this beneficiary is the family head  */
  familyHead?: Maybe<Beneficiary>;
  firstName: Scalars['String']['output'];
  gender?: Maybe<HumanGender>;
  /**  All members of a family have the same group identifier  */
  groupIdentifier: Scalars['String']['output'];
  id: Scalars['ID']['output'];
  isVolunteer: Scalars['Boolean']['output'];
  languages?: Maybe<Array<Language>>;
  lastModifiedBy?: Maybe<User>;
  lastModifiedOn?: Maybe<Scalars['Datetime']['output']>;
  lastName: Scalars['String']['output'];
  registered: Scalars['Boolean']['output'];
  signature?: Maybe<Scalars['String']['output']>;
  signed: Scalars['Boolean']['output'];
  tags?: Maybe<Array<Tag>>;
  /**  Number of tokens the beneficiary holds (sum of all transaction values)  */
  tokens?: Maybe<Scalars['Int']['output']>;
  /**  List of all [`Transactions`]({{Types.Transaction}}) that this beneficiary executed  */
  transactions?: Maybe<Array<Transaction>>;
};

export type BeneficiaryCreationInput = {
  baseId: Scalars['Int']['input'];
  comment?: InputMaybe<Scalars['String']['input']>;
  dateOfBirth: Scalars['Date']['input'];
  dateOfSignature?: InputMaybe<Scalars['Date']['input']>;
  familyHeadId?: InputMaybe<Scalars['Int']['input']>;
  firstName: Scalars['String']['input'];
  gender: HumanGender;
  groupIdentifier: Scalars['String']['input'];
  isVolunteer: Scalars['Boolean']['input'];
  languages?: InputMaybe<Array<Language>>;
  lastName: Scalars['String']['input'];
  registered: Scalars['Boolean']['input'];
  signature?: InputMaybe<Scalars['String']['input']>;
  tagIds?: InputMaybe<Array<Scalars['Int']['input']>>;
};

export type BeneficiaryDemographicsData = DataCube & {
  __typename?: 'BeneficiaryDemographicsData';
  dimensions?: Maybe<BeneficiaryDemographicsDimensions>;
  facts?: Maybe<Array<Maybe<BeneficiaryDemographicsResult>>>;
};

export type BeneficiaryDemographicsDimensions = {
  __typename?: 'BeneficiaryDemographicsDimensions';
  tag?: Maybe<Array<Maybe<TagDimensionInfo>>>;
};

export type BeneficiaryDemographicsResult = {
  __typename?: 'BeneficiaryDemographicsResult';
  age?: Maybe<Scalars['Int']['output']>;
  count?: Maybe<Scalars['Int']['output']>;
  createdOn?: Maybe<Scalars['Date']['output']>;
  deletedOn?: Maybe<Scalars['Date']['output']>;
  gender?: Maybe<HumanGender>;
  tagIds?: Maybe<Array<Scalars['Int']['output']>>;
};

/** Utility type holding a page of [`Beneficiaries`]({{Types.Beneficiary}}). */
export type BeneficiaryPage = {
  __typename?: 'BeneficiaryPage';
  elements?: Maybe<Array<Beneficiary>>;
  pageInfo: PageInfo;
  totalCount: Scalars['Int']['output'];
};

export type BeneficiaryUpdateInput = {
  comment?: InputMaybe<Scalars['String']['input']>;
  dateOfBirth?: InputMaybe<Scalars['Date']['input']>;
  dateOfSignature?: InputMaybe<Scalars['Date']['input']>;
  familyHeadId?: InputMaybe<Scalars['Int']['input']>;
  firstName?: InputMaybe<Scalars['String']['input']>;
  gender?: InputMaybe<HumanGender>;
  groupIdentifier?: InputMaybe<Scalars['String']['input']>;
  id: Scalars['ID']['input'];
  isVolunteer?: InputMaybe<Scalars['Boolean']['input']>;
  languages?: InputMaybe<Array<Language>>;
  lastName?: InputMaybe<Scalars['String']['input']>;
  registered?: InputMaybe<Scalars['Boolean']['input']>;
  signature?: InputMaybe<Scalars['String']['input']>;
};

/** Representation of a box storing items of a [`Product`]({{Types.Product}}) in a [`Location`]({{Types.Location}}) */
export type Box = ItemsCollection & {
  __typename?: 'Box';
  comment?: Maybe<Scalars['String']['output']>;
  createdBy?: Maybe<User>;
  createdOn?: Maybe<Scalars['Datetime']['output']>;
  deletedOn?: Maybe<Scalars['Datetime']['output']>;
  /**  Information about the unit that the measure shall be displayed in. If the box holds a product with size (e.g. clothing), its unit is null  */
  displayUnit?: Maybe<Unit>;
  distributionEvent?: Maybe<DistributionEvent>;
  /**  Sorted by date, newest first  */
  history?: Maybe<Array<HistoryEntry>>;
  id: Scalars['ID']['output'];
  /**  Sequence of numbers for identifying the box, usually written on box label  */
  labelIdentifier: Scalars['String']['output'];
  lastModifiedBy?: Maybe<User>;
  lastModifiedOn?: Maybe<Scalars['Datetime']['output']>;
  /**  If the client is not authorized to access the location's base, return `null` instead of raising an authorization error. This enables the target side of a shipment to scan boxes that are not yet reconciliated into their stock (but still registered at the source side)  */
  location?: Maybe<Location>;
  /**  The value of the measure, expressed in ``unit``. If the box holds a product with size (e.g. clothing), its measure value is null  */
  measureValue?: Maybe<Scalars['Float']['output']>;
  numberOfItems?: Maybe<Scalars['Int']['output']>;
  /**  If the client is not authorized to access the product's base, return `null` instead of raising an authorization error. This enables the target side of a shipment to scan boxes that are not yet reconciliated into their stock (but still registered at the source side)  */
  product?: Maybe<Product>;
  qrCode?: Maybe<QrCode>;
  /**  Returns null if box is not part of an active shipment  */
  shipmentDetail?: Maybe<ShipmentDetail>;
  /**  If the box holds a 'measure' product (i.e. classified by a package measure like 500gr), its size is null  */
  size?: Maybe<Size>;
  state: BoxState;
  tags?: Maybe<Array<Tag>>;
};

export type BoxAssignTagInput = {
  labelIdentifiers: Array<Scalars['String']['input']>;
  tagId: Scalars['Int']['input'];
};

export type BoxCreationInput = {
  comment?: InputMaybe<Scalars['String']['input']>;
  displayUnitId?: InputMaybe<Scalars['Int']['input']>;
  locationId: Scalars['Int']['input'];
  measureValue?: InputMaybe<Scalars['Float']['input']>;
  numberOfItems?: InputMaybe<Scalars['Int']['input']>;
  productId: Scalars['Int']['input'];
  qrCode?: InputMaybe<Scalars['String']['input']>;
  sizeId?: InputMaybe<Scalars['Int']['input']>;
  tagIds?: InputMaybe<Array<Scalars['Int']['input']>>;
};

export type BoxMoveInput = {
  labelIdentifiers: Array<Scalars['String']['input']>;
  locationId: Scalars['Int']['input'];
};

/** Utility type holding a page of [`Boxes`]({{Types.Box}}). */
export type BoxPage = {
  __typename?: 'BoxPage';
  elements: Array<Box>;
  pageInfo: PageInfo;
  totalCount: Scalars['Int']['output'];
};

<<<<<<< HEAD
export type BoxResult = Box | InsufficientPermissionError | UnauthorizedForBaseError;
=======
/** Utility response type for box bulk-update mutations, containing both updated boxes and invalid boxes (ignored due to e.g. being deleted, in prohibited base, and/or non-existing). */
export type BoxResult = {
  __typename?: 'BoxResult';
  invalidBoxLabelIdentifiers: Array<Scalars['String']['output']>;
  updatedBoxes: Array<Box>;
};
>>>>>>> 0eb5f87d

/** Classificators for [`Box`]({{Types.Box}}) state. */
export enum BoxState {
  Donated = 'Donated',
  InStock = 'InStock',
  InTransit = 'InTransit',
  Lost = 'Lost',
  MarkedForShipment = 'MarkedForShipment',
  NotDelivered = 'NotDelivered',
  Receiving = 'Receiving',
  Scrap = 'Scrap'
}

export type BoxUpdateInput = {
  comment?: InputMaybe<Scalars['String']['input']>;
  displayUnitId?: InputMaybe<Scalars['Int']['input']>;
  labelIdentifier: Scalars['String']['input'];
  locationId?: InputMaybe<Scalars['Int']['input']>;
  measureValue?: InputMaybe<Scalars['Float']['input']>;
  numberOfItems?: InputMaybe<Scalars['Int']['input']>;
  productId?: InputMaybe<Scalars['Int']['input']>;
  sizeId?: InputMaybe<Scalars['Int']['input']>;
  state?: InputMaybe<BoxState>;
  /**  List of all tags that shall be assigned to the box. Any requested tags already assigned to the box will not be assigned again  */
  tagIds?: InputMaybe<Array<Scalars['Int']['input']>>;
  /**  List of tags that shall be assigned in addition to already assigned tags. Any requested tags already assigned to the box will not be assigned again  */
  tagIdsToBeAdded?: InputMaybe<Array<Scalars['Int']['input']>>;
};

/** Utility response type for box bulk-update mutations, containing both updated boxes and invalid boxes (ignored due to e.g. being deleted, in prohibited base, and/or non-existing). */
export type BoxesResult = {
  __typename?: 'BoxesResult';
  invalidBoxLabelIdentifiers: Array<Scalars['String']>;
  updatedBoxes: Array<Box>;
};

export type BoxesStillAssignedToProductError = {
  __typename?: 'BoxesStillAssignedToProductError';
  labelIdentifiers: Array<Scalars['String']['output']>;
};

/**
 * Representation of a classic physical location used to store [`Boxes`]({{Types.Box}}) (e.g. a warehouse).
 * The location is part of a specific [`Base`]({{Types.Base}}).
 */
export type ClassicLocation = Location & {
  __typename?: 'ClassicLocation';
  base?: Maybe<Base>;
  /**  List of all [`Boxes`]({{Types.Box}}) (incl. deleted) in this classic location  */
  boxes?: Maybe<BoxPage>;
  createdBy?: Maybe<User>;
  createdOn?: Maybe<Scalars['Datetime']['output']>;
  /**  Default state for boxes in this classic location */
  defaultBoxState?: Maybe<BoxState>;
  id: Scalars['ID']['output'];
  isShop: Scalars['Boolean']['output'];
  isStockroom: Scalars['Boolean']['output'];
  lastModifiedBy?: Maybe<User>;
  lastModifiedOn?: Maybe<Scalars['Datetime']['output']>;
  name?: Maybe<Scalars['String']['output']>;
  /**  Used for ordering purposes  */
  seq?: Maybe<Scalars['Int']['output']>;
};


/**
 * Representation of a classic physical location used to store [`Boxes`]({{Types.Box}}) (e.g. a warehouse).
 * The location is part of a specific [`Base`]({{Types.Base}}).
 */
export type ClassicLocationBoxesArgs = {
  filterInput?: InputMaybe<FilterBoxInput>;
  paginationInput?: InputMaybe<PaginationInput>;
};

export type CreateCustomProductResult = EmptyNameError | InsufficientPermissionError | InvalidPriceError | Product | ResourceDoesNotExistError | UnauthorizedForBaseError;

export type CreatedBoxDataDimensions = {
  __typename?: 'CreatedBoxDataDimensions';
  category?: Maybe<Array<Maybe<DimensionInfo>>>;
  product?: Maybe<Array<Maybe<ProductDimensionInfo>>>;
  tag?: Maybe<Array<Maybe<TagDimensionInfo>>>;
};

export type CreatedBoxesData = DataCube & {
  __typename?: 'CreatedBoxesData';
  dimensions?: Maybe<CreatedBoxDataDimensions>;
  facts?: Maybe<Array<Maybe<CreatedBoxesResult>>>;
};

export type CreatedBoxesResult = {
  __typename?: 'CreatedBoxesResult';
  boxesCount?: Maybe<Scalars['Int']['output']>;
  categoryId?: Maybe<Scalars['Int']['output']>;
  createdOn?: Maybe<Scalars['Date']['output']>;
  gender?: Maybe<ProductGender>;
  itemsCount?: Maybe<Scalars['Int']['output']>;
  productId?: Maybe<Scalars['Int']['output']>;
  tagIds?: Maybe<Array<Scalars['Int']['output']>>;
};

export type CustomProductCreationInput = {
  baseId: Scalars['Int']['input'];
  categoryId: Scalars['Int']['input'];
  comment?: InputMaybe<Scalars['String']['input']>;
  gender: ProductGender;
  inShop?: InputMaybe<Scalars['Boolean']['input']>;
  name: Scalars['String']['input'];
  price?: InputMaybe<Scalars['Int']['input']>;
  sizeRangeId: Scalars['Int']['input'];
};

export type CustomProductEditInput = {
  categoryId?: InputMaybe<Scalars['Int']['input']>;
  comment?: InputMaybe<Scalars['String']['input']>;
  gender?: InputMaybe<ProductGender>;
  id: Scalars['ID']['input'];
  inShop?: InputMaybe<Scalars['Boolean']['input']>;
  name?: InputMaybe<Scalars['String']['input']>;
  price?: InputMaybe<Scalars['Int']['input']>;
  sizeRangeId?: InputMaybe<Scalars['Int']['input']>;
};

export type DataCube = {
  dimensions?: Maybe<Dimensions>;
  facts?: Maybe<Array<Maybe<Result>>>;
};

export type DeleteBoxesResult = BoxesResult | InsufficientPermissionError;

export type DeleteProductResult = BoxesStillAssignedToProductError | InsufficientPermissionError | Product | ProductTypeMismatchError | ResourceDoesNotExistError | UnauthorizedForBaseError;

export type DeletedLocationError = {
  __typename?: 'DeletedLocationError';
  name: Scalars['String']['output'];
};

export type DeletedTagError = {
  __typename?: 'DeletedTagError';
  name: Scalars['String']['output'];
};

export type DimensionInfo = BasicDimensionInfo & {
  __typename?: 'DimensionInfo';
  id?: Maybe<Scalars['Int']['output']>;
  name?: Maybe<Scalars['String']['output']>;
};

export type Dimensions = BeneficiaryDemographicsDimensions | CreatedBoxDataDimensions | MovedBoxDataDimensions | StockOverviewDataDimensions | TopProductsDimensions;

export type DisableStandardProductResult = BoxesStillAssignedToProductError | InsufficientPermissionError | Product | ProductTypeMismatchError | ResourceDoesNotExistError | UnauthorizedForBaseError;

export type DistributionEvent = {
  __typename?: 'DistributionEvent';
  boxes: Array<Box>;
  distributionEventsTrackingGroup?: Maybe<DistributionEventsTrackingGroup>;
  distributionSpot?: Maybe<DistributionSpot>;
  id: Scalars['ID']['output'];
  name?: Maybe<Scalars['String']['output']>;
  packingListEntries: Array<PackingListEntry>;
  plannedEndDateTime: Scalars['Datetime']['output'];
  plannedStartDateTime: Scalars['Datetime']['output'];
  state: DistributionEventState;
  unboxedItemsCollections: Array<UnboxedItemsCollection>;
};

export type DistributionEventCreationInput = {
  distributionSpotId: Scalars['Int']['input'];
  name?: InputMaybe<Scalars['String']['input']>;
  plannedEndDateTime?: InputMaybe<Scalars['Datetime']['input']>;
  plannedStartDateTime: Scalars['Datetime']['input'];
};

/** TODO: Add description here once specs are final/confirmed */
export enum DistributionEventState {
  Completed = 'Completed',
  OnDistro = 'OnDistro',
  Packing = 'Packing',
  Planning = 'Planning',
  ReturnTrackingInProgress = 'ReturnTrackingInProgress',
  ReturnedFromDistribution = 'ReturnedFromDistribution'
}

export enum DistributionEventTrackingFlowDirection {
  BackToBox = 'BackToBox',
  In = 'In',
  Out = 'Out'
}

export type DistributionEventsStatistics = {
  __typename?: 'DistributionEventsStatistics';
  categoryLabel: Scalars['String']['output'];
  distroEventTrackingGroupId: Scalars['String']['output'];
  earliestPossibleDistroDate: Scalars['String']['output'];
  genderLabel: Scalars['String']['output'];
  inflow: Scalars['Int']['output'];
  involvedDistributionEventIds: Scalars['String']['output'];
  latestPossibleDistroDate: Scalars['String']['output'];
  outflow: Scalars['Int']['output'];
  potentiallyInvolvedDistributionSpots: Scalars['String']['output'];
  productId: Scalars['String']['output'];
  productName: Scalars['String']['output'];
  sizeId: Scalars['String']['output'];
  sizeLabel: Scalars['String']['output'];
};

export type DistributionEventsTrackingEntry = {
  __typename?: 'DistributionEventsTrackingEntry';
  dateTimeOfTracking: Scalars['Datetime']['output'];
  distributionEventsTrackingGroup: DistributionEventsTrackingGroup;
  flowDirection: DistributionEventTrackingFlowDirection;
  id: Scalars['ID']['output'];
  numberOfItems: Scalars['Int']['output'];
  product: Product;
  size: Size;
};

export type DistributionEventsTrackingGroup = {
  __typename?: 'DistributionEventsTrackingGroup';
  createdOn: Scalars['Datetime']['output'];
  distributionEvents: Array<DistributionEvent>;
  distributionEventsTrackingEntries: Array<DistributionEventsTrackingEntry>;
  id: Scalars['ID']['output'];
  state: DistributionEventsTrackingGroupState;
};

export enum DistributionEventsTrackingGroupState {
  Completed = 'Completed',
  InProgress = 'InProgress'
}

export type DistributionSpot = Location & {
  __typename?: 'DistributionSpot';
  base?: Maybe<Base>;
  /**  Not implemented, only for compatibility with Location interface  */
  boxes?: Maybe<BoxPage>;
  comment: Scalars['String']['output'];
  distributionEvents: Array<DistributionEvent>;
  id: Scalars['ID']['output'];
  latitude?: Maybe<Scalars['Float']['output']>;
  longitude?: Maybe<Scalars['Float']['output']>;
  name?: Maybe<Scalars['String']['output']>;
};


export type DistributionSpotBoxesArgs = {
  filterInput?: InputMaybe<FilterBoxInput>;
  paginationInput?: InputMaybe<PaginationInput>;
};

export type DistributionSpotCreationInput = {
  baseId: Scalars['Int']['input'];
  comment: Scalars['String']['input'];
  latitude?: InputMaybe<Scalars['Float']['input']>;
  longitude?: InputMaybe<Scalars['Float']['input']>;
  name?: InputMaybe<Scalars['String']['input']>;
};

export type EditCustomProductResult = EmptyNameError | InsufficientPermissionError | InvalidPriceError | Product | ProductTypeMismatchError | ResourceDoesNotExistError | UnauthorizedForBaseError;

export type EditStandardProductInstantiationResult = InsufficientPermissionError | InvalidPriceError | Product | ProductTypeMismatchError | ResourceDoesNotExistError | UnauthorizedForBaseError;

export type EmptyNameError = {
  __typename?: 'EmptyNameError';
  /**  Dummy field since type definitions without fields are not possible  */
  _?: Maybe<Scalars['Boolean']['output']>;
};

export type EnableStandardProductResult = InsufficientPermissionError | InvalidPriceError | Product | ResourceDoesNotExistError | StandardProductAlreadyEnabledForBaseError | UnauthorizedForBaseError;

export type FilterBaseInput = {
  includeDeleted?: InputMaybe<Scalars['Boolean']['input']>;
};

/**
 * Optional filter values when retrieving [`Beneficiaries`]({{Types.Beneficiary}}).
 * If several fields are defined (not null), they are combined into a filter expression using logical AND (i.e. the filter returns only elements for which *all* fields are true).
 */
export type FilterBeneficiaryInput = {
  active?: InputMaybe<Scalars['Boolean']['input']>;
  /**  Filter for all beneficiaries who were created on this date (incl.), or later.  */
  createdFrom?: InputMaybe<Scalars['Date']['input']>;
  /**  Filter for all beneficiaries who were created on this date (incl.), or earlier.  */
  createdUntil?: InputMaybe<Scalars['Date']['input']>;
  isVolunteer?: InputMaybe<Scalars['Boolean']['input']>;
  /** Filter for all beneficiaries where pattern is (case-insensitive) part of first name, last name, or comment, or where pattern matches the group identifier */
  pattern?: InputMaybe<Scalars['String']['input']>;
  registered?: InputMaybe<Scalars['Boolean']['input']>;
};

/**
 * Optional filter values when retrieving [`Boxes`]({{Types.Box}}).
 * If several fields are defined (not null), they are combined into a filter expression using logical AND (i.e. the filter returns only elements for which *all* fields are true).
 */
export type FilterBoxInput = {
  /**  Filter for all boxes that who were last modified on this date (incl.), or later.  */
  lastModifiedFrom?: InputMaybe<Scalars['Date']['input']>;
  /**  Filter for all boxes that who were last modified on this date (incl.), or earlier.  */
  lastModifiedUntil?: InputMaybe<Scalars['Date']['input']>;
  productCategoryId?: InputMaybe<Scalars['Int']['input']>;
  productGender?: InputMaybe<ProductGender>;
  productId?: InputMaybe<Scalars['Int']['input']>;
  sizeId?: InputMaybe<Scalars['Int']['input']>;
  /**  Filter for all boxes that have *one* of the specified states.  */
  states?: InputMaybe<Array<BoxState>>;
  /**  Filter for all boxes that have *at least one* of the specified tags.  */
  tagIds?: InputMaybe<Array<Scalars['Int']['input']>>;
};

export type FilterProductInput = {
  includeDeleted?: InputMaybe<Scalars['Boolean']['input']>;
  type?: InputMaybe<ProductTypeFilter>;
};

export type HistoryEntry = {
  __typename?: 'HistoryEntry';
  changeDate?: Maybe<Scalars['Datetime']['output']>;
  changes: Scalars['String']['output'];
  id: Scalars['ID']['output'];
  user?: Maybe<User>;
};

export enum HumanGender {
  Diverse = 'Diverse',
  Female = 'Female',
  Male = 'Male'
}

export type InsufficientPermissionError = {
  __typename?: 'InsufficientPermissionError';
  /**  e.g. 'product:write' missing  */
  name: Scalars['String']['output'];
};

export type InvalidPriceError = {
  __typename?: 'InvalidPriceError';
  value: Scalars['Int']['output'];
};

export type ItemsCollection = {
  distributionEvent?: Maybe<DistributionEvent>;
  id: Scalars['ID']['output'];
  location?: Maybe<Location>;
  numberOfItems?: Maybe<Scalars['Int']['output']>;
  product?: Maybe<Product>;
  size?: Maybe<Size>;
};

/** Language codes. */
export enum Language {
  Ar = 'ar',
  Ckb = 'ckb',
  De = 'de',
  En = 'en',
  Fr = 'fr',
  Nl = 'nl'
}

export type Location = {
  base?: Maybe<Base>;
  boxes?: Maybe<BoxPage>;
  id: Scalars['ID']['output'];
  name?: Maybe<Scalars['String']['output']>;
};


export type LocationBoxesArgs = {
  filterInput?: InputMaybe<FilterBoxInput>;
  paginationInput?: InputMaybe<PaginationInput>;
};

export type Metrics = {
  __typename?: 'Metrics';
  /**  Like `numberOfFamiliesServed` but add up all members of served families  */
  numberOfBeneficiariesServed?: Maybe<Scalars['Int']['output']>;
  /**
   * Return number of families served by client's organisation in optional date range.
   * If `after` *and* `before` are specified, construct date range for filtering.
   * If one of `after` or `before` is specified, construct half-open date range.
   * If none is specified, the result is an all-time number.
   */
  numberOfFamiliesServed?: Maybe<Scalars['Int']['output']>;
  /**
   * Return number of sales performed by client's organisation in optional date range.
   * See `numberOfFamiliesServed` about using the `after` and `before` parameters.
   */
  numberOfSales?: Maybe<Scalars['Int']['output']>;
  /** Return number of boxes, and number of contained items, managed by client's organisation. */
  stockOverview?: Maybe<StockOverview>;
};


export type MetricsNumberOfBeneficiariesServedArgs = {
  after?: InputMaybe<Scalars['Date']['input']>;
  before?: InputMaybe<Scalars['Date']['input']>;
};


export type MetricsNumberOfFamiliesServedArgs = {
  after?: InputMaybe<Scalars['Date']['input']>;
  before?: InputMaybe<Scalars['Date']['input']>;
};


export type MetricsNumberOfSalesArgs = {
  after?: InputMaybe<Scalars['Date']['input']>;
  before?: InputMaybe<Scalars['Date']['input']>;
};

export type MoveBoxesResult = BoxesResult | DeletedLocationError | InsufficientPermissionError | ResourceDoesNotExistError | UnauthorizedForBaseError;

export type MovedBoxDataDimensions = {
  __typename?: 'MovedBoxDataDimensions';
  category?: Maybe<Array<Maybe<DimensionInfo>>>;
  /**  'Dimension' in the sense of Mass or Volume  */
  dimension: Array<DimensionInfo>;
  size?: Maybe<Array<Maybe<DimensionInfo>>>;
  tag: Array<TagDimensionInfo>;
  target?: Maybe<Array<Maybe<TargetDimensionInfo>>>;
};

export type MovedBoxesData = DataCube & {
  __typename?: 'MovedBoxesData';
  dimensions?: Maybe<MovedBoxDataDimensions>;
  facts?: Maybe<Array<Maybe<MovedBoxesResult>>>;
};

/**
 * A box can be moved in various ways:
 * - within a base (location ID with InStock/Donated)
 * - because it's lost (Lost)
 * - because it becomes scrap (Scrap)
 * - because it's about to be shipped (target base ID with MarkedForShipment)
 * - because it's being shipped (target base ID with InTransit/Receiving)
 */
export type MovedBoxesResult = {
  __typename?: 'MovedBoxesResult';
  /**  Null for boxes with size-product  */
  absoluteMeasureValue?: Maybe<Scalars['Float']['output']>;
  boxesCount: Scalars['Int']['output'];
  categoryId: Scalars['Int']['output'];
  /**  'Dimension' in the sense of Mass or Volume; null for boxes with size-product  */
  dimensionId?: Maybe<Scalars['Int']['output']>;
  gender: ProductGender;
  itemsCount: Scalars['Int']['output'];
  movedOn: Scalars['Date']['output'];
  /**  Shipment target organisation name; null for BoxState/OutgoingLocation target types  */
  organisationName?: Maybe<Scalars['String']['output']>;
  productName: Scalars['String']['output'];
  /**  Null for boxes with measure-product  */
  sizeId?: Maybe<Scalars['Int']['output']>;
  tagIds?: Maybe<Array<Scalars['Int']['output']>>;
  targetId: Scalars['ID']['output'];
};

export type Mutation = {
  __typename?: 'Mutation';
  /**  Change state of specified transfer agreement to `Accepted`. Only valid for agreements in `UnderReview` state. The client must be member of all agreement target bases.  */
  acceptTransferAgreement?: Maybe<TransferAgreement>;
  addPackingListEntryToDistributionEvent?: Maybe<PackingListEntry>;
  assignBoxToDistributionEvent?: Maybe<Box>;
  /**  Assign a tag to a resource (box or beneficiary). If the resource already has this tag assigned, do nothing  */
  assignTag?: Maybe<TaggableResource>;
  /**  Any boxes that are non-existing, already assigned to the requested tag, and/or in a base that the user must not access are returned in the `BoxesResult.invalidBoxLabelIdentifiers` list.  */
  assignTagToBoxes?: Maybe<AssignTagToBoxesResult>;
  /**  Change state of specified shipment to `Canceled`. Only valid for shipments in `Preparing` state. Any boxes marked for shipment are moved back into stock. The client must be member of either source or target base of the shipment.  */
  cancelShipment?: Maybe<Shipment>;
  /**  Change state of specified transfer agreement to `Canceled`. Only valid for agreements in `UnderReview` or `Accepted` state. The client must be member of either all agreement target bases or all agreement source bases.  */
  cancelTransferAgreement?: Maybe<TransferAgreement>;
  changeDistributionEventState?: Maybe<DistributionEvent>;
  completeDistributionEventsTrackingGroup?: Maybe<DistributionEventsTrackingGroup>;
  /**  Create a new beneficiary in a base, using first/last name, date of birth, and group identifier. Optionally pass tags to assign to the beneficiary.  */
  createBeneficiary?: Maybe<Beneficiary>;
  /**  Create a new box in a location, containing items of certain product and size. Optionally pass tags to assign to the box.  */
  createBox?: Maybe<Box>;
  /**  Create a new custom product in a base, specifying properties like name, gender, size range, and price. Return errors in case of invalid input. The client must be member of the specified base.  */
  createCustomProduct?: Maybe<CreateCustomProductResult>;
  createDistributionEvent?: Maybe<DistributionEvent>;
  createDistributionSpot?: Maybe<DistributionSpot>;
  createQrCode?: Maybe<QrCode>;
  /**  Create a new shipment between two bases. The specified transfer agreement must be in `Accepted` state. The client must be member of the specified source base.  */
  createShipment?: Maybe<Shipment>;
  /**  Create a new tag for a base, described by name, color and type.  */
  createTag?: Maybe<Tag>;
  /**  Create new transfer agreement with with a partner organisation (the client's organisation is the initiating organisation). By default, the agreement is established with non-deleted bases of the partner organisation, and is infinitely valid. As a result, any base added to that organisation afterwards will NOT be part of the agreement; instead a new agreement needs to be established. If an accepted agreement with the same set of organisations and bases already exists, an error is returned. The client must be member of all bases of the initiating organisation.   */
  createTransferAgreement?: Maybe<TransferAgreement>;
  /**  Deactivate beneficiary with specified ID.  */
  deactivateBeneficiary?: Maybe<Beneficiary>;
  /**  Any boxes that are non-existing, already deleted, and/or in a base that the user must not access are returned in the `BoxesResult.invalidBoxLabelIdentifiers` list.  */
  deleteBoxes?: Maybe<DeleteBoxesResult>;
  /**  Soft-delete the custom product with specified ID. Return errors if the product is still assigned to any boxes. The client must be member of the base that the product is registered in.  */
  deleteProduct?: Maybe<DeleteProductResult>;
  /**  Soft-delete tag with specified ID.  */
  deleteTag?: Maybe<Tag>;
  /**  Disable the standard product instantiation with specified ID. Return errors if the product is still assigned to any boxes. The client must be member of the base that the product is registered in.  */
  disableStandardProduct?: Maybe<DisableStandardProductResult>;
  /**  Edit properties of the custom product with specified ID. Return errors in case of invalid input. The client must be member of the base that the product is registered in.  */
  editCustomProduct?: Maybe<EditCustomProductResult>;
  /**  Edit properties of the standard product instantiation with specified ID. Return errors in case of invalid input. The client must be member of the base that the product is registered in.  */
  editStandardProductInstantiation?: Maybe<EditStandardProductInstantiationResult>;
  /**  Enable a standard product for a base, specifying properties like size range, and price. This creates a so-called standard product instantiation that can be treated like any [`Product`]({{Types.Product}}). Return errors in case of invalid input (especially if the standard product has already been enabled for the base). The client must be member of the specified base.  */
  enableStandardProduct?: Maybe<EnableStandardProductResult>;
  /**  Change state of specified shipment to `Lost`, and state of all contained `InTransit` boxes to `NotDelivered`. Only valid for shipments in `Sent` state. The client must be member of either source or target base of the shipment.  */
  markShipmentAsLost?: Maybe<Shipment>;
  /**  Any boxes that are non-existing, already inside the requested location, inside a different base other than the one of the requested location, and/or in a base that the user must not access are returned in the `BoxesResult.invalidBoxLabelIdentifiers` list.  */
  moveBoxesToLocation?: Maybe<MoveBoxesResult>;
  moveItemsFromBoxToDistributionEvent?: Maybe<UnboxedItemsCollection>;
  moveItemsFromReturnTrackingGroupToBox?: Maybe<DistributionEventsTrackingEntry>;
  /**  Change state of boxes that were accidentally marked as `NotDelivered` back to `InStock`.  */
  moveNotDeliveredBoxesInStock?: Maybe<Shipment>;
  /**  Change state of specified transfer agreement to `Rejected`. Only valid for agreements in `UnderReview` state. The client must be member of all agreement target bases.  */
  rejectTransferAgreement?: Maybe<TransferAgreement>;
  removeAllPackingListEntriesFromDistributionEventForProduct?: Maybe<Scalars['Boolean']['output']>;
  removeItemsFromUnboxedItemsCollection?: Maybe<UnboxedItemsCollection>;
  removePackingListEntryFromDistributionEvent?: Maybe<DistributionEvent>;
  /**  Change state of specified shipment to `Sent`, and state of all contained `MarkedForShipment` boxes to `InTransit`. Only valid for shipments in `Preparing` state. The client must be member of the shipment source base.  */
  sendShipment?: Maybe<Shipment>;
  setReturnedNumberOfItemsForDistributionEventsTrackingGroup?: Maybe<DistributionEventsTrackingEntry>;
  startDistributionEventsTrackingGroup?: Maybe<DistributionEventsTrackingGroup>;
  /**  Change state of specified shipment to `Receiving`, and state of all contained `InTransit` boxes to `Receiving`. Only valid for shipments in `Sent` state. The client must be member of the shipment target base.  */
  startReceivingShipment?: Maybe<Shipment>;
  unassignBoxFromDistributionEvent?: Maybe<Box>;
  /**  Remove a tag from a resource (box or beneficiary). If the resource does not have this tag assigned, do nothing  */
  unassignTag?: Maybe<TaggableResource>;
  /**  Any boxes that are non-existing, don't have the requested tag assigned, and/or in a base that the user must not access are returned in the `BoxesResult.invalidBoxLabelIdentifiers` list.  */
  unassignTagFromBoxes?: Maybe<UnassignTagFromBoxesResult>;
  /**  Update one or more properties of a beneficiary with specified ID.  */
  updateBeneficiary?: Maybe<Beneficiary>;
  /**  Update one or more properties of a box with specified label identifier.  */
  updateBox?: Maybe<Box>;
  updatePackingListEntry?: Maybe<PackingListEntry>;
  updateSelectedProductsForDistributionEventPackingList?: Maybe<DistributionEvent>;
  /**  Add boxes to or remove boxes from the shipment during preparation on the source side. Only valid if shipment is in `Preparing` state. The client must be member of the shipment source base.  */
  updateShipmentWhenPreparing?: Maybe<Shipment>;
  /**  Reconcile boxes or mark them as lost during shipment receival on the target side. Only valid if shipment is in `Receiving` state. If all boxes are reconciled, the state automatically updates to `Completed`. The client must be member of the shipment target base.  */
  updateShipmentWhenReceiving?: Maybe<Shipment>;
  /**  Update one or more properties of a tag with specified ID.  */
  updateTag?: Maybe<Tag>;
};


export type MutationAcceptTransferAgreementArgs = {
  id: Scalars['ID']['input'];
};


export type MutationAddPackingListEntryToDistributionEventArgs = {
  creationInput: PackingListEntryInput;
};


export type MutationAssignBoxToDistributionEventArgs = {
  boxLabelIdentifier: Scalars['ID']['input'];
  distributionEventId: Scalars['ID']['input'];
};


export type MutationAssignTagArgs = {
  assignmentInput?: InputMaybe<TagOperationInput>;
};


export type MutationAssignTagToBoxesArgs = {
  updateInput?: InputMaybe<BoxAssignTagInput>;
};


export type MutationCancelShipmentArgs = {
  id: Scalars['ID']['input'];
};


export type MutationCancelTransferAgreementArgs = {
  id: Scalars['ID']['input'];
};


export type MutationChangeDistributionEventStateArgs = {
  distributionEventId: Scalars['ID']['input'];
  newState: DistributionEventState;
};


export type MutationCompleteDistributionEventsTrackingGroupArgs = {
  id: Scalars['ID']['input'];
};


export type MutationCreateBeneficiaryArgs = {
  creationInput?: InputMaybe<BeneficiaryCreationInput>;
};


export type MutationCreateBoxArgs = {
  creationInput?: InputMaybe<BoxCreationInput>;
};


export type MutationCreateCustomProductArgs = {
  creationInput?: InputMaybe<CustomProductCreationInput>;
};


export type MutationCreateDistributionEventArgs = {
  creationInput?: InputMaybe<DistributionEventCreationInput>;
};


export type MutationCreateDistributionSpotArgs = {
  creationInput?: InputMaybe<DistributionSpotCreationInput>;
};


export type MutationCreateQrCodeArgs = {
  boxLabelIdentifier?: InputMaybe<Scalars['String']['input']>;
};


export type MutationCreateShipmentArgs = {
  creationInput?: InputMaybe<ShipmentCreationInput>;
};


export type MutationCreateTagArgs = {
  creationInput?: InputMaybe<TagCreationInput>;
};


export type MutationCreateTransferAgreementArgs = {
  creationInput?: InputMaybe<TransferAgreementCreationInput>;
};


export type MutationDeactivateBeneficiaryArgs = {
  id: Scalars['ID']['input'];
};


export type MutationDeleteBoxesArgs = {
  labelIdentifiers: Array<Scalars['String']['input']>;
};


export type MutationDeleteProductArgs = {
  id: Scalars['ID']['input'];
};


export type MutationDeleteTagArgs = {
  id: Scalars['ID']['input'];
};


export type MutationDisableStandardProductArgs = {
  instantiationId: Scalars['ID']['input'];
};


export type MutationEditCustomProductArgs = {
  editInput?: InputMaybe<CustomProductEditInput>;
};


export type MutationEditStandardProductInstantiationArgs = {
  editInput?: InputMaybe<StandardProductInstantiationEditInput>;
};


export type MutationEnableStandardProductArgs = {
  enableInput?: InputMaybe<StandardProductEnableInput>;
};


export type MutationMarkShipmentAsLostArgs = {
  id: Scalars['ID']['input'];
};


export type MutationMoveBoxesToLocationArgs = {
  updateInput?: InputMaybe<BoxMoveInput>;
};


export type MutationMoveItemsFromBoxToDistributionEventArgs = {
  boxLabelIdentifier: Scalars['ID']['input'];
  distributionEventId: Scalars['ID']['input'];
  numberOfItems: Scalars['Int']['input'];
};


export type MutationMoveItemsFromReturnTrackingGroupToBoxArgs = {
  distributionEventsTrackingGroupId: Scalars['ID']['input'];
  numberOfItems: Scalars['Int']['input'];
  productId: Scalars['ID']['input'];
  sizeId: Scalars['ID']['input'];
  targetBoxLabelIdentifier: Scalars['ID']['input'];
};


export type MutationMoveNotDeliveredBoxesInStockArgs = {
  boxIds: Array<Scalars['String']['input']>;
};


export type MutationRejectTransferAgreementArgs = {
  id: Scalars['ID']['input'];
};


export type MutationRemoveAllPackingListEntriesFromDistributionEventForProductArgs = {
  distributionEventId: Scalars['ID']['input'];
  productId: Scalars['ID']['input'];
};


export type MutationRemoveItemsFromUnboxedItemsCollectionArgs = {
  id: Scalars['ID']['input'];
  numberOfItems: Scalars['Int']['input'];
};


export type MutationRemovePackingListEntryFromDistributionEventArgs = {
  packingListEntryId: Scalars['ID']['input'];
};


export type MutationSendShipmentArgs = {
  id: Scalars['ID']['input'];
};


export type MutationSetReturnedNumberOfItemsForDistributionEventsTrackingGroupArgs = {
  distributionEventsTrackingGroupId: Scalars['ID']['input'];
  numberOfItems: Scalars['Int']['input'];
  productId: Scalars['ID']['input'];
  sizeId: Scalars['ID']['input'];
};


export type MutationStartDistributionEventsTrackingGroupArgs = {
  baseId: Scalars['ID']['input'];
  distributionEventIds: Array<Scalars['ID']['input']>;
};


export type MutationStartReceivingShipmentArgs = {
  id: Scalars['ID']['input'];
};


export type MutationUnassignBoxFromDistributionEventArgs = {
  boxLabelIdentifier: Scalars['ID']['input'];
  distributionEventId: Scalars['ID']['input'];
};


export type MutationUnassignTagArgs = {
  unassignmentInput?: InputMaybe<TagOperationInput>;
};


export type MutationUnassignTagFromBoxesArgs = {
  updateInput?: InputMaybe<BoxAssignTagInput>;
};


export type MutationUpdateBeneficiaryArgs = {
  updateInput?: InputMaybe<BeneficiaryUpdateInput>;
};


export type MutationUpdateBoxArgs = {
  updateInput?: InputMaybe<BoxUpdateInput>;
};


export type MutationUpdatePackingListEntryArgs = {
  numberOfItems: Scalars['Int']['input'];
  packingListEntryId: Scalars['ID']['input'];
};


export type MutationUpdateSelectedProductsForDistributionEventPackingListArgs = {
  distributionEventId: Scalars['ID']['input'];
  productIdsToAdd: Array<Scalars['ID']['input']>;
  productIdsToRemove: Array<Scalars['ID']['input']>;
};


export type MutationUpdateShipmentWhenPreparingArgs = {
  updateInput?: InputMaybe<ShipmentWhenPreparingUpdateInput>;
};


export type MutationUpdateShipmentWhenReceivingArgs = {
  updateInput?: InputMaybe<ShipmentWhenReceivingUpdateInput>;
};


export type MutationUpdateTagArgs = {
  updateInput?: InputMaybe<TagUpdateInput>;
};

/** Representation of an organisation. */
export type Organisation = {
  __typename?: 'Organisation';
  /**  List of all non-deleted [`Bases`]({{Types.Base}}) managed by this organisation. Accessible for any authenticated user  */
  bases?: Maybe<Array<Base>>;
  id: Scalars['ID']['output'];
  name: Scalars['String']['output'];
};


/** Representation of an organisation. */
export type OrganisationBasesArgs = {
  filterInput?: InputMaybe<FilterBaseInput>;
};

export type PackingListEntry = {
  __typename?: 'PackingListEntry';
  id: Scalars['ID']['output'];
  matchingPackedItemsCollections: Array<ItemsCollection>;
  numberOfItems: Scalars['Int']['output'];
  product?: Maybe<Product>;
  size?: Maybe<Size>;
  state: PackingListEntryState;
};

export type PackingListEntryInput = {
  distributionEventId: Scalars['ID']['input'];
  numberOfItems: Scalars['Int']['input'];
  productId: Scalars['Int']['input'];
  sizeId: Scalars['Int']['input'];
};

export enum PackingListEntryState {
  NotStarted = 'NotStarted',
  Packed = 'Packed',
  PackingInProgress = 'PackingInProgress'
}

/**
 * Additional information passed along in `*Page` types.
 * The client shall use the `has*Page` fields to determine whether to fetch more data.
 */
export type PageInfo = {
  __typename?: 'PageInfo';
  /** An identifier for the last element on the page. The client shall use it for the [`PaginationInput.after`]({{Types.PaginationInput}}) field */
  endCursor: Scalars['String']['output'];
  /**  If true, a next page is available.  */
  hasNextPage: Scalars['Boolean']['output'];
  /**  If true, a previous page is available.  */
  hasPreviousPage: Scalars['Boolean']['output'];
  /** An identifier for the first element on the page. The client shall use it for the [`PaginationInput.before`]({{Types.PaginationInput}}) field */
  startCursor: Scalars['String']['output'];
};

/**
 * Optional input for queries/fields that return a page of elements.
 * The specified fields must be either none OR `first` OR `after, first` OR `before, last`. Other combinations result in unexpected behavior and/or errors.
 * The default page size (`first` and `last`, resp.) is 50.
 * This format is inspired by https://relay.dev/graphql/connections.htm#sec-Forward-pagination-arguments
 */
export type PaginationInput = {
  /** Indicate requesting paginating of the first X elements after this cursor. By default, the first relevant element of the database. See also [`PageInfo.endCursor`]({{Types.PageInfo}}) */
  after?: InputMaybe<Scalars['String']['input']>;
  /** Indicate requesting paginating of the last X elements before this cursor. See also [`PageInfo.startCursor`]({{Types.PageInfo}}) */
  before?: InputMaybe<Scalars['String']['input']>;
  first?: InputMaybe<Scalars['Int']['input']>;
  last?: InputMaybe<Scalars['Int']['input']>;
};

/**
 * Representation of a product, containing information about [`ProductCategory`]({{Types.ProductCategory}}), size, and [`ProductGender`]({{Types.ProductGender}}).
 * The product is registered in a specific [`Base`]({{Types.Base}}).
 */
export type Product = {
  __typename?: 'Product';
  base?: Maybe<Base>;
  category: ProductCategory;
  comment?: Maybe<Scalars['String']['output']>;
  createdBy?: Maybe<User>;
  createdOn?: Maybe<Scalars['Datetime']['output']>;
  deletedOn?: Maybe<Scalars['Datetime']['output']>;
  gender?: Maybe<ProductGender>;
  id: Scalars['ID']['output'];
  inShop: Scalars['Boolean']['output'];
  lastModifiedBy?: Maybe<User>;
  lastModifiedOn?: Maybe<Scalars['Datetime']['output']>;
  name: Scalars['String']['output'];
  price?: Maybe<Scalars['Float']['output']>;
  sizeRange: SizeRange;
  type: ProductType;
};

/** Representation of a product category. */
export type ProductCategory = {
  __typename?: 'ProductCategory';
  /**  Non-clothing categories don't have a product gender.  */
  hasGender: Scalars['Boolean']['output'];
  id: Scalars['ID']['output'];
  name: Scalars['String']['output'];
  /**  List of all products registered in bases the client is authorized to view.  */
  products?: Maybe<ProductPage>;
};


/** Representation of a product category. */
export type ProductCategoryProductsArgs = {
  paginationInput?: InputMaybe<PaginationInput>;
};

export type ProductDimensionInfo = BasicDimensionInfo & {
  __typename?: 'ProductDimensionInfo';
  gender?: Maybe<ProductGender>;
  id?: Maybe<Scalars['Int']['output']>;
  name?: Maybe<Scalars['String']['output']>;
};

/** Classificators for [`Product`]({{Types.Product}}) gender. */
export enum ProductGender {
  Boy = 'Boy',
  Girl = 'Girl',
  Men = 'Men',
  TeenBoy = 'TeenBoy',
  TeenGirl = 'TeenGirl',
  UnisexAdult = 'UnisexAdult',
  UnisexBaby = 'UnisexBaby',
  UnisexKid = 'UnisexKid',
  Women = 'Women',
  None = 'none'
}

/** Utility type holding a page of [`Products`]({{Types.Product}}). */
export type ProductPage = {
  __typename?: 'ProductPage';
  elements: Array<Product>;
  pageInfo: PageInfo;
  totalCount: Scalars['Int']['output'];
};

/** Classificators for [`Product`]({{Types.Product}}) type. */
export enum ProductType {
  Custom = 'Custom',
  StandardInstantiation = 'StandardInstantiation'
}

export enum ProductTypeFilter {
  All = 'All',
  Custom = 'Custom',
  StandardInstantiation = 'StandardInstantiation'
}

export type ProductTypeMismatchError = {
  __typename?: 'ProductTypeMismatchError';
  expectedType: ProductType;
};

/** Representation of a QR code, possibly associated with a [`Box`]({{Types.Box}}). */
export type QrCode = {
  __typename?: 'QrCode';
<<<<<<< HEAD
  /**  [`Box`]({{Types.Box}}) associated with the QR code (`null` if none associated), or an error in case of insufficient permission or missing authorization for box's base  */
  box?: Maybe<BoxResult>;
  code: Scalars['String'];
  createdOn?: Maybe<Scalars['Datetime']>;
  id: Scalars['ID'];
=======
  /**  [`Box`]({{Types.Box}}) associated with the QR code (`null` if none associated)  */
  box?: Maybe<Box>;
  code: Scalars['String']['output'];
  createdOn?: Maybe<Scalars['Datetime']['output']>;
  id: Scalars['ID']['output'];
>>>>>>> 0eb5f87d
};

export type QrCodeResult = InsufficientPermissionError | QrCode | ResourceDoesNotExistError;

export type Query = {
  __typename?: 'Query';
  /**  Return [`Base`]({{Types.Base}})  with specified ID. Accessible for clients who are members of this base.  */
  base?: Maybe<Base>;
  /**  Return all non-deleted [`Bases`]({{Types.Base}}) that the client is authorized to view.  */
  bases: Array<Base>;
  /**  Return all [`Beneficiaries`]({{Types.Beneficiary}}) that the client is authorized to view. Optionally pass filter.  */
  beneficiaries: BeneficiaryPage;
  /**  Return [`Beneficiary`]({{Types.Beneficiary}}) with specified ID. Accessible for clients who are members of the beneficiary's base  */
  beneficiary?: Maybe<Beneficiary>;
  beneficiaryDemographics?: Maybe<BeneficiaryDemographicsData>;
  /**  Return [`Box`]({{Types.Box}}) with specified label identifier. For a box in InTransit, Receiving, or NotDelivered state, clients of both source and target base of the underlying shipment are allowed to view it. Otherwise the client must be permitted to access the base of the box location  */
  box?: Maybe<Box>;
  /**  Return page of non-deleted [`Boxes`]({{Types.Box}}) in base with specified ID. Optionally pass filters  */
  boxes: BoxPage;
  createdBoxes?: Maybe<CreatedBoxesData>;
  distributionEvent?: Maybe<DistributionEvent>;
  distributionEventsTrackingGroup?: Maybe<DistributionEventsTrackingGroup>;
  distributionSpot?: Maybe<DistributionSpot>;
  distributionSpots: Array<DistributionSpot>;
  /**  Return [`ClassicLocation`]({{Types.ClassicLocation}}) with specified ID. Accessible for clients who are members of the location's base  */
  location?: Maybe<ClassicLocation>;
  /**  Return all [`ClassicLocations`]({{Types.ClassicLocation}}) that the client is authorized to view.  */
  locations: Array<ClassicLocation>;
  /**  Return various metrics about stock and beneficiaries for client's organisation.  */
  metrics?: Maybe<Metrics>;
  movedBoxes?: Maybe<MovedBoxesData>;
  /**  Return [`Organisation`]({{Types.Organisation}}) with specified ID.  */
  organisation?: Maybe<Organisation>;
  /**  Return all [`Organisations`]({{Types.Organisation}}).  */
  organisations: Array<Organisation>;
  packingListEntry?: Maybe<PackingListEntry>;
  /**  Return [`Product`]({{Types.Product}}) with specified ID. Accessible for clients who are members of the product's base  */
  product?: Maybe<Product>;
  /**  Return all [`ProductCategories`]({{Types.ProductCategory}}).  */
  productCategories: Array<ProductCategory>;
  /**  Return [`ProductCategory`]({{Types.ProductCategory}}) with specified ID.  */
  productCategory?: Maybe<ProductCategory>;
  /**  Return all [`Products`]({{Types.Product}}) (incl. deleted) that the client is authorized to view.  */
  products: ProductPage;
<<<<<<< HEAD
  /**  Return [`QrCode`]({{Types.QrCode}}) with specified code (an MD5 hash in hex format of length 32), or an error in case of insufficient permission or missing resource.  */
  qrCode: QrCodeResult;
  qrExists?: Maybe<Scalars['Boolean']>;
=======
  /**  Return [`QrCode`]({{Types.QrCode}}) with specified code (an MD5 hash in hex format of length 32)  */
  qrCode?: Maybe<QrCode>;
  qrExists?: Maybe<Scalars['Boolean']['output']>;
>>>>>>> 0eb5f87d
  /**  Return [`Shipment`]({{Types.Shipment}}) with specified ID. Clients are authorized to view a shipment if they're member of either the source or the target base  */
  shipment?: Maybe<Shipment>;
  /**  Return all [`Shipments`]({{Types.Shipment}}) that the client is authorized to view.  */
  shipments: Array<Shipment>;
  /**  Return [`StandardProduct`]({{Types.StandardProduct}}) with specified ID, or an error in case of insufficient permission or missing resource.  */
  standardProduct?: Maybe<StandardProductResult>;
  /**  Return standard products of latest version. Optionally include all standard products enabled for specified base.  */
  standardProducts?: Maybe<StandardProductsResult>;
  stockOverview?: Maybe<StockOverviewData>;
  /**  Return [`Tag`]({{Types.Tag}}) with specified ID. Accessible for clients who are members of the tag's base  */
  tag?: Maybe<Tag>;
  /**  Return all non-deleted [`Tags`]({{Types.Tag}}) that the client is authorized to view. Optionally filter for tags of certain type.  */
  tags: Array<Tag>;
  topProductsCheckedOut?: Maybe<TopProductsCheckedOutData>;
  topProductsDonated?: Maybe<TopProductsDonatedData>;
  /**  Return [`TransferAgreement`]({{Types.TransferAgreement}}) with specified ID. Clients are authorized to view an agreement if they're member of at least one of the agreement's source or target bases  */
  transferAgreement?: Maybe<TransferAgreement>;
  /**
   * Return all [`TransferAgreements`]({{Types.TransferAgreement}}) that the client is authorized to view.
   * Without any arguments, return transfer agreements that involve client's organisation,
   * regardless of agreement state. Optionally filter for agreements of certain state(s).
   */
  transferAgreements: Array<TransferAgreement>;
  /**  Return [`User`]({{Types.User}}) with specified ID. Some fields might be restricted.  */
  user?: Maybe<User>;
  /**  Return all [`Users`]({{Types.User}}). Accessible for god users only  */
  users: Array<User>;
};


export type QueryBaseArgs = {
  id: Scalars['ID']['input'];
};


export type QueryBasesArgs = {
  filterInput?: InputMaybe<FilterBaseInput>;
};


export type QueryBeneficiariesArgs = {
  filterInput?: InputMaybe<FilterBeneficiaryInput>;
  paginationInput?: InputMaybe<PaginationInput>;
};


export type QueryBeneficiaryArgs = {
  id: Scalars['ID']['input'];
};


export type QueryBeneficiaryDemographicsArgs = {
  baseId: Scalars['Int']['input'];
};


export type QueryBoxArgs = {
  labelIdentifier: Scalars['String']['input'];
};


export type QueryBoxesArgs = {
  baseId: Scalars['ID']['input'];
  filterInput?: InputMaybe<FilterBoxInput>;
  paginationInput?: InputMaybe<PaginationInput>;
};


export type QueryCreatedBoxesArgs = {
  baseId: Scalars['Int']['input'];
};


export type QueryDistributionEventArgs = {
  id: Scalars['ID']['input'];
};


export type QueryDistributionEventsTrackingGroupArgs = {
  id: Scalars['ID']['input'];
};


export type QueryDistributionSpotArgs = {
  id: Scalars['ID']['input'];
};


export type QueryLocationArgs = {
  id: Scalars['ID']['input'];
};


export type QueryMetricsArgs = {
  organisationId?: InputMaybe<Scalars['ID']['input']>;
};


export type QueryMovedBoxesArgs = {
  baseId: Scalars['Int']['input'];
};


export type QueryOrganisationArgs = {
  id: Scalars['ID']['input'];
};


export type QueryPackingListEntryArgs = {
  id: Scalars['ID']['input'];
};


export type QueryProductArgs = {
  id: Scalars['ID']['input'];
};


export type QueryProductCategoryArgs = {
  id: Scalars['ID']['input'];
};


export type QueryProductsArgs = {
  paginationInput?: InputMaybe<PaginationInput>;
};


export type QueryQrCodeArgs = {
<<<<<<< HEAD
  code: Scalars['String'];
=======
  qrCode: Scalars['String']['input'];
>>>>>>> 0eb5f87d
};


export type QueryQrExistsArgs = {
<<<<<<< HEAD
  code?: InputMaybe<Scalars['String']>;
=======
  qrCode?: InputMaybe<Scalars['String']['input']>;
>>>>>>> 0eb5f87d
};


export type QueryShipmentArgs = {
  id: Scalars['ID']['input'];
};


export type QueryStandardProductArgs = {
  id: Scalars['ID']['input'];
};


export type QueryStandardProductsArgs = {
  baseId?: InputMaybe<Scalars['ID']['input']>;
};


export type QueryStockOverviewArgs = {
  baseId: Scalars['Int']['input'];
};


export type QueryTagArgs = {
  id: Scalars['ID']['input'];
};


export type QueryTagsArgs = {
  tagType?: InputMaybe<TagType>;
};


export type QueryTopProductsCheckedOutArgs = {
  baseId: Scalars['Int']['input'];
};


export type QueryTopProductsDonatedArgs = {
  baseId: Scalars['Int']['input'];
};


export type QueryTransferAgreementArgs = {
  id: Scalars['ID']['input'];
};


export type QueryTransferAgreementsArgs = {
  states?: InputMaybe<Array<TransferAgreementState>>;
};


export type QueryUserArgs = {
  id?: InputMaybe<Scalars['ID']['input']>;
};

export type ResourceDoesNotExistError = {
  __typename?: 'ResourceDoesNotExistError';
  id?: Maybe<Scalars['ID']['output']>;
  name: Scalars['String']['output'];
};

export type Result = BeneficiaryDemographicsResult | CreatedBoxesResult | MovedBoxesResult | StockOverviewResult | TopProductsCheckedOutResult | TopProductsDonatedResult;

/** Representation of a shipment of boxes between two bases of two distinct organisations. The content is tracked via [`ShipmentDetails`]({{Types.ShipmentDetail}}) */
export type Shipment = {
  __typename?: 'Shipment';
  canceledBy?: Maybe<User>;
  canceledOn?: Maybe<Scalars['Datetime']['output']>;
  completedBy?: Maybe<User>;
  completedOn?: Maybe<Scalars['Datetime']['output']>;
  details: Array<ShipmentDetail>;
  id: Scalars['ID']['output'];
  /**  Unique identifier of the shipment, constructed from ID, start date, source and target base names. E.g. `S042-230815-THxLE`  */
  labelIdentifier: Scalars['String']['output'];
  receivingStartedBy?: Maybe<User>;
  receivingStartedOn?: Maybe<Scalars['Datetime']['output']>;
  sentBy?: Maybe<User>;
  sentOn?: Maybe<Scalars['Datetime']['output']>;
  sourceBase: Base;
  startedBy: User;
  startedOn: Scalars['Datetime']['output'];
  state?: Maybe<ShipmentState>;
  targetBase: Base;
  transferAgreement: TransferAgreement;
};

export type ShipmentCreationInput = {
  sourceBaseId: Scalars['Int']['input'];
  targetBaseId: Scalars['Int']['input'];
  transferAgreementId: Scalars['Int']['input'];
};

/** Representation of a box in a shipment. Boxes might be added or removed on the source side, and received or marked as lost on the target side. All properties (product, location, size, quantity) at source and target side are tracked here */
export type ShipmentDetail = {
  __typename?: 'ShipmentDetail';
  box: Box;
  createdBy: User;
  createdOn: Scalars['Datetime']['output'];
  id: Scalars['ID']['output'];
  lostBy?: Maybe<User>;
  lostOn?: Maybe<Scalars['Datetime']['output']>;
  receivedBy?: Maybe<User>;
  receivedOn?: Maybe<Scalars['Datetime']['output']>;
  removedBy?: Maybe<User>;
  removedOn?: Maybe<Scalars['Datetime']['output']>;
  shipment: Shipment;
  sourceLocation?: Maybe<ClassicLocation>;
  sourceProduct?: Maybe<Product>;
  sourceQuantity?: Maybe<Scalars['Int']['output']>;
  sourceSize?: Maybe<Size>;
  targetLocation?: Maybe<ClassicLocation>;
  targetProduct?: Maybe<Product>;
  targetQuantity?: Maybe<Scalars['Int']['output']>;
  targetSize?: Maybe<Size>;
};

export type ShipmentDetailUpdateInput = {
  id: Scalars['ID']['input'];
  targetLocationId: Scalars['Int']['input'];
  targetProductId: Scalars['Int']['input'];
  targetQuantity: Scalars['Int']['input'];
  targetSizeId: Scalars['Int']['input'];
};

export enum ShipmentState {
  Canceled = 'Canceled',
  Completed = 'Completed',
  Lost = 'Lost',
  Preparing = 'Preparing',
  Receiving = 'Receiving',
  Sent = 'Sent'
}

export type ShipmentWhenPreparingUpdateInput = {
  id: Scalars['ID']['input'];
  preparedBoxLabelIdentifiers?: InputMaybe<Array<Scalars['String']['input']>>;
  removedBoxLabelIdentifiers?: InputMaybe<Array<Scalars['String']['input']>>;
  targetBaseId?: InputMaybe<Scalars['Int']['input']>;
};

export type ShipmentWhenReceivingUpdateInput = {
  id: Scalars['ID']['input'];
  lostBoxLabelIdentifiers?: InputMaybe<Array<Scalars['String']['input']>>;
  receivedShipmentDetailUpdateInputs?: InputMaybe<Array<ShipmentDetailUpdateInput>>;
};

/** Representation of product size (e.g. clothing size "XL", shoe size 39). */
export type Size = {
  __typename?: 'Size';
  id: Scalars['ID']['output'];
  label: Scalars['String']['output'];
};

/** Representation of group of sizes (e.g. clothing sizes "S, M, L, XL"), or of a dimension (mass or volume). */
export type SizeRange = {
  __typename?: 'SizeRange';
  id: Scalars['ID']['output'];
  label: Scalars['String']['output'];
  /**  List of sizes belonging to the group  */
  sizes: Array<Size>;
  /**  List of units belonging to the dimension  */
  units: Array<Unit>;
};

/**
 * Representation of a standard product, containing information about [`ProductCategory`]({{Types.ProductCategory}}), size, and [`ProductGender`]({{Types.ProductGender}}).
 * Users can enable this standard product for their bases which creates a standard product instantiation.
 */
export type StandardProduct = {
  __typename?: 'StandardProduct';
  addedBy?: Maybe<User>;
  addedOn?: Maybe<Scalars['Datetime']['output']>;
  category: ProductCategory;
  deprecatedBy?: Maybe<User>;
  deprecatedOn?: Maybe<Scalars['Datetime']['output']>;
  /**  All bases that this standard product is enabled for.  */
  enabledForBases?: Maybe<Array<Base>>;
  gender: ProductGender;
  id: Scalars['ID']['output'];
  name: Scalars['String']['output'];
  precededByProduct?: Maybe<StandardProduct>;
  sizeRange: SizeRange;
  supercededByProduct?: Maybe<StandardProduct>;
  version: Scalars['Int']['output'];
};

export type StandardProductAlreadyEnabledForBaseError = {
  __typename?: 'StandardProductAlreadyEnabledForBaseError';
  existingStandardProductInstantiationId: Scalars['ID']['output'];
};

export type StandardProductEnableInput = {
  baseId: Scalars['Int']['input'];
  comment?: InputMaybe<Scalars['String']['input']>;
  inShop?: InputMaybe<Scalars['Boolean']['input']>;
  price?: InputMaybe<Scalars['Int']['input']>;
  sizeRangeId?: InputMaybe<Scalars['Int']['input']>;
  standardProductId: Scalars['Int']['input'];
};

export type StandardProductInstantiationEditInput = {
  comment?: InputMaybe<Scalars['String']['input']>;
  id: Scalars['ID']['input'];
  inShop?: InputMaybe<Scalars['Boolean']['input']>;
  price?: InputMaybe<Scalars['Int']['input']>;
  sizeRangeId?: InputMaybe<Scalars['Int']['input']>;
};

/** Utility type holding a page of [`StandardProducts`]({{Types.StandardProduct}}). */
export type StandardProductPage = {
  __typename?: 'StandardProductPage';
  elements: Array<StandardProduct>;
  pageInfo: PageInfo;
  totalCount: Scalars['Int']['output'];
};

export type StandardProductResult = InsufficientPermissionError | ResourceDoesNotExistError | StandardProduct;

export type StandardProductsResult = InsufficientPermissionError | StandardProductPage | UnauthorizedForBaseError;

export type StockOverview = {
  __typename?: 'StockOverview';
  numberOfBoxes?: Maybe<Scalars['Int']['output']>;
  numberOfItems?: Maybe<Scalars['Int']['output']>;
  productCategoryName?: Maybe<Scalars['String']['output']>;
};

export type StockOverviewData = DataCube & {
  __typename?: 'StockOverviewData';
  dimensions: StockOverviewDataDimensions;
  facts: Array<StockOverviewResult>;
};

export type StockOverviewDataDimensions = {
  __typename?: 'StockOverviewDataDimensions';
  category: Array<DimensionInfo>;
  /**  'Dimension' in the sense of Mass or Volume  */
  dimension: Array<DimensionInfo>;
  location: Array<DimensionInfo>;
  size: Array<DimensionInfo>;
  tag: Array<TagDimensionInfo>;
};

export type StockOverviewResult = {
  __typename?: 'StockOverviewResult';
  /**  Null for boxes with size-product  */
  absoluteMeasureValue?: Maybe<Scalars['Float']['output']>;
  boxState: BoxState;
  boxesCount: Scalars['Int']['output'];
  categoryId: Scalars['Int']['output'];
  /**  'Dimension' in the sense of Mass or Volume; null for boxes with size-product  */
  dimensionId?: Maybe<Scalars['Int']['output']>;
  gender: ProductGender;
  itemsCount: Scalars['Int']['output'];
  locationId: Scalars['Int']['output'];
  productName: Scalars['String']['output'];
  /**  Null for boxes with measure-product  */
  sizeId?: Maybe<Scalars['Int']['output']>;
  tagIds?: Maybe<Array<Scalars['Int']['output']>>;
};

/** Representation of a tag. */
export type Tag = {
  __typename?: 'Tag';
  base: Base;
  color?: Maybe<Scalars['String']['output']>;
  description?: Maybe<Scalars['String']['output']>;
  id: Scalars['ID']['output'];
  name: Scalars['String']['output'];
  /**  List of boxes and/or beneficiaries that have this tag assigned  */
  taggedResources?: Maybe<Array<TaggableResource>>;
  type: TagType;
};

export type TagCreationInput = {
  baseId: Scalars['Int']['input'];
  color: Scalars['String']['input'];
  description?: InputMaybe<Scalars['String']['input']>;
  name: Scalars['String']['input'];
  type: TagType;
};

export type TagDimensionInfo = BasicDimensionInfo & {
  __typename?: 'TagDimensionInfo';
  /**  Hex color code  */
  color?: Maybe<Scalars['String']['output']>;
  id?: Maybe<Scalars['Int']['output']>;
  name?: Maybe<Scalars['String']['output']>;
};

export type TagOperationInput = {
  id: Scalars['ID']['input'];
  resourceId: Scalars['ID']['input'];
  resourceType: TaggableResourceType;
};

/** Classificators for [`Tag`]({{Types.Tag}}) type. */
export enum TagType {
  All = 'All',
  Beneficiary = 'Beneficiary',
  Box = 'Box'
}

export type TagTypeMismatchError = {
  __typename?: 'TagTypeMismatchError';
  expectedType: TagType;
};

export type TagUpdateInput = {
  color?: InputMaybe<Scalars['String']['input']>;
  description?: InputMaybe<Scalars['String']['input']>;
  id: Scalars['ID']['input'];
  name?: InputMaybe<Scalars['String']['input']>;
  type?: InputMaybe<TagType>;
};

/**  Union for resources that tags can be applied to.  */
export type TaggableResource = Beneficiary | Box;

/** Classificator for resources that a [`Tag`]({{Types.Tag}}) can be applied to (according to [`TaggableResource`]({{Types.TaggableResource}})). */
export enum TaggableResourceType {
  Beneficiary = 'Beneficiary',
  Box = 'Box'
}

export type TargetDimensionInfo = {
  __typename?: 'TargetDimensionInfo';
  id?: Maybe<Scalars['ID']['output']>;
  name?: Maybe<Scalars['String']['output']>;
  type?: Maybe<TargetType>;
};

export enum TargetType {
  BoxState = 'BoxState',
  OutgoingLocation = 'OutgoingLocation',
  Shipment = 'Shipment'
}

export type TopProductsCheckedOutData = DataCube & {
  __typename?: 'TopProductsCheckedOutData';
  dimensions?: Maybe<TopProductsDimensions>;
  facts?: Maybe<Array<Maybe<TopProductsCheckedOutResult>>>;
};

export type TopProductsCheckedOutResult = {
  __typename?: 'TopProductsCheckedOutResult';
  categoryId?: Maybe<Scalars['Int']['output']>;
  checkedOutOn?: Maybe<Scalars['Date']['output']>;
  itemsCount?: Maybe<Scalars['Int']['output']>;
  productId?: Maybe<Scalars['Int']['output']>;
  rank?: Maybe<Scalars['Int']['output']>;
};

export type TopProductsDimensions = {
  __typename?: 'TopProductsDimensions';
  category?: Maybe<Array<Maybe<DimensionInfo>>>;
  product?: Maybe<Array<Maybe<ProductDimensionInfo>>>;
  /**  Always null for topProductsCheckedOut query  */
  size?: Maybe<Array<Maybe<DimensionInfo>>>;
};

export type TopProductsDonatedData = DataCube & {
  __typename?: 'TopProductsDonatedData';
  dimensions?: Maybe<TopProductsDimensions>;
  facts?: Maybe<Array<Maybe<TopProductsDonatedResult>>>;
};

export type TopProductsDonatedResult = {
  __typename?: 'TopProductsDonatedResult';
  categoryId?: Maybe<Scalars['Int']['output']>;
  createdOn?: Maybe<Scalars['Date']['output']>;
  donatedOn?: Maybe<Scalars['Date']['output']>;
  itemsCount?: Maybe<Scalars['Int']['output']>;
  productId?: Maybe<Scalars['Int']['output']>;
  rank?: Maybe<Scalars['Int']['output']>;
  sizeId?: Maybe<Scalars['Int']['output']>;
};

/** Representation of a transaction executed by a beneficiary (spending or receiving tokens). */
export type Transaction = {
  __typename?: 'Transaction';
  beneficiary: Beneficiary;
  /**  Number of transferred products  */
  count?: Maybe<Scalars['Int']['output']>;
  createdBy?: Maybe<User>;
  createdOn: Scalars['Datetime']['output'];
  description?: Maybe<Scalars['String']['output']>;
  id: Scalars['ID']['output'];
  product?: Maybe<Product>;
  /**  Value of the transaction  */
  tokens?: Maybe<Scalars['Int']['output']>;
};

/** Representation of an agreement between two organisations prior to start mutual shipments. */
export type TransferAgreement = {
  __typename?: 'TransferAgreement';
  acceptedBy?: Maybe<User>;
  acceptedOn?: Maybe<Scalars['Datetime']['output']>;
  comment?: Maybe<Scalars['String']['output']>;
  id: Scalars['ID']['output'];
  requestedBy: User;
  requestedOn: Scalars['Datetime']['output'];
  shipments: Array<Shipment>;
  /**  List of all non-deleted bases of the source organisation included in the agreement  */
  sourceBases?: Maybe<Array<Base>>;
  sourceOrganisation: Organisation;
  state?: Maybe<TransferAgreementState>;
  /**  List of all non-deleted bases of the target organisation included in the agreement  */
  targetBases?: Maybe<Array<Base>>;
  targetOrganisation: Organisation;
  terminatedBy?: Maybe<User>;
  terminatedOn?: Maybe<Scalars['Datetime']['output']>;
  type: TransferAgreementType;
  validFrom: Scalars['Datetime']['output'];
  validUntil?: Maybe<Scalars['Datetime']['output']>;
};


/** Representation of an agreement between two organisations prior to start mutual shipments. */
export type TransferAgreementSourceBasesArgs = {
  filterInput?: InputMaybe<FilterBaseInput>;
};


/** Representation of an agreement between two organisations prior to start mutual shipments. */
export type TransferAgreementTargetBasesArgs = {
  filterInput?: InputMaybe<FilterBaseInput>;
};

export type TransferAgreementCreationInput = {
  comment?: InputMaybe<Scalars['String']['input']>;
  initiatingOrganisationBaseIds: Array<Scalars['Int']['input']>;
  initiatingOrganisationId: Scalars['Int']['input'];
  partnerOrganisationBaseIds?: InputMaybe<Array<Scalars['Int']['input']>>;
  partnerOrganisationId: Scalars['Int']['input'];
  type: TransferAgreementType;
  /**  Validity dates must be in local time  */
  validFrom?: InputMaybe<Scalars['Date']['input']>;
  validUntil?: InputMaybe<Scalars['Date']['input']>;
};

export enum TransferAgreementState {
  Accepted = 'Accepted',
  Canceled = 'Canceled',
  Expired = 'Expired',
  Rejected = 'Rejected',
  UnderReview = 'UnderReview'
}

export enum TransferAgreementType {
  Bidirectional = 'Bidirectional',
  ReceivingFrom = 'ReceivingFrom',
  SendingTo = 'SendingTo'
}

export type UnassignTagFromBoxesResult = BoxesResult | InsufficientPermissionError | ResourceDoesNotExistError | UnauthorizedForBaseError;

export type UnauthorizedForBaseError = {
  __typename?: 'UnauthorizedForBaseError';
  /**  e.g. 'product:write' present but not for requested base  */
<<<<<<< HEAD
  id: Scalars['ID'];
  /**  Empty string if base does not exist  */
  name: Scalars['String'];
  /**  Empty string if base does not exist  */
  organisationName: Scalars['String'];
=======
  id: Scalars['ID']['output'];
  name: Scalars['String']['output'];
>>>>>>> 0eb5f87d
};

export type UnboxedItemsCollection = ItemsCollection & {
  __typename?: 'UnboxedItemsCollection';
  distributionEvent?: Maybe<DistributionEvent>;
  id: Scalars['ID']['output'];
  label?: Maybe<Scalars['String']['output']>;
  location?: Maybe<Location>;
  numberOfItems?: Maybe<Scalars['Int']['output']>;
  product?: Maybe<Product>;
  size?: Maybe<Size>;
};

/** Representation of dimensional unit (e.g. kilogram or liter) */
export type Unit = {
  __typename?: 'Unit';
  id: Scalars['ID']['output'];
  name: Scalars['String']['output'];
  symbol: Scalars['String']['output'];
};

/** Representation of a boxtribute user. */
export type User = {
  __typename?: 'User';
  /**  List of all [`Bases`]({{Types.Base}}) this user can access. Meaningful only if the currently authenticated user queries themselves  */
  bases?: Maybe<Array<Maybe<Base>>>;
  /**  Available only if the currently authenticated user queries themselves  */
  email?: Maybe<Scalars['String']['output']>;
  id: Scalars['ID']['output'];
  lastAction?: Maybe<Scalars['Datetime']['output']>;
  lastLogin?: Maybe<Scalars['Datetime']['output']>;
  /**  First and last name. Accessible to any authenticated user  */
  name?: Maybe<Scalars['String']['output']>;
  /**  The [`Organisation`]({{Types.Organisation}}) the user is a member of. Meaningful only if the currently authenticated user queries themselves  */
  organisation?: Maybe<Organisation>;
  validFirstDay?: Maybe<Scalars['Date']['output']>;
  validLastDay?: Maybe<Scalars['Date']['output']>;
};

export type AssignBoxesToShipmentMutationVariables = Exact<{
  id: Scalars['ID']['input'];
  labelIdentifiers?: InputMaybe<Array<Scalars['String']['input']> | Scalars['String']['input']>;
}>;


export type AssignBoxesToShipmentMutation = { __typename?: 'Mutation', updateShipmentWhenPreparing?: { __typename?: 'Shipment', id: string, labelIdentifier: string, state?: ShipmentState | null, startedOn: any, sentOn?: any | null, receivingStartedOn?: any | null, completedOn?: any | null, canceledOn?: any | null, details: Array<{ __typename?: 'ShipmentDetail', id: string, sourceQuantity?: number | null, targetQuantity?: number | null, createdOn: any, removedOn?: any | null, lostOn?: any | null, receivedOn?: any | null, box: { __typename?: 'Box', labelIdentifier: string, state: BoxState, comment?: string | null, lastModifiedOn?: any | null, location?: { __typename?: 'ClassicLocation', id: string, base?: { __typename?: 'Base', id: string } | null } | { __typename?: 'DistributionSpot', id: string, base?: { __typename?: 'Base', id: string } | null } | null, shipmentDetail?: { __typename?: 'ShipmentDetail', id: string, shipment: { __typename?: 'Shipment', id: string } } | null }, sourceProduct?: { __typename?: 'Product', id: string, name: string, gender?: ProductGender | null, deletedOn?: any | null, category: { __typename?: 'ProductCategory', name: string }, sizeRange: { __typename?: 'SizeRange', id: string, label: string, sizes: Array<{ __typename?: 'Size', id: string, label: string }> } } | null, targetProduct?: { __typename?: 'Product', id: string, name: string, gender?: ProductGender | null, deletedOn?: any | null, category: { __typename?: 'ProductCategory', name: string }, sizeRange: { __typename?: 'SizeRange', id: string, label: string, sizes: Array<{ __typename?: 'Size', id: string, label: string }> } } | null, sourceSize?: { __typename?: 'Size', id: string, label: string } | null, targetSize?: { __typename?: 'Size', id: string, label: string } | null, sourceLocation?: { __typename?: 'ClassicLocation', defaultBoxState?: BoxState | null, id: string, name?: string | null } | null, createdBy: { __typename?: 'User', id: string, name?: string | null }, removedBy?: { __typename?: 'User', id: string, name?: string | null } | null, lostBy?: { __typename?: 'User', id: string, name?: string | null } | null, receivedBy?: { __typename?: 'User', id: string, name?: string | null } | null }>, sourceBase: { __typename?: 'Base', id: string, name: string, organisation: { __typename?: 'Organisation', id: string, name: string } }, targetBase: { __typename?: 'Base', id: string, name: string, organisation: { __typename?: 'Organisation', id: string, name: string } }, transferAgreement: { __typename?: 'TransferAgreement', id: string, comment?: string | null, type: TransferAgreementType }, startedBy: { __typename?: 'User', id: string, name?: string | null }, sentBy?: { __typename?: 'User', id: string, name?: string | null } | null, receivingStartedBy?: { __typename?: 'User', id: string, name?: string | null } | null, completedBy?: { __typename?: 'User', id: string, name?: string | null } | null, canceledBy?: { __typename?: 'User', id: string, name?: string | null } | null } | null };

export type UnassignBoxesFromShipmentMutationVariables = Exact<{
  id: Scalars['ID']['input'];
  labelIdentifiers?: InputMaybe<Array<Scalars['String']['input']> | Scalars['String']['input']>;
}>;


export type UnassignBoxesFromShipmentMutation = { __typename?: 'Mutation', updateShipmentWhenPreparing?: { __typename?: 'Shipment', id: string, labelIdentifier: string, state?: ShipmentState | null, startedOn: any, sentOn?: any | null, receivingStartedOn?: any | null, completedOn?: any | null, canceledOn?: any | null, details: Array<{ __typename?: 'ShipmentDetail', id: string, sourceQuantity?: number | null, targetQuantity?: number | null, createdOn: any, removedOn?: any | null, lostOn?: any | null, receivedOn?: any | null, box: { __typename?: 'Box', labelIdentifier: string, state: BoxState, comment?: string | null, lastModifiedOn?: any | null, location?: { __typename?: 'ClassicLocation', id: string, base?: { __typename?: 'Base', id: string } | null } | { __typename?: 'DistributionSpot', id: string, base?: { __typename?: 'Base', id: string } | null } | null, shipmentDetail?: { __typename?: 'ShipmentDetail', id: string, shipment: { __typename?: 'Shipment', id: string } } | null }, sourceProduct?: { __typename?: 'Product', id: string, name: string, gender?: ProductGender | null, deletedOn?: any | null, category: { __typename?: 'ProductCategory', name: string }, sizeRange: { __typename?: 'SizeRange', id: string, label: string, sizes: Array<{ __typename?: 'Size', id: string, label: string }> } } | null, targetProduct?: { __typename?: 'Product', id: string, name: string, gender?: ProductGender | null, deletedOn?: any | null, category: { __typename?: 'ProductCategory', name: string }, sizeRange: { __typename?: 'SizeRange', id: string, label: string, sizes: Array<{ __typename?: 'Size', id: string, label: string }> } } | null, sourceSize?: { __typename?: 'Size', id: string, label: string } | null, targetSize?: { __typename?: 'Size', id: string, label: string } | null, sourceLocation?: { __typename?: 'ClassicLocation', defaultBoxState?: BoxState | null, id: string, name?: string | null } | null, createdBy: { __typename?: 'User', id: string, name?: string | null }, removedBy?: { __typename?: 'User', id: string, name?: string | null } | null, lostBy?: { __typename?: 'User', id: string, name?: string | null } | null, receivedBy?: { __typename?: 'User', id: string, name?: string | null } | null }>, sourceBase: { __typename?: 'Base', id: string, name: string, organisation: { __typename?: 'Organisation', id: string, name: string } }, targetBase: { __typename?: 'Base', id: string, name: string, organisation: { __typename?: 'Organisation', id: string, name: string } }, transferAgreement: { __typename?: 'TransferAgreement', id: string, comment?: string | null, type: TransferAgreementType }, startedBy: { __typename?: 'User', id: string, name?: string | null }, sentBy?: { __typename?: 'User', id: string, name?: string | null } | null, receivingStartedBy?: { __typename?: 'User', id: string, name?: string | null } | null, completedBy?: { __typename?: 'User', id: string, name?: string | null } | null, canceledBy?: { __typename?: 'User', id: string, name?: string | null } | null } | null };

export type OrganisationBasicFieldsFragment = { __typename?: 'Organisation', id: string, name: string };

export type BaseBasicFieldsFragment = { __typename?: 'Base', id: string, name: string };

export type UserBasicFieldsFragment = { __typename?: 'User', id: string, name?: string | null };

export type ProductBasicFieldsFragment = { __typename?: 'Product', id: string, name: string, gender?: ProductGender | null, deletedOn?: any | null };

export type SizeBasicFieldsFragment = { __typename?: 'Size', id: string, label: string };

export type LocationBasicFieldsFragment = { __typename?: 'ClassicLocation', defaultBoxState?: BoxState | null, id: string, seq?: number | null, name?: string | null };

export type TagBasicFieldsFragment = { __typename?: 'Tag', id: string, name: string, color?: string | null, description?: string | null, type: TagType };

export type TagOptionsFragment = { __typename?: 'Tag', color?: string | null, value: string, label: string };

export type DistroEventFieldsFragment = { __typename?: 'DistributionEvent', id: string, state: DistributionEventState, name?: string | null, plannedStartDateTime: any, plannedEndDateTime: any, distributionSpot?: { __typename?: 'DistributionSpot', name?: string | null } | null };

export type BaseOrgFieldsFragment = { __typename?: 'Base', id: string, name: string, organisation: { __typename?: 'Organisation', id: string, name: string } };

export type HistoryFieldsFragment = { __typename?: 'HistoryEntry', id: string, changes: string, changeDate?: any | null, user?: { __typename?: 'User', id: string, name?: string | null } | null };

export type SizeRangeFieldsFragment = { __typename?: 'SizeRange', id: string, label: string, sizes: Array<{ __typename?: 'Size', id: string, label: string }> };

export type BoxBasicFieldsFragment = { __typename?: 'Box', labelIdentifier: string, state: BoxState, comment?: string | null, lastModifiedOn?: any | null, location?: { __typename?: 'ClassicLocation', id: string, base?: { __typename?: 'Base', id: string } | null } | { __typename?: 'DistributionSpot', id: string, base?: { __typename?: 'Base', id: string } | null } | null, shipmentDetail?: { __typename?: 'ShipmentDetail', id: string, shipment: { __typename?: 'Shipment', id: string } } | null };

export type BoxFieldsFragment = { __typename?: 'Box', labelIdentifier: string, state: BoxState, numberOfItems?: number | null, comment?: string | null, createdOn?: any | null, lastModifiedOn?: any | null, product?: { __typename?: 'Product', id: string, name: string, gender?: ProductGender | null, deletedOn?: any | null } | null, size?: { __typename?: 'Size', id: string, label: string } | null, shipmentDetail?: { __typename?: 'ShipmentDetail', id: string, shipment: { __typename?: 'Shipment', id: string, labelIdentifier: string, state?: ShipmentState | null, details: Array<{ __typename?: 'ShipmentDetail', id: string, sourceQuantity?: number | null, box: { __typename?: 'Box', labelIdentifier: string, location?: { __typename?: 'ClassicLocation', defaultBoxState?: BoxState | null, id: string, seq?: number | null, name?: string | null, base?: { __typename?: 'Base', id: string, name: string } | null } | { __typename?: 'DistributionSpot', base?: { __typename?: 'Base', id: string, name: string } | null } | null }, sourceProduct?: { __typename?: 'Product', id: string, name: string, gender?: ProductGender | null, deletedOn?: any | null } | null, sourceSize?: { __typename?: 'Size', id: string, label: string } | null, sourceLocation?: { __typename?: 'ClassicLocation', defaultBoxState?: BoxState | null, id: string, seq?: number | null, name?: string | null } | null }>, targetBase: { __typename?: 'Base', id: string, name: string, organisation: { __typename?: 'Organisation', id: string, name: string } } } } | null, location?: { __typename?: 'ClassicLocation', defaultBoxState?: BoxState | null, id: string, name?: string | null, base?: { __typename?: 'Base', id: string, name: string } | null } | { __typename?: 'DistributionSpot', id: string, name?: string | null, base?: { __typename?: 'Base', id: string, name: string } | null } | null, tags?: Array<{ __typename?: 'Tag', id: string, name: string, color?: string | null, description?: string | null, type: TagType }> | null, history?: Array<{ __typename?: 'HistoryEntry', id: string, changes: string, changeDate?: any | null, user?: { __typename?: 'User', id: string, name?: string | null } | null }> | null };

export type BoxWithSizeTagProductFieldsFragment = { __typename?: 'Box', labelIdentifier: string, state: BoxState, numberOfItems?: number | null, comment?: string | null, lastModifiedOn?: any | null, size?: { __typename?: 'Size', id: string, label: string } | null, product?: { __typename?: 'Product', id: string, name: string, gender?: ProductGender | null, deletedOn?: any | null } | null, tags?: Array<{ __typename?: 'Tag', id: string, name: string, color?: string | null, description?: string | null, type: TagType }> | null, distributionEvent?: { __typename?: 'DistributionEvent', id: string, state: DistributionEventState, name?: string | null, plannedStartDateTime: any, plannedEndDateTime: any, distributionSpot?: { __typename?: 'DistributionSpot', name?: string | null } | null } | null, location?: { __typename?: 'ClassicLocation', defaultBoxState?: BoxState | null, id: string, name?: string | null, base?: { __typename?: 'Base', locations: Array<{ __typename?: 'ClassicLocation', defaultBoxState?: BoxState | null, id: string, seq?: number | null, name?: string | null }>, distributionEventsBeforeReturnedFromDistributionState: Array<{ __typename?: 'DistributionEvent', id: string, state: DistributionEventState, name?: string | null, plannedStartDateTime: any, plannedEndDateTime: any, distributionSpot?: { __typename?: 'DistributionSpot', name?: string | null } | null }> } | null } | { __typename?: 'DistributionSpot', id: string, name?: string | null, base?: { __typename?: 'Base', locations: Array<{ __typename?: 'ClassicLocation', defaultBoxState?: BoxState | null, id: string, seq?: number | null, name?: string | null }>, distributionEventsBeforeReturnedFromDistributionState: Array<{ __typename?: 'DistributionEvent', id: string, state: DistributionEventState, name?: string | null, plannedStartDateTime: any, plannedEndDateTime: any, distributionSpot?: { __typename?: 'DistributionSpot', name?: string | null } | null }> } | null } | null };

export type TransferAgreementFieldsFragment = { __typename?: 'TransferAgreement', id: string, type: TransferAgreementType, state?: TransferAgreementState | null, comment?: string | null, validFrom: any, validUntil?: any | null, requestedOn: any, acceptedOn?: any | null, terminatedOn?: any | null, sourceOrganisation: { __typename?: 'Organisation', id: string, name: string }, sourceBases?: Array<{ __typename?: 'Base', id: string, name: string }> | null, targetOrganisation: { __typename?: 'Organisation', id: string, name: string }, targetBases?: Array<{ __typename?: 'Base', id: string, name: string }> | null, shipments: Array<{ __typename?: 'Shipment', id: string, state?: ShipmentState | null, sourceBase: { __typename?: 'Base', id: string, name: string }, targetBase: { __typename?: 'Base', id: string, name: string } }>, requestedBy: { __typename?: 'User', id: string, name?: string | null }, acceptedBy?: { __typename?: 'User', id: string, name?: string | null } | null, terminatedBy?: { __typename?: 'User', id: string, name?: string | null } | null };

export type ProductFieldsFragment = { __typename?: 'Product', id: string, name: string, gender?: ProductGender | null, deletedOn?: any | null, category: { __typename?: 'ProductCategory', name: string }, sizeRange: { __typename?: 'SizeRange', id: string, label: string, sizes: Array<{ __typename?: 'Size', id: string, label: string }> } };

export type ShipmentDetailFieldsFragment = { __typename?: 'ShipmentDetail', id: string, sourceQuantity?: number | null, targetQuantity?: number | null, createdOn: any, removedOn?: any | null, lostOn?: any | null, receivedOn?: any | null, box: { __typename?: 'Box', labelIdentifier: string, state: BoxState, comment?: string | null, lastModifiedOn?: any | null, location?: { __typename?: 'ClassicLocation', id: string, base?: { __typename?: 'Base', id: string } | null } | { __typename?: 'DistributionSpot', id: string, base?: { __typename?: 'Base', id: string } | null } | null, shipmentDetail?: { __typename?: 'ShipmentDetail', id: string, shipment: { __typename?: 'Shipment', id: string } } | null }, sourceProduct?: { __typename?: 'Product', id: string, name: string, gender?: ProductGender | null, deletedOn?: any | null, category: { __typename?: 'ProductCategory', name: string }, sizeRange: { __typename?: 'SizeRange', id: string, label: string, sizes: Array<{ __typename?: 'Size', id: string, label: string }> } } | null, targetProduct?: { __typename?: 'Product', id: string, name: string, gender?: ProductGender | null, deletedOn?: any | null, category: { __typename?: 'ProductCategory', name: string }, sizeRange: { __typename?: 'SizeRange', id: string, label: string, sizes: Array<{ __typename?: 'Size', id: string, label: string }> } } | null, sourceSize?: { __typename?: 'Size', id: string, label: string } | null, targetSize?: { __typename?: 'Size', id: string, label: string } | null, sourceLocation?: { __typename?: 'ClassicLocation', defaultBoxState?: BoxState | null, id: string, name?: string | null } | null, createdBy: { __typename?: 'User', id: string, name?: string | null }, removedBy?: { __typename?: 'User', id: string, name?: string | null } | null, lostBy?: { __typename?: 'User', id: string, name?: string | null } | null, receivedBy?: { __typename?: 'User', id: string, name?: string | null } | null };

export type ShipmentFieldsFragment = { __typename?: 'Shipment', id: string, labelIdentifier: string, state?: ShipmentState | null, startedOn: any, sentOn?: any | null, receivingStartedOn?: any | null, completedOn?: any | null, canceledOn?: any | null, details: Array<{ __typename?: 'ShipmentDetail', id: string, sourceQuantity?: number | null, targetQuantity?: number | null, createdOn: any, removedOn?: any | null, lostOn?: any | null, receivedOn?: any | null, box: { __typename?: 'Box', labelIdentifier: string, state: BoxState, comment?: string | null, lastModifiedOn?: any | null, location?: { __typename?: 'ClassicLocation', id: string, base?: { __typename?: 'Base', id: string } | null } | { __typename?: 'DistributionSpot', id: string, base?: { __typename?: 'Base', id: string } | null } | null, shipmentDetail?: { __typename?: 'ShipmentDetail', id: string, shipment: { __typename?: 'Shipment', id: string } } | null }, sourceProduct?: { __typename?: 'Product', id: string, name: string, gender?: ProductGender | null, deletedOn?: any | null, category: { __typename?: 'ProductCategory', name: string }, sizeRange: { __typename?: 'SizeRange', id: string, label: string, sizes: Array<{ __typename?: 'Size', id: string, label: string }> } } | null, targetProduct?: { __typename?: 'Product', id: string, name: string, gender?: ProductGender | null, deletedOn?: any | null, category: { __typename?: 'ProductCategory', name: string }, sizeRange: { __typename?: 'SizeRange', id: string, label: string, sizes: Array<{ __typename?: 'Size', id: string, label: string }> } } | null, sourceSize?: { __typename?: 'Size', id: string, label: string } | null, targetSize?: { __typename?: 'Size', id: string, label: string } | null, sourceLocation?: { __typename?: 'ClassicLocation', defaultBoxState?: BoxState | null, id: string, name?: string | null } | null, createdBy: { __typename?: 'User', id: string, name?: string | null }, removedBy?: { __typename?: 'User', id: string, name?: string | null } | null, lostBy?: { __typename?: 'User', id: string, name?: string | null } | null, receivedBy?: { __typename?: 'User', id: string, name?: string | null } | null }>, sourceBase: { __typename?: 'Base', id: string, name: string, organisation: { __typename?: 'Organisation', id: string, name: string } }, targetBase: { __typename?: 'Base', id: string, name: string, organisation: { __typename?: 'Organisation', id: string, name: string } }, transferAgreement: { __typename?: 'TransferAgreement', id: string, comment?: string | null, type: TransferAgreementType }, startedBy: { __typename?: 'User', id: string, name?: string | null }, sentBy?: { __typename?: 'User', id: string, name?: string | null } | null, receivingStartedBy?: { __typename?: 'User', id: string, name?: string | null } | null, completedBy?: { __typename?: 'User', id: string, name?: string | null } | null, canceledBy?: { __typename?: 'User', id: string, name?: string | null } | null };

export type UpdateShipmentWhenReceivingMutationVariables = Exact<{
  id: Scalars['ID']['input'];
  receivedShipmentDetailUpdateInputs?: InputMaybe<Array<ShipmentDetailUpdateInput> | ShipmentDetailUpdateInput>;
  lostBoxLabelIdentifiers?: InputMaybe<Array<Scalars['String']['input']> | Scalars['String']['input']>;
}>;


export type UpdateShipmentWhenReceivingMutation = { __typename?: 'Mutation', updateShipmentWhenReceiving?: { __typename?: 'Shipment', id: string, labelIdentifier: string, state?: ShipmentState | null, startedOn: any, sentOn?: any | null, receivingStartedOn?: any | null, completedOn?: any | null, canceledOn?: any | null, details: Array<{ __typename?: 'ShipmentDetail', id: string, sourceQuantity?: number | null, targetQuantity?: number | null, createdOn: any, removedOn?: any | null, lostOn?: any | null, receivedOn?: any | null, box: { __typename?: 'Box', labelIdentifier: string, state: BoxState, comment?: string | null, lastModifiedOn?: any | null, location?: { __typename?: 'ClassicLocation', id: string, base?: { __typename?: 'Base', id: string } | null } | { __typename?: 'DistributionSpot', id: string, base?: { __typename?: 'Base', id: string } | null } | null, shipmentDetail?: { __typename?: 'ShipmentDetail', id: string, shipment: { __typename?: 'Shipment', id: string } } | null }, sourceProduct?: { __typename?: 'Product', id: string, name: string, gender?: ProductGender | null, deletedOn?: any | null, category: { __typename?: 'ProductCategory', name: string }, sizeRange: { __typename?: 'SizeRange', id: string, label: string, sizes: Array<{ __typename?: 'Size', id: string, label: string }> } } | null, targetProduct?: { __typename?: 'Product', id: string, name: string, gender?: ProductGender | null, deletedOn?: any | null, category: { __typename?: 'ProductCategory', name: string }, sizeRange: { __typename?: 'SizeRange', id: string, label: string, sizes: Array<{ __typename?: 'Size', id: string, label: string }> } } | null, sourceSize?: { __typename?: 'Size', id: string, label: string } | null, targetSize?: { __typename?: 'Size', id: string, label: string } | null, sourceLocation?: { __typename?: 'ClassicLocation', defaultBoxState?: BoxState | null, id: string, name?: string | null } | null, createdBy: { __typename?: 'User', id: string, name?: string | null }, removedBy?: { __typename?: 'User', id: string, name?: string | null } | null, lostBy?: { __typename?: 'User', id: string, name?: string | null } | null, receivedBy?: { __typename?: 'User', id: string, name?: string | null } | null }>, sourceBase: { __typename?: 'Base', id: string, name: string, organisation: { __typename?: 'Organisation', id: string, name: string } }, targetBase: { __typename?: 'Base', id: string, name: string, organisation: { __typename?: 'Organisation', id: string, name: string } }, transferAgreement: { __typename?: 'TransferAgreement', id: string, comment?: string | null, type: TransferAgreementType }, startedBy: { __typename?: 'User', id: string, name?: string | null }, sentBy?: { __typename?: 'User', id: string, name?: string | null } | null, receivingStartedBy?: { __typename?: 'User', id: string, name?: string | null } | null, completedBy?: { __typename?: 'User', id: string, name?: string | null } | null, canceledBy?: { __typename?: 'User', id: string, name?: string | null } | null } | null };

export type OrganisationAndBasesQueryVariables = Exact<{ [key: string]: never; }>;


export type OrganisationAndBasesQuery = { __typename?: 'Query', bases: Array<{ __typename?: 'Base', id: string, name: string, organisation: { __typename?: 'Organisation', id: string, name: string } }> };

export type BoxDetailsQueryVariables = Exact<{
  labelIdentifier: Scalars['String']['input'];
}>;


export type BoxDetailsQuery = { __typename?: 'Query', box?: { __typename?: 'Box', labelIdentifier: string, state: BoxState, numberOfItems?: number | null, comment?: string | null, createdOn?: any | null, lastModifiedOn?: any | null, product?: { __typename?: 'Product', id: string, name: string, gender?: ProductGender | null, deletedOn?: any | null } | null, size?: { __typename?: 'Size', id: string, label: string } | null, shipmentDetail?: { __typename?: 'ShipmentDetail', id: string, shipment: { __typename?: 'Shipment', id: string, labelIdentifier: string, state?: ShipmentState | null, details: Array<{ __typename?: 'ShipmentDetail', id: string, sourceQuantity?: number | null, box: { __typename?: 'Box', labelIdentifier: string, location?: { __typename?: 'ClassicLocation', defaultBoxState?: BoxState | null, id: string, seq?: number | null, name?: string | null, base?: { __typename?: 'Base', id: string, name: string } | null } | { __typename?: 'DistributionSpot', base?: { __typename?: 'Base', id: string, name: string } | null } | null }, sourceProduct?: { __typename?: 'Product', id: string, name: string, gender?: ProductGender | null, deletedOn?: any | null } | null, sourceSize?: { __typename?: 'Size', id: string, label: string } | null, sourceLocation?: { __typename?: 'ClassicLocation', defaultBoxState?: BoxState | null, id: string, seq?: number | null, name?: string | null } | null }>, targetBase: { __typename?: 'Base', id: string, name: string, organisation: { __typename?: 'Organisation', id: string, name: string } } } } | null, location?: { __typename?: 'ClassicLocation', defaultBoxState?: BoxState | null, id: string, name?: string | null, base?: { __typename?: 'Base', id: string, name: string } | null } | { __typename?: 'DistributionSpot', id: string, name?: string | null, base?: { __typename?: 'Base', id: string, name: string } | null } | null, tags?: Array<{ __typename?: 'Tag', id: string, name: string, color?: string | null, description?: string | null, type: TagType }> | null, history?: Array<{ __typename?: 'HistoryEntry', id: string, changes: string, changeDate?: any | null, user?: { __typename?: 'User', id: string, name?: string | null } | null }> | null } | null };

export type GetBoxLabelIdentifierForQrCodeQueryVariables = Exact<{
  qrCode: Scalars['String']['input'];
}>;


export type GetBoxLabelIdentifierForQrCodeQuery = { __typename?: 'Query', qrCode: { __typename: 'InsufficientPermissionError', name: string } | { __typename: 'QrCode', code: string, box?: { __typename: 'Box', labelIdentifier: string, state: BoxState, comment?: string | null, lastModifiedOn?: any | null, location?: { __typename?: 'ClassicLocation', id: string, base?: { __typename?: 'Base', id: string } | null } | { __typename?: 'DistributionSpot', id: string, base?: { __typename?: 'Base', id: string } | null } | null, shipmentDetail?: { __typename?: 'ShipmentDetail', id: string, shipment: { __typename?: 'Shipment', id: string } } | null } | { __typename: 'InsufficientPermissionError', name: string } | { __typename: 'UnauthorizedForBaseError', name: string, organisationName: string } | null } | { __typename: 'ResourceDoesNotExistError', name: string } };

export type CheckIfQrExistsInDbQueryVariables = Exact<{
  qrCode: Scalars['String']['input'];
}>;


export type CheckIfQrExistsInDbQuery = { __typename?: 'Query', qrExists?: boolean | null };

export type ShipmentsQueryVariables = Exact<{ [key: string]: never; }>;


export type ShipmentsQuery = { __typename?: 'Query', shipments: Array<{ __typename?: 'Shipment', id: string, labelIdentifier: string, state?: ShipmentState | null, startedOn: any, sentOn?: any | null, receivingStartedOn?: any | null, completedOn?: any | null, canceledOn?: any | null, details: Array<{ __typename?: 'ShipmentDetail', id: string, sourceQuantity?: number | null, targetQuantity?: number | null, createdOn: any, removedOn?: any | null, lostOn?: any | null, receivedOn?: any | null, box: { __typename?: 'Box', labelIdentifier: string, state: BoxState, comment?: string | null, lastModifiedOn?: any | null, location?: { __typename?: 'ClassicLocation', id: string, base?: { __typename?: 'Base', id: string } | null } | { __typename?: 'DistributionSpot', id: string, base?: { __typename?: 'Base', id: string } | null } | null, shipmentDetail?: { __typename?: 'ShipmentDetail', id: string, shipment: { __typename?: 'Shipment', id: string } } | null }, sourceProduct?: { __typename?: 'Product', id: string, name: string, gender?: ProductGender | null, deletedOn?: any | null, category: { __typename?: 'ProductCategory', name: string }, sizeRange: { __typename?: 'SizeRange', id: string, label: string, sizes: Array<{ __typename?: 'Size', id: string, label: string }> } } | null, targetProduct?: { __typename?: 'Product', id: string, name: string, gender?: ProductGender | null, deletedOn?: any | null, category: { __typename?: 'ProductCategory', name: string }, sizeRange: { __typename?: 'SizeRange', id: string, label: string, sizes: Array<{ __typename?: 'Size', id: string, label: string }> } } | null, sourceSize?: { __typename?: 'Size', id: string, label: string } | null, targetSize?: { __typename?: 'Size', id: string, label: string } | null, sourceLocation?: { __typename?: 'ClassicLocation', defaultBoxState?: BoxState | null, id: string, name?: string | null } | null, createdBy: { __typename?: 'User', id: string, name?: string | null }, removedBy?: { __typename?: 'User', id: string, name?: string | null } | null, lostBy?: { __typename?: 'User', id: string, name?: string | null } | null, receivedBy?: { __typename?: 'User', id: string, name?: string | null } | null }>, sourceBase: { __typename?: 'Base', id: string, name: string, organisation: { __typename?: 'Organisation', id: string, name: string } }, targetBase: { __typename?: 'Base', id: string, name: string, organisation: { __typename?: 'Organisation', id: string, name: string } }, transferAgreement: { __typename?: 'TransferAgreement', id: string, comment?: string | null, type: TransferAgreementType }, startedBy: { __typename?: 'User', id: string, name?: string | null }, sentBy?: { __typename?: 'User', id: string, name?: string | null } | null, receivingStartedBy?: { __typename?: 'User', id: string, name?: string | null } | null, completedBy?: { __typename?: 'User', id: string, name?: string | null } | null, canceledBy?: { __typename?: 'User', id: string, name?: string | null } | null }> };

export type BoxByLabelIdentifierQueryVariables = Exact<{
  labelIdentifier: Scalars['String']['input'];
}>;


export type BoxByLabelIdentifierQuery = { __typename?: 'Query', box?: { __typename?: 'Box', labelIdentifier: string, state: BoxState, numberOfItems?: number | null, comment?: string | null, createdOn?: any | null, lastModifiedOn?: any | null, product?: { __typename?: 'Product', id: string, name: string, gender?: ProductGender | null, deletedOn?: any | null } | null, tags?: Array<{ __typename?: 'Tag', id: string, name: string, color?: string | null, description?: string | null, type: TagType }> | null, distributionEvent?: { __typename?: 'DistributionEvent', id: string, state: DistributionEventState, name?: string | null, plannedStartDateTime: any, plannedEndDateTime: any, distributionSpot?: { __typename?: 'DistributionSpot', name?: string | null } | null } | null, location?: { __typename: 'ClassicLocation', defaultBoxState?: BoxState | null, id: string, name?: string | null, base?: { __typename?: 'Base', id: string, name: string, locations: Array<{ __typename?: 'ClassicLocation', defaultBoxState?: BoxState | null, id: string, seq?: number | null, name?: string | null }>, distributionEventsBeforeReturnedFromDistributionState: Array<{ __typename?: 'DistributionEvent', id: string, state: DistributionEventState, name?: string | null, plannedStartDateTime: any, plannedEndDateTime: any, distributionSpot?: { __typename?: 'DistributionSpot', name?: string | null } | null }> } | null } | { __typename: 'DistributionSpot', id: string, name?: string | null, base?: { __typename?: 'Base', id: string, name: string, locations: Array<{ __typename?: 'ClassicLocation', defaultBoxState?: BoxState | null, id: string, seq?: number | null, name?: string | null }>, distributionEventsBeforeReturnedFromDistributionState: Array<{ __typename?: 'DistributionEvent', id: string, state: DistributionEventState, name?: string | null, plannedStartDateTime: any, plannedEndDateTime: any, distributionSpot?: { __typename?: 'DistributionSpot', name?: string | null } | null }> } | null } | null, size?: { __typename?: 'Size', id: string, label: string } | null, shipmentDetail?: { __typename?: 'ShipmentDetail', id: string, shipment: { __typename?: 'Shipment', id: string, labelIdentifier: string, state?: ShipmentState | null, details: Array<{ __typename?: 'ShipmentDetail', id: string, sourceQuantity?: number | null, box: { __typename?: 'Box', labelIdentifier: string, location?: { __typename?: 'ClassicLocation', defaultBoxState?: BoxState | null, id: string, seq?: number | null, name?: string | null, base?: { __typename?: 'Base', id: string, name: string } | null } | { __typename?: 'DistributionSpot', base?: { __typename?: 'Base', id: string, name: string } | null } | null }, sourceProduct?: { __typename?: 'Product', id: string, name: string, gender?: ProductGender | null, deletedOn?: any | null } | null, sourceSize?: { __typename?: 'Size', id: string, label: string } | null, sourceLocation?: { __typename?: 'ClassicLocation', defaultBoxState?: BoxState | null, id: string, seq?: number | null, name?: string | null } | null }>, targetBase: { __typename?: 'Base', id: string, name: string, organisation: { __typename?: 'Organisation', id: string, name: string } } } } | null, history?: Array<{ __typename?: 'HistoryEntry', id: string, changes: string, changeDate?: any | null, user?: { __typename?: 'User', id: string, name?: string | null } | null }> | null } | null, shipments: Array<{ __typename?: 'Shipment', id: string, labelIdentifier: string, state?: ShipmentState | null, startedOn: any, sentOn?: any | null, receivingStartedOn?: any | null, completedOn?: any | null, canceledOn?: any | null, details: Array<{ __typename?: 'ShipmentDetail', id: string, sourceQuantity?: number | null, targetQuantity?: number | null, createdOn: any, removedOn?: any | null, lostOn?: any | null, receivedOn?: any | null, box: { __typename?: 'Box', labelIdentifier: string, state: BoxState, comment?: string | null, lastModifiedOn?: any | null, location?: { __typename?: 'ClassicLocation', id: string, base?: { __typename?: 'Base', id: string } | null } | { __typename?: 'DistributionSpot', id: string, base?: { __typename?: 'Base', id: string } | null } | null, shipmentDetail?: { __typename?: 'ShipmentDetail', id: string, shipment: { __typename?: 'Shipment', id: string } } | null }, sourceProduct?: { __typename?: 'Product', id: string, name: string, gender?: ProductGender | null, deletedOn?: any | null, category: { __typename?: 'ProductCategory', name: string }, sizeRange: { __typename?: 'SizeRange', id: string, label: string, sizes: Array<{ __typename?: 'Size', id: string, label: string }> } } | null, targetProduct?: { __typename?: 'Product', id: string, name: string, gender?: ProductGender | null, deletedOn?: any | null, category: { __typename?: 'ProductCategory', name: string }, sizeRange: { __typename?: 'SizeRange', id: string, label: string, sizes: Array<{ __typename?: 'Size', id: string, label: string }> } } | null, sourceSize?: { __typename?: 'Size', id: string, label: string } | null, targetSize?: { __typename?: 'Size', id: string, label: string } | null, sourceLocation?: { __typename?: 'ClassicLocation', defaultBoxState?: BoxState | null, id: string, name?: string | null } | null, createdBy: { __typename?: 'User', id: string, name?: string | null }, removedBy?: { __typename?: 'User', id: string, name?: string | null } | null, lostBy?: { __typename?: 'User', id: string, name?: string | null } | null, receivedBy?: { __typename?: 'User', id: string, name?: string | null } | null }>, sourceBase: { __typename?: 'Base', id: string, name: string, organisation: { __typename?: 'Organisation', id: string, name: string } }, targetBase: { __typename?: 'Base', id: string, name: string, organisation: { __typename?: 'Organisation', id: string, name: string } }, transferAgreement: { __typename?: 'TransferAgreement', id: string, comment?: string | null, type: TransferAgreementType }, startedBy: { __typename?: 'User', id: string, name?: string | null }, sentBy?: { __typename?: 'User', id: string, name?: string | null } | null, receivingStartedBy?: { __typename?: 'User', id: string, name?: string | null } | null, completedBy?: { __typename?: 'User', id: string, name?: string | null } | null, canceledBy?: { __typename?: 'User', id: string, name?: string | null } | null }> };

export type ShipmentByIdWithProductsAndLocationsQueryVariables = Exact<{
  shipmentId: Scalars['ID']['input'];
  baseId: Scalars['ID']['input'];
}>;


export type ShipmentByIdWithProductsAndLocationsQuery = { __typename?: 'Query', shipment?: { __typename?: 'Shipment', id: string, labelIdentifier: string, state?: ShipmentState | null, startedOn: any, sentOn?: any | null, receivingStartedOn?: any | null, completedOn?: any | null, canceledOn?: any | null, details: Array<{ __typename?: 'ShipmentDetail', id: string, sourceQuantity?: number | null, targetQuantity?: number | null, createdOn: any, removedOn?: any | null, lostOn?: any | null, receivedOn?: any | null, box: { __typename?: 'Box', labelIdentifier: string, state: BoxState, comment?: string | null, lastModifiedOn?: any | null, location?: { __typename?: 'ClassicLocation', id: string, base?: { __typename?: 'Base', id: string } | null } | { __typename?: 'DistributionSpot', id: string, base?: { __typename?: 'Base', id: string } | null } | null, shipmentDetail?: { __typename?: 'ShipmentDetail', id: string, shipment: { __typename?: 'Shipment', id: string } } | null }, sourceProduct?: { __typename?: 'Product', id: string, name: string, gender?: ProductGender | null, deletedOn?: any | null, category: { __typename?: 'ProductCategory', name: string }, sizeRange: { __typename?: 'SizeRange', id: string, label: string, sizes: Array<{ __typename?: 'Size', id: string, label: string }> } } | null, targetProduct?: { __typename?: 'Product', id: string, name: string, gender?: ProductGender | null, deletedOn?: any | null, category: { __typename?: 'ProductCategory', name: string }, sizeRange: { __typename?: 'SizeRange', id: string, label: string, sizes: Array<{ __typename?: 'Size', id: string, label: string }> } } | null, sourceSize?: { __typename?: 'Size', id: string, label: string } | null, targetSize?: { __typename?: 'Size', id: string, label: string } | null, sourceLocation?: { __typename?: 'ClassicLocation', defaultBoxState?: BoxState | null, id: string, name?: string | null } | null, createdBy: { __typename?: 'User', id: string, name?: string | null }, removedBy?: { __typename?: 'User', id: string, name?: string | null } | null, lostBy?: { __typename?: 'User', id: string, name?: string | null } | null, receivedBy?: { __typename?: 'User', id: string, name?: string | null } | null }>, sourceBase: { __typename?: 'Base', id: string, name: string, organisation: { __typename?: 'Organisation', id: string, name: string } }, targetBase: { __typename?: 'Base', id: string, name: string, organisation: { __typename?: 'Organisation', id: string, name: string } }, transferAgreement: { __typename?: 'TransferAgreement', id: string, comment?: string | null, type: TransferAgreementType }, startedBy: { __typename?: 'User', id: string, name?: string | null }, sentBy?: { __typename?: 'User', id: string, name?: string | null } | null, receivingStartedBy?: { __typename?: 'User', id: string, name?: string | null } | null, completedBy?: { __typename?: 'User', id: string, name?: string | null } | null, canceledBy?: { __typename?: 'User', id: string, name?: string | null } | null } | null, base?: { __typename?: 'Base', tags?: Array<{ __typename?: 'Tag', color?: string | null, value: string, label: string }> | null, locations: Array<{ __typename?: 'ClassicLocation', defaultBoxState?: BoxState | null, id: string, seq?: number | null, name?: string | null }>, products: Array<{ __typename?: 'Product', id: string, name: string, gender?: ProductGender | null, deletedOn?: any | null, category: { __typename?: 'ProductCategory', name: string }, sizeRange: { __typename?: 'SizeRange', id: string, label: string, sizes: Array<{ __typename?: 'Size', id: string, label: string }> } }> } | null };

export type MultiBoxActionOptionsForLocationsTagsAndShipmentsQueryVariables = Exact<{
  baseId: Scalars['ID']['input'];
}>;


export type MultiBoxActionOptionsForLocationsTagsAndShipmentsQuery = { __typename?: 'Query', base?: { __typename?: 'Base', tags?: Array<{ __typename?: 'Tag', id: string, name: string, color?: string | null, description?: string | null, type: TagType }> | null, locations: Array<{ __typename?: 'ClassicLocation', defaultBoxState?: BoxState | null, id: string, seq?: number | null, name?: string | null }> } | null, shipments: Array<{ __typename?: 'Shipment', id: string, state?: ShipmentState | null, labelIdentifier: string, sourceBase: { __typename?: 'Base', id: string, name: string, organisation: { __typename?: 'Organisation', id: string, name: string } }, targetBase: { __typename?: 'Base', id: string, name: string, organisation: { __typename?: 'Organisation', id: string, name: string } } }> };

export type BaseDataQueryVariables = Exact<{
  baseId: Scalars['ID']['input'];
}>;


export type BaseDataQuery = { __typename?: 'Query', base?: { __typename?: 'Base', name: string, locations: Array<{ __typename?: 'ClassicLocation', name?: string | null }> } | null };

export type UpdateNumberOfItemsMutationVariables = Exact<{
  boxLabelIdentifier: Scalars['String']['input'];
  numberOfItems: Scalars['Int']['input'];
}>;


export type UpdateNumberOfItemsMutation = { __typename?: 'Mutation', updateBox?: { __typename?: 'Box', labelIdentifier: string, state: BoxState, numberOfItems?: number | null, comment?: string | null, createdOn?: any | null, lastModifiedOn?: any | null, product?: { __typename?: 'Product', id: string, name: string, gender?: ProductGender | null, deletedOn?: any | null } | null, size?: { __typename?: 'Size', id: string, label: string } | null, shipmentDetail?: { __typename?: 'ShipmentDetail', id: string, shipment: { __typename?: 'Shipment', id: string, labelIdentifier: string, state?: ShipmentState | null, details: Array<{ __typename?: 'ShipmentDetail', id: string, sourceQuantity?: number | null, box: { __typename?: 'Box', labelIdentifier: string, location?: { __typename?: 'ClassicLocation', defaultBoxState?: BoxState | null, id: string, seq?: number | null, name?: string | null, base?: { __typename?: 'Base', id: string, name: string } | null } | { __typename?: 'DistributionSpot', base?: { __typename?: 'Base', id: string, name: string } | null } | null }, sourceProduct?: { __typename?: 'Product', id: string, name: string, gender?: ProductGender | null, deletedOn?: any | null } | null, sourceSize?: { __typename?: 'Size', id: string, label: string } | null, sourceLocation?: { __typename?: 'ClassicLocation', defaultBoxState?: BoxState | null, id: string, seq?: number | null, name?: string | null } | null }>, targetBase: { __typename?: 'Base', id: string, name: string, organisation: { __typename?: 'Organisation', id: string, name: string } } } } | null, location?: { __typename?: 'ClassicLocation', defaultBoxState?: BoxState | null, id: string, name?: string | null, base?: { __typename?: 'Base', id: string, name: string } | null } | { __typename?: 'DistributionSpot', id: string, name?: string | null, base?: { __typename?: 'Base', id: string, name: string } | null } | null, tags?: Array<{ __typename?: 'Tag', id: string, name: string, color?: string | null, description?: string | null, type: TagType }> | null, history?: Array<{ __typename?: 'HistoryEntry', id: string, changes: string, changeDate?: any | null, user?: { __typename?: 'User', id: string, name?: string | null } | null }> | null } | null };

export type UpdateStateMutationVariables = Exact<{
  boxLabelIdentifier: Scalars['String']['input'];
  newState: BoxState;
}>;


export type UpdateStateMutation = { __typename?: 'Mutation', updateBox?: { __typename?: 'Box', labelIdentifier: string, state: BoxState, numberOfItems?: number | null, comment?: string | null, createdOn?: any | null, lastModifiedOn?: any | null, product?: { __typename?: 'Product', id: string, name: string, gender?: ProductGender | null, deletedOn?: any | null } | null, size?: { __typename?: 'Size', id: string, label: string } | null, shipmentDetail?: { __typename?: 'ShipmentDetail', id: string, shipment: { __typename?: 'Shipment', id: string, labelIdentifier: string, state?: ShipmentState | null, details: Array<{ __typename?: 'ShipmentDetail', id: string, sourceQuantity?: number | null, box: { __typename?: 'Box', labelIdentifier: string, location?: { __typename?: 'ClassicLocation', defaultBoxState?: BoxState | null, id: string, seq?: number | null, name?: string | null, base?: { __typename?: 'Base', id: string, name: string } | null } | { __typename?: 'DistributionSpot', base?: { __typename?: 'Base', id: string, name: string } | null } | null }, sourceProduct?: { __typename?: 'Product', id: string, name: string, gender?: ProductGender | null, deletedOn?: any | null } | null, sourceSize?: { __typename?: 'Size', id: string, label: string } | null, sourceLocation?: { __typename?: 'ClassicLocation', defaultBoxState?: BoxState | null, id: string, seq?: number | null, name?: string | null } | null }>, targetBase: { __typename?: 'Base', id: string, name: string, organisation: { __typename?: 'Organisation', id: string, name: string } } } } | null, location?: { __typename?: 'ClassicLocation', defaultBoxState?: BoxState | null, id: string, name?: string | null, base?: { __typename?: 'Base', id: string, name: string } | null } | { __typename?: 'DistributionSpot', id: string, name?: string | null, base?: { __typename?: 'Base', id: string, name: string } | null } | null, tags?: Array<{ __typename?: 'Tag', id: string, name: string, color?: string | null, description?: string | null, type: TagType }> | null, history?: Array<{ __typename?: 'HistoryEntry', id: string, changes: string, changeDate?: any | null, user?: { __typename?: 'User', id: string, name?: string | null } | null }> | null } | null };

export type UpdateLocationOfBoxMutationVariables = Exact<{
  boxLabelIdentifier: Scalars['String']['input'];
  newLocationId: Scalars['Int']['input'];
}>;


export type UpdateLocationOfBoxMutation = { __typename?: 'Mutation', updateBox?: { __typename?: 'Box', labelIdentifier: string, state: BoxState, numberOfItems?: number | null, comment?: string | null, createdOn?: any | null, lastModifiedOn?: any | null, product?: { __typename?: 'Product', id: string, name: string, gender?: ProductGender | null, deletedOn?: any | null, category: { __typename?: 'ProductCategory', name: string }, sizeRange: { __typename?: 'SizeRange', id: string, label: string, sizes: Array<{ __typename?: 'Size', id: string, label: string }> } } | null, tags?: Array<{ __typename?: 'Tag', id: string, name: string, color?: string | null, description?: string | null, type: TagType }> | null, distributionEvent?: { __typename?: 'DistributionEvent', id: string, state: DistributionEventState, name?: string | null, plannedStartDateTime: any, plannedEndDateTime: any, distributionSpot?: { __typename?: 'DistributionSpot', name?: string | null } | null } | null, location?: { __typename: 'ClassicLocation', defaultBoxState?: BoxState | null, id: string, name?: string | null, base?: { __typename?: 'Base', id: string, name: string, locations: Array<{ __typename?: 'ClassicLocation', defaultBoxState?: BoxState | null, id: string, seq?: number | null, name?: string | null }>, distributionEventsBeforeReturnedFromDistributionState: Array<{ __typename?: 'DistributionEvent', id: string, state: DistributionEventState, name?: string | null, plannedStartDateTime: any, plannedEndDateTime: any, distributionSpot?: { __typename?: 'DistributionSpot', name?: string | null } | null }> } | null } | { __typename: 'DistributionSpot', id: string, name?: string | null, base?: { __typename?: 'Base', id: string, name: string, locations: Array<{ __typename?: 'ClassicLocation', defaultBoxState?: BoxState | null, id: string, seq?: number | null, name?: string | null }>, distributionEventsBeforeReturnedFromDistributionState: Array<{ __typename?: 'DistributionEvent', id: string, state: DistributionEventState, name?: string | null, plannedStartDateTime: any, plannedEndDateTime: any, distributionSpot?: { __typename?: 'DistributionSpot', name?: string | null } | null }> } | null } | null, size?: { __typename?: 'Size', id: string, label: string } | null, shipmentDetail?: { __typename?: 'ShipmentDetail', id: string, shipment: { __typename?: 'Shipment', id: string, labelIdentifier: string, state?: ShipmentState | null, details: Array<{ __typename?: 'ShipmentDetail', id: string, sourceQuantity?: number | null, box: { __typename?: 'Box', labelIdentifier: string, location?: { __typename?: 'ClassicLocation', defaultBoxState?: BoxState | null, id: string, seq?: number | null, name?: string | null, base?: { __typename?: 'Base', id: string, name: string } | null } | { __typename?: 'DistributionSpot', base?: { __typename?: 'Base', id: string, name: string } | null } | null }, sourceProduct?: { __typename?: 'Product', id: string, name: string, gender?: ProductGender | null, deletedOn?: any | null } | null, sourceSize?: { __typename?: 'Size', id: string, label: string } | null, sourceLocation?: { __typename?: 'ClassicLocation', defaultBoxState?: BoxState | null, id: string, seq?: number | null, name?: string | null } | null }>, targetBase: { __typename?: 'Base', id: string, name: string, organisation: { __typename?: 'Organisation', id: string, name: string } } } } | null, history?: Array<{ __typename?: 'HistoryEntry', id: string, changes: string, changeDate?: any | null, user?: { __typename?: 'User', id: string, name?: string | null } | null }> | null } | null };

export type AllProductsAndLocationsForBaseQueryVariables = Exact<{
  baseId: Scalars['ID']['input'];
}>;


export type AllProductsAndLocationsForBaseQuery = { __typename?: 'Query', base?: { __typename?: 'Base', tags?: Array<{ __typename?: 'Tag', color?: string | null, value: string, label: string }> | null, locations: Array<{ __typename?: 'ClassicLocation', defaultBoxState?: BoxState | null, id: string, seq?: number | null, name?: string | null }>, products: Array<{ __typename?: 'Product', id: string, name: string, gender?: ProductGender | null, deletedOn?: any | null, category: { __typename?: 'ProductCategory', name: string }, sizeRange: { __typename?: 'SizeRange', id: string, label: string, sizes: Array<{ __typename?: 'Size', id: string, label: string }> } }> } | null };

export type CreateBoxMutationVariables = Exact<{
  locationId: Scalars['Int']['input'];
  productId: Scalars['Int']['input'];
  sizeId: Scalars['Int']['input'];
  numberOfItems: Scalars['Int']['input'];
  comment?: InputMaybe<Scalars['String']['input']>;
  tagIds?: InputMaybe<Array<Scalars['Int']['input']> | Scalars['Int']['input']>;
  qrCode?: InputMaybe<Scalars['String']['input']>;
}>;


export type CreateBoxMutation = { __typename?: 'Mutation', createBox?: { __typename?: 'Box', labelIdentifier: string, qrCode?: { __typename?: 'QrCode', code: string, box?: { __typename?: 'Box', labelIdentifier: string } | { __typename?: 'InsufficientPermissionError' } | { __typename?: 'UnauthorizedForBaseError' } | null } | null } | null };

export type BoxByLabelIdentifierAndAllProductsWithBaseIdQueryVariables = Exact<{
  baseId: Scalars['ID']['input'];
  labelIdentifier: Scalars['String']['input'];
}>;


export type BoxByLabelIdentifierAndAllProductsWithBaseIdQuery = { __typename?: 'Query', box?: { __typename?: 'Box', labelIdentifier: string, state: BoxState, numberOfItems?: number | null, comment?: string | null, createdOn?: any | null, lastModifiedOn?: any | null, tags?: Array<{ __typename?: 'Tag', color?: string | null, id: string, name: string, description?: string | null, type: TagType, value: string, label: string }> | null, product?: { __typename?: 'Product', id: string, name: string, gender?: ProductGender | null, deletedOn?: any | null, category: { __typename?: 'ProductCategory', name: string }, sizeRange: { __typename?: 'SizeRange', id: string, label: string, sizes: Array<{ __typename?: 'Size', id: string, label: string }> } } | null, size?: { __typename?: 'Size', id: string, label: string } | null, shipmentDetail?: { __typename?: 'ShipmentDetail', id: string, shipment: { __typename?: 'Shipment', id: string, labelIdentifier: string, state?: ShipmentState | null, details: Array<{ __typename?: 'ShipmentDetail', id: string, sourceQuantity?: number | null, box: { __typename?: 'Box', labelIdentifier: string, location?: { __typename?: 'ClassicLocation', defaultBoxState?: BoxState | null, id: string, seq?: number | null, name?: string | null, base?: { __typename?: 'Base', id: string, name: string } | null } | { __typename?: 'DistributionSpot', base?: { __typename?: 'Base', id: string, name: string } | null } | null }, sourceProduct?: { __typename?: 'Product', id: string, name: string, gender?: ProductGender | null, deletedOn?: any | null } | null, sourceSize?: { __typename?: 'Size', id: string, label: string } | null, sourceLocation?: { __typename?: 'ClassicLocation', defaultBoxState?: BoxState | null, id: string, seq?: number | null, name?: string | null } | null }>, targetBase: { __typename?: 'Base', id: string, name: string, organisation: { __typename?: 'Organisation', id: string, name: string } } } } | null, location?: { __typename?: 'ClassicLocation', defaultBoxState?: BoxState | null, id: string, name?: string | null, base?: { __typename?: 'Base', id: string, name: string } | null } | { __typename?: 'DistributionSpot', id: string, name?: string | null, base?: { __typename?: 'Base', id: string, name: string } | null } | null, history?: Array<{ __typename?: 'HistoryEntry', id: string, changes: string, changeDate?: any | null, user?: { __typename?: 'User', id: string, name?: string | null } | null }> | null } | null, base?: { __typename?: 'Base', tags?: Array<{ __typename?: 'Tag', color?: string | null, value: string, label: string }> | null, locations: Array<{ __typename?: 'ClassicLocation', defaultBoxState?: BoxState | null, id: string, seq?: number | null, name?: string | null }>, products: Array<{ __typename?: 'Product', id: string, name: string, gender?: ProductGender | null, deletedOn?: any | null, category: { __typename?: 'ProductCategory', name: string }, sizeRange: { __typename?: 'SizeRange', id: string, label: string, sizes: Array<{ __typename?: 'Size', id: string, label: string }> } }> } | null };

export type UpdateContentOfBoxMutationVariables = Exact<{
  boxLabelIdentifier: Scalars['String']['input'];
  productId: Scalars['Int']['input'];
  locationId: Scalars['Int']['input'];
  numberOfItems: Scalars['Int']['input'];
  sizeId: Scalars['Int']['input'];
  comment?: InputMaybe<Scalars['String']['input']>;
  tagIds?: InputMaybe<Array<Scalars['Int']['input']> | Scalars['Int']['input']>;
}>;


export type UpdateContentOfBoxMutation = { __typename?: 'Mutation', updateBox?: { __typename?: 'Box', labelIdentifier: string } | null };

export type BoxesForBoxesViewQueryVariables = Exact<{
  baseId: Scalars['ID']['input'];
  filterInput?: InputMaybe<FilterBoxInput>;
}>;


export type BoxesForBoxesViewQuery = { __typename?: 'Query', boxes: { __typename?: 'BoxPage', totalCount: number, pageInfo: { __typename?: 'PageInfo', hasNextPage: boolean }, elements: Array<{ __typename?: 'Box', labelIdentifier: string, numberOfItems?: number | null, state: BoxState, comment?: string | null, createdOn?: any | null, lastModifiedOn?: any | null, product?: { __typename?: 'Product', id: string, name: string, gender?: ProductGender | null, deletedOn?: any | null } | null, size?: { __typename?: 'Size', id: string, label: string } | null, location?: { __typename?: 'ClassicLocation', id: string, name?: string | null } | { __typename?: 'DistributionSpot', id: string, name?: string | null } | null, tags?: Array<{ __typename?: 'Tag', id: string, name: string, color?: string | null, description?: string | null, type: TagType }> | null, shipmentDetail?: { __typename?: 'ShipmentDetail', id: string, shipment: { __typename?: 'Shipment', id: string } } | null }> } };

export type ActionOptionsForBoxesViewQueryVariables = Exact<{
  baseId: Scalars['ID']['input'];
}>;


export type ActionOptionsForBoxesViewQuery = { __typename?: 'Query', base?: { __typename?: 'Base', id: string, locations: Array<{ __typename?: 'ClassicLocation', defaultBoxState?: BoxState | null, id: string, seq?: number | null, name?: string | null }>, tags?: Array<{ __typename?: 'Tag', id: string, name: string, color?: string | null, description?: string | null, type: TagType }> | null } | null, shipments: Array<{ __typename?: 'Shipment', id: string, labelIdentifier: string, state?: ShipmentState | null, sourceBase: { __typename?: 'Base', id: string, name: string, organisation: { __typename?: 'Organisation', id: string, name: string } }, targetBase: { __typename?: 'Base', id: string, name: string, organisation: { __typename?: 'Organisation', id: string, name: string } } }> };

export type MoveBoxesMutationVariables = Exact<{
  newLocationId: Scalars['Int']['input'];
  labelIdentifier0: Scalars['String']['input'];
}>;


export type MoveBoxesMutation = { __typename?: 'Mutation', moveBox123?: { __typename?: 'Box', labelIdentifier: string, state: BoxState, lastModifiedOn?: any | null, location?: { __typename?: 'ClassicLocation', id: string } | { __typename?: 'DistributionSpot', id: string } | null } | null };

export type UnassignBoxesFromShipmentsMutationVariables = Exact<{
  shipment0: Scalars['ID']['input'];
  labelIdentifiers0: Array<Scalars['String']['input']> | Scalars['String']['input'];
}>;


export type UnassignBoxesFromShipmentsMutation = { __typename?: 'Mutation', unassignBoxesFromShipment1?: { __typename: 'Shipment', id: string, details: Array<{ __typename: 'ShipmentDetail', id: string, removedOn?: any | null, removedBy?: { __typename: 'User', id: string } | null, box: { __typename: 'Box', labelIdentifier: string, state: BoxState, lastModifiedOn?: any | null, shipmentDetail?: { __typename: 'ShipmentDetail', id: string } | null } }> } | null };

export type CreateDistributionEventMutationVariables = Exact<{
  distributionSpotId: Scalars['Int']['input'];
  name: Scalars['String']['input'];
  plannedStartDateTime: Scalars['Datetime']['input'];
  plannedEndDateTime: Scalars['Datetime']['input'];
}>;


export type CreateDistributionEventMutation = { __typename?: 'Mutation', createDistributionEvent?: { __typename?: 'DistributionEvent', id: string, name?: string | null, plannedStartDateTime: any, plannedEndDateTime: any } | null };

export type DistributionSpotQueryVariables = Exact<{
  id: Scalars['ID']['input'];
}>;


export type DistributionSpotQuery = { __typename?: 'Query', distributionSpot?: { __typename?: 'DistributionSpot', id: string, name?: string | null } | null };

export type CreateDistributionSpotMutationVariables = Exact<{
  baseId: Scalars['Int']['input'];
  name: Scalars['String']['input'];
  comment: Scalars['String']['input'];
  latitude?: InputMaybe<Scalars['Float']['input']>;
  longitude?: InputMaybe<Scalars['Float']['input']>;
}>;


export type CreateDistributionSpotMutation = { __typename?: 'Mutation', createDistributionSpot?: { __typename?: 'DistributionSpot', id: string } | null };

export type RemoveEntryFromPackingListMutationVariables = Exact<{
  packingListEntryId: Scalars['ID']['input'];
}>;


export type RemoveEntryFromPackingListMutation = { __typename?: 'Mutation', removePackingListEntryFromDistributionEvent?: { __typename?: 'DistributionEvent', id: string } | null };

export type RemoveAllPackingListEntriesFromDistributionEventForProductMutationVariables = Exact<{
  distributionEventId: Scalars['ID']['input'];
  productId: Scalars['ID']['input'];
}>;


export type RemoveAllPackingListEntriesFromDistributionEventForProductMutation = { __typename?: 'Mutation', removeAllPackingListEntriesFromDistributionEventForProduct?: boolean | null };

export type UpdateSelectedProductsForDistributionEventPackingListMutationVariables = Exact<{
  distributionEventId: Scalars['ID']['input'];
  productIdsToAdd: Array<Scalars['ID']['input']> | Scalars['ID']['input'];
  productIdsToRemove: Array<Scalars['ID']['input']> | Scalars['ID']['input'];
}>;


export type UpdateSelectedProductsForDistributionEventPackingListMutation = { __typename?: 'Mutation', updateSelectedProductsForDistributionEventPackingList?: { __typename?: 'DistributionEvent', id: string } | null };

export type UpdatePackingListEntryMutationVariables = Exact<{
  packingListEntryId: Scalars['ID']['input'];
  numberOfItems: Scalars['Int']['input'];
}>;


export type UpdatePackingListEntryMutation = { __typename?: 'Mutation', updatePackingListEntry?: { __typename?: 'PackingListEntry', id: string, numberOfItems: number, product?: { __typename?: 'Product', id: string, name: string, gender?: ProductGender | null } | null, size?: { __typename?: 'Size', id: string, label: string } | null } | null };

export type AddToPackingListMutationVariables = Exact<{
  distributionEventId: Scalars['ID']['input'];
  productId: Scalars['Int']['input'];
  sizeId: Scalars['Int']['input'];
  numberOfItems: Scalars['Int']['input'];
}>;


export type AddToPackingListMutation = { __typename?: 'Mutation', addPackingListEntryToDistributionEvent?: { __typename?: 'PackingListEntry', id: string, numberOfItems: number, product?: { __typename?: 'Product', id: string, name: string, gender?: ProductGender | null } | null, size?: { __typename?: 'Size', id: string, label: string } | null } | null };

export type RemoveItemsFromUnboxedItemsCollectionMutationVariables = Exact<{
  id: Scalars['ID']['input'];
  numberOfItems: Scalars['Int']['input'];
}>;


export type RemoveItemsFromUnboxedItemsCollectionMutation = { __typename?: 'Mutation', removeItemsFromUnboxedItemsCollection?: { __typename?: 'UnboxedItemsCollection', id: string, numberOfItems?: number | null, product?: { __typename?: 'Product', name: string } | null } | null };

export type DownloadDistributionEventsStatisticsQueryVariables = Exact<{
  baseId: Scalars['ID']['input'];
}>;


export type DownloadDistributionEventsStatisticsQuery = { __typename?: 'Query', base?: { __typename?: 'Base', id: string, distributionEventsStatistics: Array<{ __typename?: 'DistributionEventsStatistics', productName: string, sizeLabel: string, genderLabel: string, categoryLabel: string, inflow: number, outflow: number, earliestPossibleDistroDate: string, latestPossibleDistroDate: string, potentiallyInvolvedDistributionSpots: string, involvedDistributionEventIds: string, distroEventTrackingGroupId: string, productId: string, sizeId: string }> } | null };

export type AllProductsForPackingListQueryVariables = Exact<{
  baseId: Scalars['ID']['input'];
}>;


export type AllProductsForPackingListQuery = { __typename?: 'Query', base?: { __typename?: 'Base', products: Array<{ __typename?: 'Product', id: string, name: string, gender?: ProductGender | null, category: { __typename?: 'ProductCategory', id: string, name: string }, sizeRange: { __typename?: 'SizeRange', sizes: Array<{ __typename?: 'Size', id: string, label: string }> } }> } | null };

export type DistroSpotsForBaseIdQueryVariables = Exact<{
  baseId: Scalars['ID']['input'];
}>;


export type DistroSpotsForBaseIdQuery = { __typename?: 'Query', base?: { __typename?: 'Base', distributionSpots: Array<{ __typename?: 'DistributionSpot', id: string, name?: string | null, latitude?: number | null, longitude?: number | null, distributionEvents: Array<{ __typename?: 'DistributionEvent', id: string, name?: string | null, state: DistributionEventState, plannedStartDateTime: any, plannedEndDateTime: any }> }> } | null };

export type DistributionEventsForBaseQueryVariables = Exact<{
  baseId: Scalars['ID']['input'];
}>;


export type DistributionEventsForBaseQuery = { __typename?: 'Query', base?: { __typename?: 'Base', distributionEvents: Array<{ __typename?: 'DistributionEvent', id: string, name?: string | null, plannedStartDateTime: any, plannedEndDateTime: any, state: DistributionEventState, distributionSpot?: { __typename?: 'DistributionSpot', id: string, name?: string | null } | null }> } | null };

export type AssignBoxToDistributionEventMutationVariables = Exact<{
  boxLabelIdentifier: Scalars['ID']['input'];
  distributionEventId: Scalars['ID']['input'];
}>;


export type AssignBoxToDistributionEventMutation = { __typename?: 'Mutation', assignBoxToDistributionEvent?: { __typename?: 'Box', id: string, distributionEvent?: { __typename?: 'DistributionEvent', id: string, name?: string | null, distributionSpot?: { __typename?: 'DistributionSpot', name?: string | null } | null } | null } | null };

export type UnassignBoxFromDistributionEventMutationVariables = Exact<{
  boxLabelIdentifier: Scalars['ID']['input'];
  distributionEventId: Scalars['ID']['input'];
}>;


export type UnassignBoxFromDistributionEventMutation = { __typename?: 'Mutation', unassignBoxFromDistributionEvent?: { __typename?: 'Box', id: string } | null };

export type MoveItemsToDistributionEventMutationVariables = Exact<{
  boxLabelIdentifier: Scalars['ID']['input'];
  distributionEventId: Scalars['ID']['input'];
  numberOfItems: Scalars['Int']['input'];
}>;


export type MoveItemsToDistributionEventMutation = { __typename?: 'Mutation', moveItemsFromBoxToDistributionEvent?: { __typename?: 'UnboxedItemsCollection', id: string, numberOfItems?: number | null, distributionEvent?: { __typename?: 'DistributionEvent', id: string, name?: string | null, boxes: Array<{ __typename?: 'Box', product?: { __typename?: 'Product', name: string } | null }>, distributionSpot?: { __typename?: 'DistributionSpot', id: string, name?: string | null } | null } | null } | null };

export type ReturnTrackingGroupIdForDistributionEventQueryVariables = Exact<{
  distributionEventId: Scalars['ID']['input'];
}>;


export type ReturnTrackingGroupIdForDistributionEventQuery = { __typename?: 'Query', distributionEvent?: { __typename?: 'DistributionEvent', distributionEventsTrackingGroup?: { __typename?: 'DistributionEventsTrackingGroup', id: string } | null } | null };

export type PackingListEntriesForDistributionEventQueryVariables = Exact<{
  distributionEventId: Scalars['ID']['input'];
}>;


export type PackingListEntriesForDistributionEventQuery = { __typename?: 'Query', distributionEvent?: { __typename?: 'DistributionEvent', id: string, packingListEntries: Array<{ __typename?: 'PackingListEntry', id: string, numberOfItems: number, product?: { __typename?: 'Product', id: string, name: string, gender?: ProductGender | null } | null, size?: { __typename?: 'Size', id: string, label: string } | null, matchingPackedItemsCollections: Array<{ __typename: 'Box', labelIdentifier: string, numberOfItems?: number | null } | { __typename: 'UnboxedItemsCollection', id: string, numberOfItems?: number | null }> }> } | null };

export type ChangeDistributionEventStateMutationVariables = Exact<{
  distributionEventId: Scalars['ID']['input'];
  newState: DistributionEventState;
}>;


export type ChangeDistributionEventStateMutation = { __typename?: 'Mutation', changeDistributionEventState?: { __typename: 'DistributionEvent', id: string, name?: string | null, state: DistributionEventState } | null };

export type DistributionEventsTrackingGroupQueryVariables = Exact<{
  trackingGroupId: Scalars['ID']['input'];
}>;


export type DistributionEventsTrackingGroupQuery = { __typename?: 'Query', distributionEventsTrackingGroup?: { __typename?: 'DistributionEventsTrackingGroup', id: string, distributionEventsTrackingEntries: Array<{ __typename?: 'DistributionEventsTrackingEntry', id: string, numberOfItems: number, flowDirection: DistributionEventTrackingFlowDirection, product: { __typename?: 'Product', id: string, name: string, gender?: ProductGender | null, category: { __typename?: 'ProductCategory', id: string, name: string } }, size: { __typename?: 'Size', id: string, label: string } }>, distributionEvents: Array<{ __typename?: 'DistributionEvent', id: string, state: DistributionEventState, name?: string | null, plannedStartDateTime: any, plannedEndDateTime: any, distributionSpot?: { __typename?: 'DistributionSpot', id: string, name?: string | null } | null }> } | null };

export type StartDistributionEventsTrackingGroupMutationVariables = Exact<{
  distributionEventIds: Array<Scalars['ID']['input']> | Scalars['ID']['input'];
  baseId: Scalars['ID']['input'];
}>;


export type StartDistributionEventsTrackingGroupMutation = { __typename?: 'Mutation', startDistributionEventsTrackingGroup?: { __typename?: 'DistributionEventsTrackingGroup', id: string, distributionEvents: Array<{ __typename?: 'DistributionEvent', id: string, distributionSpot?: { __typename?: 'DistributionSpot', id: string, name?: string | null } | null }> } | null };

export type DistributionEventQueryVariables = Exact<{
  eventId: Scalars['ID']['input'];
}>;


export type DistributionEventQuery = { __typename?: 'Query', distributionEvent?: { __typename?: 'DistributionEvent', id: string, name?: string | null, state: DistributionEventState, plannedStartDateTime: any, plannedEndDateTime: any, distributionSpot?: { __typename?: 'DistributionSpot', id: string, name?: string | null } | null } | null };

export type DataForReturnTrackingOverviewForBaseQueryVariables = Exact<{
  baseId: Scalars['ID']['input'];
}>;


export type DataForReturnTrackingOverviewForBaseQuery = { __typename?: 'Query', base?: { __typename?: 'Base', distributionEventsTrackingGroups: Array<{ __typename?: 'DistributionEventsTrackingGroup', id: string, state: DistributionEventsTrackingGroupState, createdOn: any, distributionEvents: Array<{ __typename?: 'DistributionEvent', id: string, name?: string | null, plannedStartDateTime: any, plannedEndDateTime: any, state: DistributionEventState, distributionSpot?: { __typename?: 'DistributionSpot', id: string, name?: string | null } | null }> }>, distributionEvents: Array<{ __typename?: 'DistributionEvent', id: string, name?: string | null, plannedStartDateTime: any, plannedEndDateTime: any, state: DistributionEventState, distributionSpot?: { __typename?: 'DistributionSpot', id: string, name?: string | null } | null }> } | null };

export type SetReturnedNumberOfItemsForDistributionEventsTrackingGroupMutationVariables = Exact<{
  distributionEventsTrackingGroupId: Scalars['ID']['input'];
  productId: Scalars['ID']['input'];
  sizeId: Scalars['ID']['input'];
  numberOfReturnedItems: Scalars['Int']['input'];
}>;


export type SetReturnedNumberOfItemsForDistributionEventsTrackingGroupMutation = { __typename?: 'Mutation', setReturnedNumberOfItemsForDistributionEventsTrackingGroup?: { __typename?: 'DistributionEventsTrackingEntry', id: string } | null };

export type CompleteDistributionEventsTrackingGroupMutationVariables = Exact<{
  distributionEventsTrackingGroupId: Scalars['ID']['input'];
}>;


export type CompleteDistributionEventsTrackingGroupMutation = { __typename?: 'Mutation', completeDistributionEventsTrackingGroup?: { __typename?: 'DistributionEventsTrackingGroup', id: string } | null };

export type NewShipmentFragment = { __typename?: 'Shipment', id: string };

export type AllAcceptedTransferAgreementsQueryVariables = Exact<{
  baseId: Scalars['ID']['input'];
}>;


export type AllAcceptedTransferAgreementsQuery = { __typename?: 'Query', base?: { __typename?: 'Base', id: string, name: string, organisation: { __typename?: 'Organisation', id: string, name: string } } | null, transferAgreements: Array<{ __typename?: 'TransferAgreement', id: string, type: TransferAgreementType, state?: TransferAgreementState | null, comment?: string | null, validFrom: any, validUntil?: any | null, requestedOn: any, acceptedOn?: any | null, terminatedOn?: any | null, sourceOrganisation: { __typename?: 'Organisation', id: string, name: string }, sourceBases?: Array<{ __typename?: 'Base', id: string, name: string }> | null, targetOrganisation: { __typename?: 'Organisation', id: string, name: string }, targetBases?: Array<{ __typename?: 'Base', id: string, name: string }> | null, shipments: Array<{ __typename?: 'Shipment', id: string, state?: ShipmentState | null, sourceBase: { __typename?: 'Base', id: string, name: string }, targetBase: { __typename?: 'Base', id: string, name: string } }>, requestedBy: { __typename?: 'User', id: string, name?: string | null }, acceptedBy?: { __typename?: 'User', id: string, name?: string | null } | null, terminatedBy?: { __typename?: 'User', id: string, name?: string | null } | null }> };

export type CreateShipmentMutationVariables = Exact<{
  sourceBaseId: Scalars['Int']['input'];
  targetBaseId: Scalars['Int']['input'];
  transferAgreementId: Scalars['Int']['input'];
}>;


export type CreateShipmentMutation = { __typename?: 'Mutation', createShipment?: { __typename?: 'Shipment', id: string, labelIdentifier: string, state?: ShipmentState | null, startedOn: any, sentOn?: any | null, receivingStartedOn?: any | null, completedOn?: any | null, canceledOn?: any | null, details: Array<{ __typename?: 'ShipmentDetail', id: string, sourceQuantity?: number | null, targetQuantity?: number | null, createdOn: any, removedOn?: any | null, lostOn?: any | null, receivedOn?: any | null, box: { __typename?: 'Box', labelIdentifier: string, state: BoxState, comment?: string | null, lastModifiedOn?: any | null, location?: { __typename?: 'ClassicLocation', id: string, base?: { __typename?: 'Base', id: string } | null } | { __typename?: 'DistributionSpot', id: string, base?: { __typename?: 'Base', id: string } | null } | null, shipmentDetail?: { __typename?: 'ShipmentDetail', id: string, shipment: { __typename?: 'Shipment', id: string } } | null }, sourceProduct?: { __typename?: 'Product', id: string, name: string, gender?: ProductGender | null, deletedOn?: any | null, category: { __typename?: 'ProductCategory', name: string }, sizeRange: { __typename?: 'SizeRange', id: string, label: string, sizes: Array<{ __typename?: 'Size', id: string, label: string }> } } | null, targetProduct?: { __typename?: 'Product', id: string, name: string, gender?: ProductGender | null, deletedOn?: any | null, category: { __typename?: 'ProductCategory', name: string }, sizeRange: { __typename?: 'SizeRange', id: string, label: string, sizes: Array<{ __typename?: 'Size', id: string, label: string }> } } | null, sourceSize?: { __typename?: 'Size', id: string, label: string } | null, targetSize?: { __typename?: 'Size', id: string, label: string } | null, sourceLocation?: { __typename?: 'ClassicLocation', defaultBoxState?: BoxState | null, id: string, name?: string | null } | null, createdBy: { __typename?: 'User', id: string, name?: string | null }, removedBy?: { __typename?: 'User', id: string, name?: string | null } | null, lostBy?: { __typename?: 'User', id: string, name?: string | null } | null, receivedBy?: { __typename?: 'User', id: string, name?: string | null } | null }>, sourceBase: { __typename?: 'Base', id: string, name: string, organisation: { __typename?: 'Organisation', id: string, name: string } }, targetBase: { __typename?: 'Base', id: string, name: string, organisation: { __typename?: 'Organisation', id: string, name: string } }, transferAgreement: { __typename?: 'TransferAgreement', id: string, comment?: string | null, type: TransferAgreementType }, startedBy: { __typename?: 'User', id: string, name?: string | null }, sentBy?: { __typename?: 'User', id: string, name?: string | null } | null, receivingStartedBy?: { __typename?: 'User', id: string, name?: string | null } | null, completedBy?: { __typename?: 'User', id: string, name?: string | null } | null, canceledBy?: { __typename?: 'User', id: string, name?: string | null } | null } | null };

export type AllOrganisationsAndBasesQueryVariables = Exact<{ [key: string]: never; }>;


export type AllOrganisationsAndBasesQuery = { __typename?: 'Query', organisations: Array<{ __typename?: 'Organisation', id: string, name: string, bases?: Array<{ __typename?: 'Base', id: string, name: string }> | null }> };

export type CreateTransferAgreementMutationVariables = Exact<{
  initiatingOrganisationId: Scalars['Int']['input'];
  partnerOrganisationId: Scalars['Int']['input'];
  type: TransferAgreementType;
  validFrom?: InputMaybe<Scalars['Date']['input']>;
  validUntil?: InputMaybe<Scalars['Date']['input']>;
  initiatingOrganisationBaseIds: Array<Scalars['Int']['input']> | Scalars['Int']['input'];
  partnerOrganisationBaseIds?: InputMaybe<Array<Scalars['Int']['input']> | Scalars['Int']['input']>;
  comment?: InputMaybe<Scalars['String']['input']>;
}>;


export type CreateTransferAgreementMutation = { __typename?: 'Mutation', createTransferAgreement?: { __typename?: 'TransferAgreement', id: string, type: TransferAgreementType, state?: TransferAgreementState | null, comment?: string | null, validFrom: any, validUntil?: any | null, requestedOn: any, acceptedOn?: any | null, terminatedOn?: any | null, sourceOrganisation: { __typename?: 'Organisation', id: string, name: string }, sourceBases?: Array<{ __typename?: 'Base', id: string, name: string }> | null, targetOrganisation: { __typename?: 'Organisation', id: string, name: string }, targetBases?: Array<{ __typename?: 'Base', id: string, name: string }> | null, shipments: Array<{ __typename?: 'Shipment', id: string, state?: ShipmentState | null, sourceBase: { __typename?: 'Base', id: string, name: string }, targetBase: { __typename?: 'Base', id: string, name: string } }>, requestedBy: { __typename?: 'User', id: string, name?: string | null }, acceptedBy?: { __typename?: 'User', id: string, name?: string | null } | null, terminatedBy?: { __typename?: 'User', id: string, name?: string | null } | null } | null };

export type NewTransferAgreementFragment = { __typename?: 'TransferAgreement', id: string, type: TransferAgreementType, state?: TransferAgreementState | null };

export type ShipmentByIdQueryVariables = Exact<{
  id: Scalars['ID']['input'];
}>;


export type ShipmentByIdQuery = { __typename?: 'Query', shipment?: { __typename?: 'Shipment', id: string, labelIdentifier: string, state?: ShipmentState | null, startedOn: any, sentOn?: any | null, receivingStartedOn?: any | null, completedOn?: any | null, canceledOn?: any | null, details: Array<{ __typename?: 'ShipmentDetail', id: string, sourceQuantity?: number | null, targetQuantity?: number | null, createdOn: any, removedOn?: any | null, lostOn?: any | null, receivedOn?: any | null, box: { __typename?: 'Box', labelIdentifier: string, state: BoxState, comment?: string | null, lastModifiedOn?: any | null, location?: { __typename?: 'ClassicLocation', id: string, base?: { __typename?: 'Base', id: string } | null } | { __typename?: 'DistributionSpot', id: string, base?: { __typename?: 'Base', id: string } | null } | null, shipmentDetail?: { __typename?: 'ShipmentDetail', id: string, shipment: { __typename?: 'Shipment', id: string } } | null }, sourceProduct?: { __typename?: 'Product', id: string, name: string, gender?: ProductGender | null, deletedOn?: any | null, category: { __typename?: 'ProductCategory', name: string }, sizeRange: { __typename?: 'SizeRange', id: string, label: string, sizes: Array<{ __typename?: 'Size', id: string, label: string }> } } | null, targetProduct?: { __typename?: 'Product', id: string, name: string, gender?: ProductGender | null, deletedOn?: any | null, category: { __typename?: 'ProductCategory', name: string }, sizeRange: { __typename?: 'SizeRange', id: string, label: string, sizes: Array<{ __typename?: 'Size', id: string, label: string }> } } | null, sourceSize?: { __typename?: 'Size', id: string, label: string } | null, targetSize?: { __typename?: 'Size', id: string, label: string } | null, sourceLocation?: { __typename?: 'ClassicLocation', defaultBoxState?: BoxState | null, id: string, name?: string | null } | null, createdBy: { __typename?: 'User', id: string, name?: string | null }, removedBy?: { __typename?: 'User', id: string, name?: string | null } | null, lostBy?: { __typename?: 'User', id: string, name?: string | null } | null, receivedBy?: { __typename?: 'User', id: string, name?: string | null } | null }>, sourceBase: { __typename?: 'Base', id: string, name: string, organisation: { __typename?: 'Organisation', id: string, name: string } }, targetBase: { __typename?: 'Base', id: string, name: string, organisation: { __typename?: 'Organisation', id: string, name: string } }, transferAgreement: { __typename?: 'TransferAgreement', id: string, comment?: string | null, type: TransferAgreementType }, startedBy: { __typename?: 'User', id: string, name?: string | null }, sentBy?: { __typename?: 'User', id: string, name?: string | null } | null, receivingStartedBy?: { __typename?: 'User', id: string, name?: string | null } | null, completedBy?: { __typename?: 'User', id: string, name?: string | null } | null, canceledBy?: { __typename?: 'User', id: string, name?: string | null } | null } | null };

export type RemoveBoxFromShipmentMutationVariables = Exact<{
  id: Scalars['ID']['input'];
  removedBoxLabelIdentifiers?: InputMaybe<Array<Scalars['String']['input']> | Scalars['String']['input']>;
}>;


export type RemoveBoxFromShipmentMutation = { __typename?: 'Mutation', updateShipmentWhenPreparing?: { __typename?: 'Shipment', id: string, labelIdentifier: string, state?: ShipmentState | null, startedOn: any, sentOn?: any | null, receivingStartedOn?: any | null, completedOn?: any | null, canceledOn?: any | null, details: Array<{ __typename?: 'ShipmentDetail', id: string, sourceQuantity?: number | null, targetQuantity?: number | null, createdOn: any, removedOn?: any | null, lostOn?: any | null, receivedOn?: any | null, box: { __typename?: 'Box', labelIdentifier: string, state: BoxState, comment?: string | null, lastModifiedOn?: any | null, location?: { __typename?: 'ClassicLocation', id: string, base?: { __typename?: 'Base', id: string } | null } | { __typename?: 'DistributionSpot', id: string, base?: { __typename?: 'Base', id: string } | null } | null, shipmentDetail?: { __typename?: 'ShipmentDetail', id: string, shipment: { __typename?: 'Shipment', id: string } } | null }, sourceProduct?: { __typename?: 'Product', id: string, name: string, gender?: ProductGender | null, deletedOn?: any | null, category: { __typename?: 'ProductCategory', name: string }, sizeRange: { __typename?: 'SizeRange', id: string, label: string, sizes: Array<{ __typename?: 'Size', id: string, label: string }> } } | null, targetProduct?: { __typename?: 'Product', id: string, name: string, gender?: ProductGender | null, deletedOn?: any | null, category: { __typename?: 'ProductCategory', name: string }, sizeRange: { __typename?: 'SizeRange', id: string, label: string, sizes: Array<{ __typename?: 'Size', id: string, label: string }> } } | null, sourceSize?: { __typename?: 'Size', id: string, label: string } | null, targetSize?: { __typename?: 'Size', id: string, label: string } | null, sourceLocation?: { __typename?: 'ClassicLocation', defaultBoxState?: BoxState | null, id: string, name?: string | null } | null, createdBy: { __typename?: 'User', id: string, name?: string | null }, removedBy?: { __typename?: 'User', id: string, name?: string | null } | null, lostBy?: { __typename?: 'User', id: string, name?: string | null } | null, receivedBy?: { __typename?: 'User', id: string, name?: string | null } | null }>, sourceBase: { __typename?: 'Base', id: string, name: string, organisation: { __typename?: 'Organisation', id: string, name: string } }, targetBase: { __typename?: 'Base', id: string, name: string, organisation: { __typename?: 'Organisation', id: string, name: string } }, transferAgreement: { __typename?: 'TransferAgreement', id: string, comment?: string | null, type: TransferAgreementType }, startedBy: { __typename?: 'User', id: string, name?: string | null }, sentBy?: { __typename?: 'User', id: string, name?: string | null } | null, receivingStartedBy?: { __typename?: 'User', id: string, name?: string | null } | null, completedBy?: { __typename?: 'User', id: string, name?: string | null } | null, canceledBy?: { __typename?: 'User', id: string, name?: string | null } | null } | null };

export type SendShipmentMutationVariables = Exact<{
  id: Scalars['ID']['input'];
}>;


export type SendShipmentMutation = { __typename?: 'Mutation', sendShipment?: { __typename?: 'Shipment', id: string, labelIdentifier: string, state?: ShipmentState | null, startedOn: any, sentOn?: any | null, receivingStartedOn?: any | null, completedOn?: any | null, canceledOn?: any | null, details: Array<{ __typename?: 'ShipmentDetail', id: string, sourceQuantity?: number | null, targetQuantity?: number | null, createdOn: any, removedOn?: any | null, lostOn?: any | null, receivedOn?: any | null, box: { __typename?: 'Box', labelIdentifier: string, state: BoxState, comment?: string | null, lastModifiedOn?: any | null, location?: { __typename?: 'ClassicLocation', id: string, base?: { __typename?: 'Base', id: string } | null } | { __typename?: 'DistributionSpot', id: string, base?: { __typename?: 'Base', id: string } | null } | null, shipmentDetail?: { __typename?: 'ShipmentDetail', id: string, shipment: { __typename?: 'Shipment', id: string } } | null }, sourceProduct?: { __typename?: 'Product', id: string, name: string, gender?: ProductGender | null, deletedOn?: any | null, category: { __typename?: 'ProductCategory', name: string }, sizeRange: { __typename?: 'SizeRange', id: string, label: string, sizes: Array<{ __typename?: 'Size', id: string, label: string }> } } | null, targetProduct?: { __typename?: 'Product', id: string, name: string, gender?: ProductGender | null, deletedOn?: any | null, category: { __typename?: 'ProductCategory', name: string }, sizeRange: { __typename?: 'SizeRange', id: string, label: string, sizes: Array<{ __typename?: 'Size', id: string, label: string }> } } | null, sourceSize?: { __typename?: 'Size', id: string, label: string } | null, targetSize?: { __typename?: 'Size', id: string, label: string } | null, sourceLocation?: { __typename?: 'ClassicLocation', defaultBoxState?: BoxState | null, id: string, name?: string | null } | null, createdBy: { __typename?: 'User', id: string, name?: string | null }, removedBy?: { __typename?: 'User', id: string, name?: string | null } | null, lostBy?: { __typename?: 'User', id: string, name?: string | null } | null, receivedBy?: { __typename?: 'User', id: string, name?: string | null } | null }>, sourceBase: { __typename?: 'Base', id: string, name: string, organisation: { __typename?: 'Organisation', id: string, name: string } }, targetBase: { __typename?: 'Base', id: string, name: string, organisation: { __typename?: 'Organisation', id: string, name: string } }, transferAgreement: { __typename?: 'TransferAgreement', id: string, comment?: string | null, type: TransferAgreementType }, startedBy: { __typename?: 'User', id: string, name?: string | null }, sentBy?: { __typename?: 'User', id: string, name?: string | null } | null, receivingStartedBy?: { __typename?: 'User', id: string, name?: string | null } | null, completedBy?: { __typename?: 'User', id: string, name?: string | null } | null, canceledBy?: { __typename?: 'User', id: string, name?: string | null } | null } | null };

export type CancelShipmentMutationVariables = Exact<{
  id: Scalars['ID']['input'];
}>;


export type CancelShipmentMutation = { __typename?: 'Mutation', cancelShipment?: { __typename?: 'Shipment', id: string, labelIdentifier: string, state?: ShipmentState | null, startedOn: any, sentOn?: any | null, receivingStartedOn?: any | null, completedOn?: any | null, canceledOn?: any | null, details: Array<{ __typename?: 'ShipmentDetail', id: string, sourceQuantity?: number | null, targetQuantity?: number | null, createdOn: any, removedOn?: any | null, lostOn?: any | null, receivedOn?: any | null, box: { __typename?: 'Box', labelIdentifier: string, state: BoxState, comment?: string | null, lastModifiedOn?: any | null, location?: { __typename?: 'ClassicLocation', id: string, base?: { __typename?: 'Base', id: string } | null } | { __typename?: 'DistributionSpot', id: string, base?: { __typename?: 'Base', id: string } | null } | null, shipmentDetail?: { __typename?: 'ShipmentDetail', id: string, shipment: { __typename?: 'Shipment', id: string } } | null }, sourceProduct?: { __typename?: 'Product', id: string, name: string, gender?: ProductGender | null, deletedOn?: any | null, category: { __typename?: 'ProductCategory', name: string }, sizeRange: { __typename?: 'SizeRange', id: string, label: string, sizes: Array<{ __typename?: 'Size', id: string, label: string }> } } | null, targetProduct?: { __typename?: 'Product', id: string, name: string, gender?: ProductGender | null, deletedOn?: any | null, category: { __typename?: 'ProductCategory', name: string }, sizeRange: { __typename?: 'SizeRange', id: string, label: string, sizes: Array<{ __typename?: 'Size', id: string, label: string }> } } | null, sourceSize?: { __typename?: 'Size', id: string, label: string } | null, targetSize?: { __typename?: 'Size', id: string, label: string } | null, sourceLocation?: { __typename?: 'ClassicLocation', defaultBoxState?: BoxState | null, id: string, name?: string | null } | null, createdBy: { __typename?: 'User', id: string, name?: string | null }, removedBy?: { __typename?: 'User', id: string, name?: string | null } | null, lostBy?: { __typename?: 'User', id: string, name?: string | null } | null, receivedBy?: { __typename?: 'User', id: string, name?: string | null } | null }>, sourceBase: { __typename?: 'Base', id: string, name: string, organisation: { __typename?: 'Organisation', id: string, name: string } }, targetBase: { __typename?: 'Base', id: string, name: string, organisation: { __typename?: 'Organisation', id: string, name: string } }, transferAgreement: { __typename?: 'TransferAgreement', id: string, comment?: string | null, type: TransferAgreementType }, startedBy: { __typename?: 'User', id: string, name?: string | null }, sentBy?: { __typename?: 'User', id: string, name?: string | null } | null, receivingStartedBy?: { __typename?: 'User', id: string, name?: string | null } | null, completedBy?: { __typename?: 'User', id: string, name?: string | null } | null, canceledBy?: { __typename?: 'User', id: string, name?: string | null } | null } | null };

export type LostShipmentMutationVariables = Exact<{
  id: Scalars['ID']['input'];
}>;


export type LostShipmentMutation = { __typename?: 'Mutation', markShipmentAsLost?: { __typename?: 'Shipment', id: string, labelIdentifier: string, state?: ShipmentState | null, startedOn: any, sentOn?: any | null, receivingStartedOn?: any | null, completedOn?: any | null, canceledOn?: any | null, details: Array<{ __typename?: 'ShipmentDetail', id: string, sourceQuantity?: number | null, targetQuantity?: number | null, createdOn: any, removedOn?: any | null, lostOn?: any | null, receivedOn?: any | null, box: { __typename?: 'Box', labelIdentifier: string, state: BoxState, comment?: string | null, lastModifiedOn?: any | null, location?: { __typename?: 'ClassicLocation', id: string, base?: { __typename?: 'Base', id: string } | null } | { __typename?: 'DistributionSpot', id: string, base?: { __typename?: 'Base', id: string } | null } | null, shipmentDetail?: { __typename?: 'ShipmentDetail', id: string, shipment: { __typename?: 'Shipment', id: string } } | null }, sourceProduct?: { __typename?: 'Product', id: string, name: string, gender?: ProductGender | null, deletedOn?: any | null, category: { __typename?: 'ProductCategory', name: string }, sizeRange: { __typename?: 'SizeRange', id: string, label: string, sizes: Array<{ __typename?: 'Size', id: string, label: string }> } } | null, targetProduct?: { __typename?: 'Product', id: string, name: string, gender?: ProductGender | null, deletedOn?: any | null, category: { __typename?: 'ProductCategory', name: string }, sizeRange: { __typename?: 'SizeRange', id: string, label: string, sizes: Array<{ __typename?: 'Size', id: string, label: string }> } } | null, sourceSize?: { __typename?: 'Size', id: string, label: string } | null, targetSize?: { __typename?: 'Size', id: string, label: string } | null, sourceLocation?: { __typename?: 'ClassicLocation', defaultBoxState?: BoxState | null, id: string, name?: string | null } | null, createdBy: { __typename?: 'User', id: string, name?: string | null }, removedBy?: { __typename?: 'User', id: string, name?: string | null } | null, lostBy?: { __typename?: 'User', id: string, name?: string | null } | null, receivedBy?: { __typename?: 'User', id: string, name?: string | null } | null }>, sourceBase: { __typename?: 'Base', id: string, name: string, organisation: { __typename?: 'Organisation', id: string, name: string } }, targetBase: { __typename?: 'Base', id: string, name: string, organisation: { __typename?: 'Organisation', id: string, name: string } }, transferAgreement: { __typename?: 'TransferAgreement', id: string, comment?: string | null, type: TransferAgreementType }, startedBy: { __typename?: 'User', id: string, name?: string | null }, sentBy?: { __typename?: 'User', id: string, name?: string | null } | null, receivingStartedBy?: { __typename?: 'User', id: string, name?: string | null } | null, completedBy?: { __typename?: 'User', id: string, name?: string | null } | null, canceledBy?: { __typename?: 'User', id: string, name?: string | null } | null } | null };

export type StartReceivingShipmentMutationVariables = Exact<{
  id: Scalars['ID']['input'];
}>;


export type StartReceivingShipmentMutation = { __typename?: 'Mutation', startReceivingShipment?: { __typename?: 'Shipment', id: string, labelIdentifier: string, state?: ShipmentState | null, startedOn: any, sentOn?: any | null, receivingStartedOn?: any | null, completedOn?: any | null, canceledOn?: any | null, details: Array<{ __typename?: 'ShipmentDetail', id: string, sourceQuantity?: number | null, targetQuantity?: number | null, createdOn: any, removedOn?: any | null, lostOn?: any | null, receivedOn?: any | null, box: { __typename?: 'Box', labelIdentifier: string, state: BoxState, comment?: string | null, lastModifiedOn?: any | null, location?: { __typename?: 'ClassicLocation', id: string, base?: { __typename?: 'Base', id: string } | null } | { __typename?: 'DistributionSpot', id: string, base?: { __typename?: 'Base', id: string } | null } | null, shipmentDetail?: { __typename?: 'ShipmentDetail', id: string, shipment: { __typename?: 'Shipment', id: string } } | null }, sourceProduct?: { __typename?: 'Product', id: string, name: string, gender?: ProductGender | null, deletedOn?: any | null, category: { __typename?: 'ProductCategory', name: string }, sizeRange: { __typename?: 'SizeRange', id: string, label: string, sizes: Array<{ __typename?: 'Size', id: string, label: string }> } } | null, targetProduct?: { __typename?: 'Product', id: string, name: string, gender?: ProductGender | null, deletedOn?: any | null, category: { __typename?: 'ProductCategory', name: string }, sizeRange: { __typename?: 'SizeRange', id: string, label: string, sizes: Array<{ __typename?: 'Size', id: string, label: string }> } } | null, sourceSize?: { __typename?: 'Size', id: string, label: string } | null, targetSize?: { __typename?: 'Size', id: string, label: string } | null, sourceLocation?: { __typename?: 'ClassicLocation', defaultBoxState?: BoxState | null, id: string, name?: string | null } | null, createdBy: { __typename?: 'User', id: string, name?: string | null }, removedBy?: { __typename?: 'User', id: string, name?: string | null } | null, lostBy?: { __typename?: 'User', id: string, name?: string | null } | null, receivedBy?: { __typename?: 'User', id: string, name?: string | null } | null }>, sourceBase: { __typename?: 'Base', id: string, name: string, organisation: { __typename?: 'Organisation', id: string, name: string } }, targetBase: { __typename?: 'Base', id: string, name: string, organisation: { __typename?: 'Organisation', id: string, name: string } }, transferAgreement: { __typename?: 'TransferAgreement', id: string, comment?: string | null, type: TransferAgreementType }, startedBy: { __typename?: 'User', id: string, name?: string | null }, sentBy?: { __typename?: 'User', id: string, name?: string | null } | null, receivingStartedBy?: { __typename?: 'User', id: string, name?: string | null } | null, completedBy?: { __typename?: 'User', id: string, name?: string | null } | null, canceledBy?: { __typename?: 'User', id: string, name?: string | null } | null } | null };

export type TransferAgreementsQueryVariables = Exact<{ [key: string]: never; }>;


export type TransferAgreementsQuery = { __typename?: 'Query', transferAgreements: Array<{ __typename?: 'TransferAgreement', id: string, type: TransferAgreementType, state?: TransferAgreementState | null, comment?: string | null, validFrom: any, validUntil?: any | null, requestedOn: any, acceptedOn?: any | null, terminatedOn?: any | null, sourceOrganisation: { __typename?: 'Organisation', id: string, name: string }, sourceBases?: Array<{ __typename?: 'Base', id: string, name: string }> | null, targetOrganisation: { __typename?: 'Organisation', id: string, name: string }, targetBases?: Array<{ __typename?: 'Base', id: string, name: string }> | null, shipments: Array<{ __typename?: 'Shipment', id: string, state?: ShipmentState | null, sourceBase: { __typename?: 'Base', id: string, name: string }, targetBase: { __typename?: 'Base', id: string, name: string } }>, requestedBy: { __typename?: 'User', id: string, name?: string | null }, acceptedBy?: { __typename?: 'User', id: string, name?: string | null } | null, terminatedBy?: { __typename?: 'User', id: string, name?: string | null } | null }> };

export type AcceptTransferAgreementMutationVariables = Exact<{
  id: Scalars['ID']['input'];
}>;


export type AcceptTransferAgreementMutation = { __typename?: 'Mutation', acceptTransferAgreement?: { __typename?: 'TransferAgreement', id: string, type: TransferAgreementType, state?: TransferAgreementState | null, comment?: string | null, validFrom: any, validUntil?: any | null, requestedOn: any, acceptedOn?: any | null, terminatedOn?: any | null, sourceOrganisation: { __typename?: 'Organisation', id: string, name: string }, sourceBases?: Array<{ __typename?: 'Base', id: string, name: string }> | null, targetOrganisation: { __typename?: 'Organisation', id: string, name: string }, targetBases?: Array<{ __typename?: 'Base', id: string, name: string }> | null, shipments: Array<{ __typename?: 'Shipment', id: string, state?: ShipmentState | null, sourceBase: { __typename?: 'Base', id: string, name: string }, targetBase: { __typename?: 'Base', id: string, name: string } }>, requestedBy: { __typename?: 'User', id: string, name?: string | null }, acceptedBy?: { __typename?: 'User', id: string, name?: string | null } | null, terminatedBy?: { __typename?: 'User', id: string, name?: string | null } | null } | null };

export type RejectTransferAgreementMutationVariables = Exact<{
  id: Scalars['ID']['input'];
}>;


export type RejectTransferAgreementMutation = { __typename?: 'Mutation', rejectTransferAgreement?: { __typename?: 'TransferAgreement', id: string, type: TransferAgreementType, state?: TransferAgreementState | null, comment?: string | null, validFrom: any, validUntil?: any | null, requestedOn: any, acceptedOn?: any | null, terminatedOn?: any | null, sourceOrganisation: { __typename?: 'Organisation', id: string, name: string }, sourceBases?: Array<{ __typename?: 'Base', id: string, name: string }> | null, targetOrganisation: { __typename?: 'Organisation', id: string, name: string }, targetBases?: Array<{ __typename?: 'Base', id: string, name: string }> | null, shipments: Array<{ __typename?: 'Shipment', id: string, state?: ShipmentState | null, sourceBase: { __typename?: 'Base', id: string, name: string }, targetBase: { __typename?: 'Base', id: string, name: string } }>, requestedBy: { __typename?: 'User', id: string, name?: string | null }, acceptedBy?: { __typename?: 'User', id: string, name?: string | null } | null, terminatedBy?: { __typename?: 'User', id: string, name?: string | null } | null } | null };

export type CancelTransferAgreementMutationVariables = Exact<{
  id: Scalars['ID']['input'];
}>;


export type CancelTransferAgreementMutation = { __typename?: 'Mutation', cancelTransferAgreement?: { __typename?: 'TransferAgreement', id: string, type: TransferAgreementType, state?: TransferAgreementState | null, comment?: string | null, validFrom: any, validUntil?: any | null, requestedOn: any, acceptedOn?: any | null, terminatedOn?: any | null, sourceOrganisation: { __typename?: 'Organisation', id: string, name: string }, sourceBases?: Array<{ __typename?: 'Base', id: string, name: string }> | null, targetOrganisation: { __typename?: 'Organisation', id: string, name: string }, targetBases?: Array<{ __typename?: 'Base', id: string, name: string }> | null, shipments: Array<{ __typename?: 'Shipment', id: string, state?: ShipmentState | null, sourceBase: { __typename?: 'Base', id: string, name: string }, targetBase: { __typename?: 'Base', id: string, name: string } }>, requestedBy: { __typename?: 'User', id: string, name?: string | null }, acceptedBy?: { __typename?: 'User', id: string, name?: string | null } | null, terminatedBy?: { __typename?: 'User', id: string, name?: string | null } | null } | null };<|MERGE_RESOLUTION|>--- conflicted
+++ resolved
@@ -258,16 +258,7 @@
   totalCount: Scalars['Int']['output'];
 };
 
-<<<<<<< HEAD
 export type BoxResult = Box | InsufficientPermissionError | UnauthorizedForBaseError;
-=======
-/** Utility response type for box bulk-update mutations, containing both updated boxes and invalid boxes (ignored due to e.g. being deleted, in prohibited base, and/or non-existing). */
-export type BoxResult = {
-  __typename?: 'BoxResult';
-  invalidBoxLabelIdentifiers: Array<Scalars['String']['output']>;
-  updatedBoxes: Array<Box>;
-};
->>>>>>> 0eb5f87d
 
 /** Classificators for [`Box`]({{Types.Box}}) state. */
 export enum BoxState {
@@ -1228,19 +1219,11 @@
 /** Representation of a QR code, possibly associated with a [`Box`]({{Types.Box}}). */
 export type QrCode = {
   __typename?: 'QrCode';
-<<<<<<< HEAD
   /**  [`Box`]({{Types.Box}}) associated with the QR code (`null` if none associated), or an error in case of insufficient permission or missing authorization for box's base  */
   box?: Maybe<BoxResult>;
   code: Scalars['String'];
   createdOn?: Maybe<Scalars['Datetime']>;
   id: Scalars['ID'];
-=======
-  /**  [`Box`]({{Types.Box}}) associated with the QR code (`null` if none associated)  */
-  box?: Maybe<Box>;
-  code: Scalars['String']['output'];
-  createdOn?: Maybe<Scalars['Datetime']['output']>;
-  id: Scalars['ID']['output'];
->>>>>>> 0eb5f87d
 };
 
 export type QrCodeResult = InsufficientPermissionError | QrCode | ResourceDoesNotExistError;
@@ -1285,15 +1268,9 @@
   productCategory?: Maybe<ProductCategory>;
   /**  Return all [`Products`]({{Types.Product}}) (incl. deleted) that the client is authorized to view.  */
   products: ProductPage;
-<<<<<<< HEAD
   /**  Return [`QrCode`]({{Types.QrCode}}) with specified code (an MD5 hash in hex format of length 32), or an error in case of insufficient permission or missing resource.  */
   qrCode: QrCodeResult;
   qrExists?: Maybe<Scalars['Boolean']>;
-=======
-  /**  Return [`QrCode`]({{Types.QrCode}}) with specified code (an MD5 hash in hex format of length 32)  */
-  qrCode?: Maybe<QrCode>;
-  qrExists?: Maybe<Scalars['Boolean']['output']>;
->>>>>>> 0eb5f87d
   /**  Return [`Shipment`]({{Types.Shipment}}) with specified ID. Clients are authorized to view a shipment if they're member of either the source or the target base  */
   shipment?: Maybe<Shipment>;
   /**  Return all [`Shipments`]({{Types.Shipment}}) that the client is authorized to view.  */
@@ -1423,20 +1400,12 @@
 
 
 export type QueryQrCodeArgs = {
-<<<<<<< HEAD
   code: Scalars['String'];
-=======
-  qrCode: Scalars['String']['input'];
->>>>>>> 0eb5f87d
 };
 
 
 export type QueryQrExistsArgs = {
-<<<<<<< HEAD
   code?: InputMaybe<Scalars['String']>;
-=======
-  qrCode?: InputMaybe<Scalars['String']['input']>;
->>>>>>> 0eb5f87d
 };
 
 
@@ -1899,16 +1868,11 @@
 export type UnauthorizedForBaseError = {
   __typename?: 'UnauthorizedForBaseError';
   /**  e.g. 'product:write' present but not for requested base  */
-<<<<<<< HEAD
   id: Scalars['ID'];
   /**  Empty string if base does not exist  */
   name: Scalars['String'];
   /**  Empty string if base does not exist  */
   organisationName: Scalars['String'];
-=======
-  id: Scalars['ID']['output'];
-  name: Scalars['String']['output'];
->>>>>>> 0eb5f87d
 };
 
 export type UnboxedItemsCollection = ItemsCollection & {
