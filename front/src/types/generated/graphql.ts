--- conflicted
+++ resolved
@@ -291,7 +291,7 @@
 /** Utility response type for box bulk-update mutations, containing both updated boxes and invalid boxes (ignored due to e.g. being deleted, in prohibited base, and/or non-existing). */
 export type BoxesResult = {
   __typename?: 'BoxesResult';
-  invalidBoxLabelIdentifiers: Array<Scalars['String']>;
+  invalidBoxLabelIdentifiers: Array<Scalars['String']['output']>;
   updatedBoxes: Array<Box>;
 };
 
@@ -746,11 +746,7 @@
   createTransferAgreement?: Maybe<TransferAgreement>;
   /**  Deactivate beneficiary with specified ID.  */
   deactivateBeneficiary?: Maybe<Beneficiary>;
-<<<<<<< HEAD
-  /**  Any boxes that are non-existing, already deleted, and/or in a base that the user must not access are returned in the `BoxesResult.invalidBoxLabelIdentifiers` list.  */
-=======
-  /**  Any boxes that are non-existing, already deleted, in a non-warehouse [`BoxState`]({{Types.BoxState}}) (MarkedForShipment, InTransit, Receiving, NotDelivered) and/or in a base that the user must not access are returned in the `BoxResult.invalidBoxLabelIdentifiers` list.  */
->>>>>>> 5caa2d9a
+  /**  Any boxes that are non-existing, already deleted, in a non-warehouse [`BoxState`]({{Types.BoxState}}) (MarkedForShipment, InTransit, Receiving, NotDelivered) and/or in a base that the user must not access are returned in the `BoxesResult.invalidBoxLabelIdentifiers` list.  */
   deleteBoxes?: Maybe<DeleteBoxesResult>;
   /**  Soft-delete the custom product with specified ID. Return errors if the product is still assigned to any boxes. The client must be member of the base that the product is registered in.  */
   deleteProduct?: Maybe<DeleteProductResult>;
@@ -1225,9 +1221,9 @@
   __typename?: 'QrCode';
   /**  [`Box`]({{Types.Box}}) associated with the QR code (`null` if none associated), or an error in case of insufficient permission or missing authorization for box's base  */
   box?: Maybe<BoxResult>;
-  code: Scalars['String'];
-  createdOn?: Maybe<Scalars['Datetime']>;
-  id: Scalars['ID'];
+  code: Scalars['String']['output'];
+  createdOn?: Maybe<Scalars['Datetime']['output']>;
+  id: Scalars['ID']['output'];
 };
 
 export type QrCodeResult = InsufficientPermissionError | QrCode | ResourceDoesNotExistError;
@@ -1274,7 +1270,7 @@
   products: ProductPage;
   /**  Return [`QrCode`]({{Types.QrCode}}) with specified code (an MD5 hash in hex format of length 32), or an error in case of insufficient permission or missing resource.  */
   qrCode: QrCodeResult;
-  qrExists?: Maybe<Scalars['Boolean']>;
+  qrExists?: Maybe<Scalars['Boolean']['output']>;
   /**  Return [`Shipment`]({{Types.Shipment}}) with specified ID. Clients are authorized to view a shipment if they're member of either the source or the target base  */
   shipment?: Maybe<Shipment>;
   /**  Return all [`Shipments`]({{Types.Shipment}}) that the client is authorized to view.  */
@@ -1404,12 +1400,12 @@
 
 
 export type QueryQrCodeArgs = {
-  code: Scalars['String'];
+  code: Scalars['String']['input'];
 };
 
 
 export type QueryQrExistsArgs = {
-  code?: InputMaybe<Scalars['String']>;
+  code?: InputMaybe<Scalars['String']['input']>;
 };
 
 
@@ -1874,11 +1870,11 @@
 export type UnauthorizedForBaseError = {
   __typename?: 'UnauthorizedForBaseError';
   /**  e.g. 'product:write' present but not for requested base  */
-  id: Scalars['ID'];
+  id: Scalars['ID']['output'];
   /**  Empty string if base does not exist  */
-  name: Scalars['String'];
+  name: Scalars['String']['output'];
   /**  Empty string if base does not exist  */
-  organisationName: Scalars['String'];
+  organisationName: Scalars['String']['output'];
 };
 
 export type UnboxedItemsCollection = ItemsCollection & {
@@ -1939,7 +1935,7 @@
 }>;
 
 
-export type DeleteBoxesMutation = { __typename?: 'Mutation', deleteBoxes?: { __typename: 'BoxResult', invalidBoxLabelIdentifiers: Array<string>, updatedBoxes: Array<{ __typename?: 'Box', labelIdentifier: string, deletedOn?: any | null }> } | { __typename: 'InsufficientPermissionError', name: string } | null };
+export type DeleteBoxesMutation = { __typename?: 'Mutation', deleteBoxes?: { __typename: 'BoxesResult', invalidBoxLabelIdentifiers: Array<string>, updatedBoxes: Array<{ __typename?: 'Box', labelIdentifier: string, deletedOn?: any | null }> } | { __typename: 'InsufficientPermissionError', name: string } | null };
 
 export type OrganisationBasicFieldsFragment = { __typename?: 'Organisation', id: string, name: string };
 
