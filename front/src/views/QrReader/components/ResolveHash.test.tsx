import { vi, beforeEach, it, expect } from "vitest";
import { useAuth0 } from "@auth0/auth0-react";
import { QrReaderScanner } from "components/QrReader/components/QrReaderScanner";
<<<<<<< HEAD
import { GraphQLError } from "graphql";
import { handleBoxGeneration } from "mocks/boxes";
=======
import { generateMockBox } from "mocks/boxes";
>>>>>>> 0eb5f87d
import { mockImplementationOfQrReader } from "mocks/components";
import { mockAuthenticatedUser } from "mocks/hooks";
import { cache } from "queries/cache";
import { GET_BOX_LABEL_IDENTIFIER_BY_QR_CODE } from "queries/queries";
import { BoxState } from "types/generated/graphql";
import { render, screen, waitFor } from "tests/test-utils";
import { mockedTriggerError } from "tests/setupTests";
import ResolveHash from "./ResolveHash";
import { FakeGraphQLError, FakeGraphQLNetworkError } from "mocks/functions";

vi.mock("@auth0/auth0-react");
vi.mock("components/QrReader/components/QrReaderScanner");
const mockedUseAuth0 = vi.mocked(useAuth0);
const mockedQrReader = vi.mocked(QrReaderScanner);

beforeEach(() => {
  mockAuthenticatedUser(mockedUseAuth0, "dev_volunteer@boxaid.org");
});

const mockSuccessfulQrQuery = ({
  query = GET_BOX_LABEL_IDENTIFIER_BY_QR_CODE,
  hash = "abc",
  isBoxAssociated = true,
  isBoxSameBase = true,
  isBoxSameOrg = true,
  labelIdentifier = "123",
  state = BoxState.InStock,
}) => ({
  delay: 100,
  request: {
    query,
    variables: { qrCode: hash },
  },
  result: {
    data: {
      qrCode: {
        _typename: "QrCode",
        code: hash,
        box: handleBoxGeneration({
          labelIdentifier,
          state,
          isBoxAssociated,
          isBoxSameOrg,
          isBoxSameBase,
        }),
      },
    },
  },
});

const SuccessfulQrScanningTests = [
  {
    name: "3.4.8.2 - User scans QR code of same org without previously associated box",
    hash: "QrWithoutBox",
    mocks: [mockSuccessfulQrQuery({ hash: "QrWithoutBox", isBoxAssociated: false })],
    endRoute: "/bases/1/boxes/create/QrWithoutBox",
  },
  {
    name: "3.4.8.3 - User scans QR code of same org with associated box",
    hash: "QrWithBoxFromSameBase",
    mocks: [mockSuccessfulQrQuery({ hash: "QrWithBoxFromSameBase" })],
    endRoute: "/bases/1/boxes/123",
  },
];

SuccessfulQrScanningTests.forEach(({ name, hash, mocks, endRoute }) => {
  it(name, async () => {
    mockImplementationOfQrReader(mockedQrReader, hash, true, true);
    render(<ResolveHash />, {
      routePath: "/bases/1/qrreader/:hash",
      initialUrl: `/bases/1/qrreader/${hash}`,
      additionalRoute: endRoute,
      mocks,
      cache,
    });

    expect(screen.queryByTestId("ReturnScannedQr")).not.toBeInTheDocument();

    expect(await screen.findByRole("heading", { name: endRoute })).toBeInTheDocument();
  });
});

const mockFailedQrQuery = ({
  query = GET_BOX_LABEL_IDENTIFIER_BY_QR_CODE,
  hash = "",
  errorCode = "",
  networkError = false,
}) => ({
  request: {
    query,
    variables: { qrCode: hash },
  },
  result: networkError
    ? undefined
    : {
        data: null,
        errors: [new FakeGraphQLError(errorCode)],
      },
  error: networkError ? new FakeGraphQLNetworkError() : undefined,
});

const SuccessfulQrScanningNoAuthorizationOrPermissonTests = [
  {
    name: "3.4.8.4 - User scans QR code of different org with associated box.",
    hash: "QrBoxSameOrgNoAccess",
    mocks: [mockSuccessfulQrQuery({ hash: "QrBoxSameOrgNoAccess", isBoxSameOrg: false })],
    endRoute: "/bases/1/boxes/create/QrWithoutBox",
  },
  {
    name: "3.4.8.5 - User scans QR code of same org, but different base with associated box. The user has no access to the other base.",
    hash: "QrBoxSameOrgNoAccess",
    mocks: [mockSuccessfulQrQuery({ hash: "QrBoxSameOrgNoAccess", isBoxSameBase: false })],
    endRoute: "/bases/1/boxes/create/QrWithoutBox",
  },
];

// TODO: Needs fixing with which alert box shows up in the test. It appears that there's a query error within the test context.
SuccessfulQrScanningNoAuthorizationOrPermissonTests.forEach(({ name, hash, mocks }) => {
  it(name, async () => {
    mockImplementationOfQrReader(mockedQrReader, hash, true, true);
    render(<ResolveHash />, {
      routePath: "/bases/1/qrreader/:hash",
      initialUrl: `/bases/1/qrreader/${hash}`,
      mocks,
      cache,
    });

    expect(screen.queryByTestId("ReturnScannedQr")).not.toBeInTheDocument();

    expect(await screen.findByTestId("ErrorAlert")).toBeInTheDocument();
  });
});

const FailedQrScanningTests = [
  {
    name: "3.4.8.4 - User scans QR code of different org with associated box",
    hash: "QrWithBoxFromDifferentBase",
    mocks: [mockFailedQrQuery({ hash: "QrWithBoxFromDifferentBase", errorCode: "FORBIDDEN" })],
    toast: /You don't have permission to access this box/i,
  },
  {
    name: "3.4.8.7 - User scans QR code where hash is not found in db",
    hash: "NoBoxtributeQr",
    mocks: [mockFailedQrQuery({ hash: "NoBoxtributeQr", errorCode: "BAD_USER_INPUT" })],
    toast: /No box found for this QR code/i,
  },
  {
    name: "3.4.8.8 - User scans QR code and server returns unexpected error",
    hash: "QrServerFailure",
    mocks: [mockFailedQrQuery({ hash: "QrServerFailure", errorCode: "SERVER_ERROR" })],
    toast: /QR code lookup failed. Please wait a bit and try again./i,
  },
  {
    name: "3.4.8.9 - User scans QR code and a network error is returned",
    hash: "QrNetworkError",
    mocks: [mockFailedQrQuery({ hash: "QrNetworkError", networkError: true })],
    toast: /QR code lookup failed. Please wait a bit and try again./i,
  },
];

FailedQrScanningTests.forEach(({ name, hash, mocks, toast }) => {
  it(name, async () => {
    mockImplementationOfQrReader(mockedQrReader, hash, true, true);
    render(<ResolveHash />, {
      routePath: "/bases/1/qrreader/:hash",
      initialUrl: `/bases/1/qrreader/${hash}`,
      mocks,
      cache,
    });

    expect(await screen.findByTestId("ReturnScannedQr")).toBeInTheDocument();

    // toast shown
    await waitFor(() =>
      expect(mockedTriggerError).toHaveBeenCalledWith(
        expect.objectContaining({
          message: expect.stringMatching(toast),
        }),
      ),
    );
  });
});<|MERGE_RESOLUTION|>--- conflicted
+++ resolved
@@ -1,12 +1,7 @@
 import { vi, beforeEach, it, expect } from "vitest";
 import { useAuth0 } from "@auth0/auth0-react";
 import { QrReaderScanner } from "components/QrReader/components/QrReaderScanner";
-<<<<<<< HEAD
-import { GraphQLError } from "graphql";
 import { handleBoxGeneration } from "mocks/boxes";
-=======
-import { generateMockBox } from "mocks/boxes";
->>>>>>> 0eb5f87d
 import { mockImplementationOfQrReader } from "mocks/components";
 import { mockAuthenticatedUser } from "mocks/hooks";
 import { cache } from "queries/cache";
