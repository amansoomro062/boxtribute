--- conflicted
+++ resolved
@@ -1,34 +1,17 @@
-<<<<<<< HEAD
 import { useEffect, useState } from "react";
-import { gql, useMutation, useQuery } from "@apollo/client";
-=======
-import { useContext, useEffect, useState } from "react";
 import { useMutation, useQuery } from "@apollo/client";
 import { graphql } from "../../../../graphql/graphql";
->>>>>>> 69940e24
 import { Center } from "@chakra-ui/react";
 import { useErrorHandling } from "hooks/useErrorHandling";
 import { useNotification } from "hooks/useNotification";
 import APILoadingIndicator from "components/APILoadingIndicator";
 import { useNavigate, useParams } from "react-router-dom";
-<<<<<<< HEAD
-import { useAtomValue } from "jotai";
-import {
-  AllProductsAndLocationsForBaseQuery,
-  AllProductsAndLocationsForBaseQueryVariables,
-  BoxState,
-  CreateBoxMutation,
-  CreateBoxMutationVariables,
-  CheckIfQrExistsInDbQuery,
-  CheckIfQrExistsInDbQueryVariables,
-} from "types/generated/graphql";
-=======
->>>>>>> 69940e24
 import { TAG_OPTIONS_FRAGMENT, PRODUCT_FIELDS_FRAGMENT } from "queries/fragments";
 import { CHECK_IF_QR_EXISTS_IN_DB } from "queries/queries";
 import BoxCreate, { ICreateBoxFormData } from "./components/BoxCreate";
 import { AlertWithoutAction } from "components/Alerts";
 import { selectedBaseAtom, selectedBaseIdAtom } from "stores/globalPreferenceStore";
+import { useAtomValue } from "jotai";
 
 // TODO: Create fragment or query for ALL_PRODUCTS_AND_LOCATIONS_FOR_BASE_QUERY
 export const ALL_PRODUCTS_AND_LOCATIONS_FOR_BASE_QUERY = graphql(
@@ -115,18 +98,8 @@
   });
 
   // Query Data for the Form
-<<<<<<< HEAD
-  const allFormOptions = useQuery<
-    AllProductsAndLocationsForBaseQuery,
-    AllProductsAndLocationsForBaseQueryVariables
-  >(ALL_PRODUCTS_AND_LOCATIONS_FOR_BASE_QUERY, {
+  const allFormOptions = useQuery(ALL_PRODUCTS_AND_LOCATIONS_FOR_BASE_QUERY, {
     variables: { baseId },
-=======
-  const allFormOptions = useQuery(ALL_PRODUCTS_AND_LOCATIONS_FOR_BASE_QUERY, {
-    variables: {
-      baseId,
-    },
->>>>>>> 69940e24
   });
 
   // Mutation after form submission
