<<<<<<< HEAD
import { useCallback, useMemo, useState } from "react";
import { gql, useMutation, useQuery } from "@apollo/client";
import { Alert, AlertIcon, Button, Heading, Stack, useDisclosure } from "@chakra-ui/react";
import { Link } from "react-router-dom";
import { useAtomValue } from "jotai";
import { TRANSFER_AGREEMENT_FIELDS_FRAGMENT } from "queries/fragments";
import {
  AcceptTransferAgreementMutation,
  AcceptTransferAgreementMutationVariables,
  CancelTransferAgreementMutation,
  CancelTransferAgreementMutationVariables,
  RejectTransferAgreementMutation,
  RejectTransferAgreementMutationVariables,
  ShipmentState,
  TransferAgreement,
  TransferAgreementsQuery,
  TransferAgreementState,
  TransferAgreementType,
} from "types/generated/graphql";
=======
import { useCallback, useContext, useMemo, useState } from "react";
import { useMutation, useQuery } from "@apollo/client";
import { graphql, ResultOf } from "../../../../../graphql/graphql";
import { Alert, AlertIcon, Button, Heading, Stack, useDisclosure } from "@chakra-ui/react";
import { Link } from "react-router-dom";
import { GlobalPreferencesContext } from "providers/GlobalPreferencesProvider";
>>>>>>> 69940e24
import { AddIcon } from "@chakra-ui/icons";
import { TableSkeleton } from "components/Skeletons";
import { Row } from "react-table";
import { useErrorHandling } from "hooks/useErrorHandling";
import { useNotification } from "hooks/useNotification";
import { FilteringSortingTable } from "components/Table/Table";
import { SelectColumnFilter } from "components/Table/Filter";
import { BreadcrumbNavigation } from "components/BreadcrumbNavigation";
import {
  CanAcceptTransferAgreementState,
  DirectionCell,
  IExtendedTransferAgreementState,
  ShipmentCell,
  StatusCell,
} from "./components/TableCells";
import TransferAgreementsOverlay from "./components/TransferAgreementOverlay";
import { ALL_ACCEPTED_TRANSFER_AGREEMENTS_QUERY } from "../CreateShipment/CreateShipmentView";
import { useLoadAndSetGlobalPreferences } from "hooks/useLoadAndSetGlobalPreferences";
<<<<<<< HEAD
import {
  organisationAtom,
  availableBasesAtom,
  selectedBaseIdAtom,
} from "stores/globalPreferenceStore";
=======
import { TransferAgreements } from "queries/types";
import { TRANSFER_AGREEMENT_FIELDS_FRAGMENT } from "queries/fragments";
>>>>>>> 69940e24

export interface IAcceptedTransferAgreement {
  transferAgreements: TransferAgreements;
}

export const ALL_TRANSFER_AGREEMENTS_QUERY = graphql(
  `
    query TransferAgreements {
      transferAgreements(states: [Accepted, UnderReview, Rejected, Canceled, Expired]) {
        ...TransferAgreementFields
      }
    }
  `,
  [TRANSFER_AGREEMENT_FIELDS_FRAGMENT],
);

export const ACCEPT_TRANSFER_AGREEMENT = graphql(
  `
    mutation AcceptTransferAgreement($id: ID!) {
      acceptTransferAgreement(id: $id) {
        ...TransferAgreementFields
      }
    }
  `,
  [TRANSFER_AGREEMENT_FIELDS_FRAGMENT],
);

export const REJECT_TRANSFER_AGREEMENT = graphql(
  `
    mutation RejectTransferAgreement($id: ID!) {
      rejectTransferAgreement(id: $id) {
        ...TransferAgreementFields
      }
    }
  `,
  [TRANSFER_AGREEMENT_FIELDS_FRAGMENT],
);

export const CANCEL_TRANSFER_AGREEMENT = graphql(
  `
    mutation CancelTransferAgreement($id: ID!) {
      cancelTransferAgreement(id: $id) {
        ...TransferAgreementFields
      }
    }
  `,
  [TRANSFER_AGREEMENT_FIELDS_FRAGMENT],
);

interface IShipmentBase {
  __typename?: "Base";
  id: string;
  name: string;
  count?: number;
}

function TransferAgreementOverviewView() {
  const { triggerError } = useErrorHandling();
  const { createToast } = useNotification();
  const { isLoading: isGlobalStateLoading } = useLoadAndSetGlobalPreferences();
  const baseId = useAtomValue(selectedBaseIdAtom);
  const organisation = useAtomValue(organisationAtom);
  const availableBases = useAtomValue(availableBasesAtom);

  const { isOpen, onClose, onOpen } = useDisclosure();
  // State to pass Data from a row to the Overlay
  const [transferAgreementOverlayData, setTransferAgreementOverlayData] = useState({});

  // callback function triggered when a state button is clicked.
  const openTransferAgreementOverlay = useCallback(
    ({ original: cellData }: Row<any>) => {
      setTransferAgreementOverlayData(cellData);
      onOpen();
    },
    [onOpen, setTransferAgreementOverlayData],
  );

  // Mutations for transfer agreement actions
  const [acceptTransferAgreementMutation, acceptTransferAgreementMutationStatus] = useMutation(
    ACCEPT_TRANSFER_AGREEMENT,
    {
      update(cache, { data: returnedTransferAgreement }) {
        if (returnedTransferAgreement?.acceptTransferAgreement) {
          const acceptedTransferAgreement = returnedTransferAgreement?.acceptTransferAgreement;

          const existingAcceptedTransferAgreementsData = cache.readQuery({
            query: ALL_ACCEPTED_TRANSFER_AGREEMENTS_QUERY,
            variables: { baseId },
          });

          if (existingAcceptedTransferAgreementsData?.transferAgreements) {
            const updatedTransferAgreements = [
              ...(existingAcceptedTransferAgreementsData.transferAgreements || []), // Use existing array or an empty array
              acceptedTransferAgreement,
            ];

            cache.writeQuery({
              query: ALL_ACCEPTED_TRANSFER_AGREEMENTS_QUERY,
              variables: { baseId },
              data: {
                transferAgreements: updatedTransferAgreements,
                base: null,
              },
            });
          } else {
            cache.writeQuery({
              query: ALL_ACCEPTED_TRANSFER_AGREEMENTS_QUERY,
              variables: { baseId },
              data: {
                transferAgreements: [acceptedTransferAgreement],
                base: null,
              },
            });
          }
        }
      },
    },
  );

  const [rejectTransferAgreementMutation, rejectTransferAgreementMutationStatus] =
    useMutation(REJECT_TRANSFER_AGREEMENT);

  const [cancelTransferAgreementMutation, cancelTransferAgreementMutationStatus] = useMutation(
    CANCEL_TRANSFER_AGREEMENT,
    {
      update(cache, { data: returnedTransferAgreement }) {
        if (returnedTransferAgreement?.cancelTransferAgreement) {
          const cancelledTransferAgreementId =
            returnedTransferAgreement?.cancelTransferAgreement.id;

          const existingAcceptedTransferAgreementsData = cache.readQuery({
            query: ALL_ACCEPTED_TRANSFER_AGREEMENTS_QUERY,
            variables: { baseId },
          });

          const index = existingAcceptedTransferAgreementsData?.transferAgreements.findIndex(
            (a) => a.id === cancelledTransferAgreementId,
          );

          if (index !== undefined && index > -1) {
            existingAcceptedTransferAgreementsData?.transferAgreements.splice(index, 1);

            cache.writeQuery({
              query: ALL_ACCEPTED_TRANSFER_AGREEMENTS_QUERY,
              variables: {
                baseId,
              },
              data: {
                transferAgreements: existingAcceptedTransferAgreementsData?.transferAgreements!,
                base: existingAcceptedTransferAgreementsData?.base!,
              },
            });
          }
        }
      },
    },
  );

  const isLoadingFromMutation =
    acceptTransferAgreementMutationStatus.loading ||
    rejectTransferAgreementMutationStatus.loading ||
    cancelTransferAgreementMutationStatus.loading;

  // transfer agreement actions in the different modals
  const handleTransferAgreement = useCallback(
    (mutation, kind) => (id) => {
      mutation({
        variables: { id },
      })
        .then((res) => {
          if (!res?.errors) {
            onClose();
            createToast({
              type: "success",
              message: `Successfully ${kind}ed the transfer agreement.`,
            });
          } else {
            triggerError({ message: `Could not ${kind} the transfer agreement.` });
          }
        })
        .catch(() => {
          triggerError({ message: `Could not ${kind} the transfer agreement.` });
        });
    },
    [onClose, createToast, triggerError],
  );

  const onAccept = handleTransferAgreement(acceptTransferAgreementMutation, "accept");
  const onReject = handleTransferAgreement(rejectTransferAgreementMutation, "reject");
  const onCancel = handleTransferAgreement(cancelTransferAgreementMutation, "cancel");

  // fetch agreements data
  const { loading, error, data } = useQuery(ALL_TRANSFER_AGREEMENTS_QUERY, {
    // returns cache first, but syncs with server in background
    fetchPolicy: "cache-and-network",
  });

  // transform agreements data for UI
  const graphqlToTableTransformer = (
    transferAgreementQueryResult?: ResultOf<typeof ALL_TRANSFER_AGREEMENTS_QUERY>,
  ) =>
    transferAgreementQueryResult?.transferAgreements.map((element) => {
      if (organisation) {
        const currentOrgId = parseInt(organisation?.id, 10);
        const sourceOrgId = parseInt(element.sourceOrganisation.id, 10);
        const targetOrgId = parseInt(element.targetOrganisation.id, 10);

        const agreementRow = {
          id: element.id,
          direction: "Bidirectional",
          partnerOrg: element.targetOrganisation.name,
          state: element.state as IExtendedTransferAgreementState,
          shipments: {},
          comment: element.comment,
          validUntil: element.validUntil
            ? new Intl.DateTimeFormat().format(new Date(element.validUntil))
            : "",
          requestedOn: new Intl.DateTimeFormat().format(new Date(element.requestedOn)),
          requestedBy: element.requestedBy.name,
        };

        if (element.type === "Bidirectional") {
          // We can do both
          agreementRow.direction = "Bidirectional";
          if (currentOrgId === sourceOrgId) {
            agreementRow.partnerOrg = element.targetOrganisation.name;
          } else if (currentOrgId === targetOrgId) {
            agreementRow.partnerOrg = element.sourceOrganisation.name;
          }
        } else if (currentOrgId === sourceOrgId) {
          // we are can only send stock to the partner
          agreementRow.direction = "SendingTo";
          agreementRow.partnerOrg = element.targetOrganisation.name;
        } else if (currentOrgId === targetOrgId) {
          // we are can only receive items from the partner
          agreementRow.direction = "ReceivingFrom";
          agreementRow.partnerOrg = element.sourceOrganisation.name;
        }

        // The initiating Org is not always the sourceOrg. Therefore, we need to do this complex if statement
        if (
          element.state === "UnderReview" &&
          ((currentOrgId === targetOrgId &&
            (element.type === "Bidirectional" || element.type === "SendingTo")) ||
            (currentOrgId === sourceOrgId && element.type === "ReceivingFrom"))
        ) {
          // You can accept this agreement if it is UnderReview and the partnerOrg created it
          agreementRow.state = CanAcceptTransferAgreementState.CanAccept;
        }

        // prepare shipment data
        const shipmentsTmp = [] as IShipmentBase[];
        element.shipments.forEach((shipment) => {
          if (
<<<<<<< HEAD
            (shipment.state === ShipmentState.Preparing ||
              shipment.state === ShipmentState.Sent ||
              shipment.state === ShipmentState.Receiving) &&
            availableBases !== undefined
=======
            (shipment.state === "Preparing" ||
              shipment.state === "Sent" ||
              shipment.state === "Receiving") &&
            globalPreferences.availableBases !== undefined
>>>>>>> 69940e24
          ) {
            if (
              shipment.targetBase != null &&
              availableBases.findIndex(({ id }) => shipment.targetBase?.id === id) === -1
            ) {
              shipmentsTmp.push(shipment.targetBase);
            } else if (
              shipment.sourceBase != null &&
              availableBases.findIndex(({ id }) => shipment.sourceBase?.id === id) === -1
            ) {
              shipmentsTmp.push(shipment.sourceBase);
            }
          }
        });

        agreementRow.shipments = shipmentsTmp.reduce((acc, { id, name }) => {
          const count = acc[id] ? acc[id].count + 1 : 1;
          acc[id] = { id, name, count };
          return acc;
        }, {});

        return agreementRow;
      }
      return undefined;
    }) || [];

  // Define columns
  const columns = useMemo(
    () => [
      {
        Header: "",
        accessor: "direction",
        Cell: DirectionCell,
        Filter: SelectColumnFilter,
        filter: "includesSome",
      },
      {
        Header: "Partner",
        accessor: "partnerOrg",
        disableFilters: true,
      },
      {
        Header: "Status",
        accessor: "state",
        Cell: ({ ...cellProps }) => (
          <StatusCell onClick={openTransferAgreementOverlay} {...cellProps} />
        ),
        Filter: SelectColumnFilter,
        filter: "includesSome",
      },
      {
        Header: "Shipments",
        accessor: "shipments",
        disableFilters: true,
        Cell: ShipmentCell,
      },
      {
        Header: "Comments",
        accessor: "comment",
        disableFilters: true,
      },
      {
        Header: "Valid Until",
        accessor: "validUntil",
        disableFilters: true,
      },
    ],
    [openTransferAgreementOverlay],
  );

  // error and loading handling
  let transferAgreementTable;
  if (error) {
    transferAgreementTable = (
      <Alert status="error" data-testid="ErrorAlert">
        <AlertIcon />
        Could not fetch transfer agreement data! Please try reloading the page.
      </Alert>
    );
  } else if (loading || isGlobalStateLoading) {
    transferAgreementTable = <TableSkeleton />;
  } else {
    transferAgreementTable = (
      <FilteringSortingTable columns={columns} tableData={graphqlToTableTransformer(data)} />
    );
  }

  return (
    <>
      <BreadcrumbNavigation items={[{ label: "Aid Transfers" }, { label: "My Network" }]} />
      <Heading fontWeight="bold" mb={4} as="h2">
        My Transfer Network
      </Heading>
      <Stack direction="row" my={4} spacing={4}>
        <Link to="create">
          <Button leftIcon={<AddIcon />} borderRadius="0">
            Create Agreement
          </Button>
        </Link>
      </Stack>
      {transferAgreementTable}

      <TransferAgreementsOverlay
        isOpen={isOpen}
        isLoading={isLoadingFromMutation}
        transferAgreementOverlayData={transferAgreementOverlayData}
        onClose={onClose}
        onAccept={onAccept}
        onReject={onReject}
        onCancel={onCancel}
      />
    </>
  );
}

export default TransferAgreementOverviewView;<|MERGE_RESOLUTION|>--- conflicted
+++ resolved
@@ -1,31 +1,10 @@
-<<<<<<< HEAD
 import { useCallback, useMemo, useState } from "react";
-import { gql, useMutation, useQuery } from "@apollo/client";
+import { useMutation, useQuery } from "@apollo/client";
 import { Alert, AlertIcon, Button, Heading, Stack, useDisclosure } from "@chakra-ui/react";
 import { Link } from "react-router-dom";
 import { useAtomValue } from "jotai";
 import { TRANSFER_AGREEMENT_FIELDS_FRAGMENT } from "queries/fragments";
-import {
-  AcceptTransferAgreementMutation,
-  AcceptTransferAgreementMutationVariables,
-  CancelTransferAgreementMutation,
-  CancelTransferAgreementMutationVariables,
-  RejectTransferAgreementMutation,
-  RejectTransferAgreementMutationVariables,
-  ShipmentState,
-  TransferAgreement,
-  TransferAgreementsQuery,
-  TransferAgreementState,
-  TransferAgreementType,
-} from "types/generated/graphql";
-=======
-import { useCallback, useContext, useMemo, useState } from "react";
-import { useMutation, useQuery } from "@apollo/client";
 import { graphql, ResultOf } from "../../../../../graphql/graphql";
-import { Alert, AlertIcon, Button, Heading, Stack, useDisclosure } from "@chakra-ui/react";
-import { Link } from "react-router-dom";
-import { GlobalPreferencesContext } from "providers/GlobalPreferencesProvider";
->>>>>>> 69940e24
 import { AddIcon } from "@chakra-ui/icons";
 import { TableSkeleton } from "components/Skeletons";
 import { Row } from "react-table";
@@ -43,17 +22,13 @@
 } from "./components/TableCells";
 import TransferAgreementsOverlay from "./components/TransferAgreementOverlay";
 import { ALL_ACCEPTED_TRANSFER_AGREEMENTS_QUERY } from "../CreateShipment/CreateShipmentView";
-import { useLoadAndSetGlobalPreferences } from "hooks/useLoadAndSetGlobalPreferences";
-<<<<<<< HEAD
 import {
   organisationAtom,
   availableBasesAtom,
   selectedBaseIdAtom,
 } from "stores/globalPreferenceStore";
-=======
 import { TransferAgreements } from "queries/types";
-import { TRANSFER_AGREEMENT_FIELDS_FRAGMENT } from "queries/fragments";
->>>>>>> 69940e24
+import { useLoadAndSetGlobalPreferences } from "hooks/useLoadAndSetGlobalPreferences";
 
 export interface IAcceptedTransferAgreement {
   transferAgreements: TransferAgreements;
@@ -139,7 +114,9 @@
         if (returnedTransferAgreement?.acceptTransferAgreement) {
           const acceptedTransferAgreement = returnedTransferAgreement?.acceptTransferAgreement;
 
-          const existingAcceptedTransferAgreementsData = cache.readQuery({
+          const existingAcceptedTransferAgreementsData = cache.readQuery<
+            ResultOf<typeof ALL_ACCEPTED_TRANSFER_AGREEMENTS_QUERY>
+          >({
             query: ALL_ACCEPTED_TRANSFER_AGREEMENTS_QUERY,
             variables: { baseId },
           });
@@ -184,7 +161,9 @@
           const cancelledTransferAgreementId =
             returnedTransferAgreement?.cancelTransferAgreement.id;
 
-          const existingAcceptedTransferAgreementsData = cache.readQuery({
+          const existingAcceptedTransferAgreementsData = cache.readQuery<
+            ResultOf<typeof ALL_ACCEPTED_TRANSFER_AGREEMENTS_QUERY>
+          >({
             query: ALL_ACCEPTED_TRANSFER_AGREEMENTS_QUERY,
             variables: { baseId },
           });
@@ -308,17 +287,10 @@
         const shipmentsTmp = [] as IShipmentBase[];
         element.shipments.forEach((shipment) => {
           if (
-<<<<<<< HEAD
-            (shipment.state === ShipmentState.Preparing ||
-              shipment.state === ShipmentState.Sent ||
-              shipment.state === ShipmentState.Receiving) &&
-            availableBases !== undefined
-=======
             (shipment.state === "Preparing" ||
               shipment.state === "Sent" ||
               shipment.state === "Receiving") &&
-            globalPreferences.availableBases !== undefined
->>>>>>> 69940e24
+            availableBases !== undefined
           ) {
             if (
               shipment.targetBase != null &&
