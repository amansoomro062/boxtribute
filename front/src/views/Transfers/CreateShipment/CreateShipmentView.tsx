--- conflicted
+++ resolved
@@ -1,11 +1,6 @@
-<<<<<<< HEAD
 import { useCallback, useEffect } from "react";
-import { gql, useLazyQuery, useMutation, useQuery } from "@apollo/client";
-=======
-import { useCallback, useContext, useEffect } from "react";
 import { useLazyQuery, useMutation, useQuery } from "@apollo/client";
 import { graphql } from "gql.tada";
->>>>>>> 69940e24
 import { Alert, AlertIcon, Center } from "@chakra-ui/react";
 import { useErrorHandling } from "hooks/useErrorHandling";
 import { useNotification } from "hooks/useNotification";
@@ -84,18 +79,11 @@
   const organisation = useAtomValue(organisationAtom);
 
   // Query Data for the Form
-<<<<<<< HEAD
-  const allAcceptedTransferAgreements = useQuery<AllAcceptedTransferAgreementsQuery>(
-    ALL_ACCEPTED_TRANSFER_AGREEMENTS_QUERY,
-    { variables: { baseId } },
-  );
-=======
   const allAcceptedTransferAgreements = useQuery(ALL_ACCEPTED_TRANSFER_AGREEMENTS_QUERY, {
     variables: {
       baseId,
     },
   });
->>>>>>> 69940e24
 
   // Mutation after form submission
   const [createShipmentMutation, createShipmentMutationState] = useMutation(
