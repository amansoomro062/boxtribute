--- conflicted
+++ resolved
@@ -11,11 +11,8 @@
 import { BreadcrumbNavigation } from "components/BreadcrumbNavigation";
 import { BaseOrgCell, BoxesCell, DirectionCell, StateCell } from "./components/TableCells";
 import { useLoadAndSetGlobalPreferences } from "hooks/useLoadAndSetGlobalPreferences";
-<<<<<<< HEAD
 import { ResultOf } from "gql.tada";
-=======
 import { useBaseIdParam } from "hooks/useBaseIdParam";
->>>>>>> 52484a4e
 
 function ShipmentsOverviewView() {
   const { globalPreferences } = useContext(GlobalPreferencesContext);
@@ -31,19 +28,9 @@
   });
 
   // transform shipments data for UI
-<<<<<<< HEAD
   const graphqlToTableTransformer = (
     shipmentQueryResult: ResultOf<typeof ALL_SHIPMENTS_QUERY> | undefined,
   ) =>
-    shipmentQueryResult?.shipments.map((element) => {
-      if (globalPreferences?.availableBases) {
-        const availableBaseIds = globalPreferences.availableBases.map((base) =>
-          parseInt(base.id, 10),
-        );
-        const sourceBaseId = parseInt(element.sourceBase.id, 10);
-        const targetBaseId = parseInt(element.targetBase.id, 10);
-=======
-  const graphqlToTableTransformer = (shipmentQueryResult: ShipmentsQuery | undefined) =>
     shipmentQueryResult?.shipments
       .filter((shipment) => shipment.sourceBase.id === baseId || shipment.targetBase.id === baseId)
       .map((element) => {
@@ -53,7 +40,6 @@
           );
           const sourceBaseId = parseInt(element.sourceBase.id, 10);
           const targetBaseId = parseInt(element.targetBase.id, 10);
->>>>>>> 52484a4e
 
           const shipmentRow = {
             id: element.id,
@@ -94,12 +80,6 @@
           }, {});
           shipmentRow.boxes = Object.keys(uniqueBoxIds).length;
 
-<<<<<<< HEAD
-        // get max date for last updates
-        shipmentRow.lastUpdated = new Intl.DateTimeFormat().format(
-          new Date(Math.max(...shipmentUpdateDateTimes.map((date) => new Date(date!).getTime()))),
-        );
-=======
           // calculate last updated
           const shipmentUpdateDateTimes = [
             element.startedOn,
@@ -117,7 +97,6 @@
               )
               .filter((date) => Boolean(date)),
           );
->>>>>>> 52484a4e
 
           // get max date for last updates
           shipmentRow.lastUpdated = new Intl.DateTimeFormat().format(
