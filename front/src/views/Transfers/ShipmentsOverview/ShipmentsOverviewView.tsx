--- conflicted
+++ resolved
@@ -1,8 +1,4 @@
-<<<<<<< HEAD
-import { useMemo } from "react";
-=======
-import { useContext, useMemo, useState } from "react";
->>>>>>> 69940e24
+import { useMemo, useState } from "react";
 import { useQuery } from "@apollo/client";
 import {
   Alert,
@@ -26,10 +22,7 @@
 import { BreadcrumbNavigation } from "components/BreadcrumbNavigation";
 import { BaseOrgCell, BoxesCell, StateCell } from "./components/TableCells";
 import { useLoadAndSetGlobalPreferences } from "hooks/useLoadAndSetGlobalPreferences";
-<<<<<<< HEAD
-import { availableBasesAtom, selectedBaseIdAtom } from "stores/globalPreferenceStore";
-=======
-import { useBaseIdParam } from "hooks/useBaseIdParam";
+import { selectedBaseIdAtom, selectedBaseAtom } from "stores/globalPreferenceStore";
 import { SendingIcon } from "components/Icon/Transfer/SendingIcon";
 import { ReceivingIcon } from "components/Icon/Transfer/ReceivingIcon";
 import { ShipmentState } from "queries/types";
@@ -50,15 +43,14 @@
       href: string;
     }
   | undefined;
->>>>>>> 69940e24
 
 function ShipmentsOverviewView() {
   const { isLoading: isGlobalStateLoading } = useLoadAndSetGlobalPreferences();
   const baseId = useAtomValue(selectedBaseIdAtom);
-  const availableBases = useAtomValue(availableBasesAtom);
+  const selectedBase = useAtomValue(selectedBaseAtom);
   // If forwarded from AgreementsOverview
   const location = useLocation();
-  const currentBaseName = globalPreferences.selectedBase?.name || "";
+  const currentBaseName = selectedBase?.name || "";
   const [direction, setDirection] = useState<"Receiving" | "Sending">("Receiving");
 
   // fetch shipments data
@@ -72,12 +64,6 @@
     data?.shipments
       .filter((shipment) => shipment.sourceBase.id === baseId || shipment.targetBase.id === baseId)
       .map((element) => {
-<<<<<<< HEAD
-        if (availableBases.length) {
-          const availableBaseIds = availableBases.map((base) => parseInt(base.id, 10));
-          const sourceBaseId = parseInt(element.sourceBase.id, 10);
-          const targetBaseId = parseInt(element.targetBase.id, 10);
-=======
         const shipmentRow: ShipmentRow = {
           id: element.id,
           labelIdentifier: element.labelIdentifier,
@@ -91,7 +77,6 @@
           lastUpdated: "",
           href: element.id,
         };
->>>>>>> 69940e24
 
         // Calculating direction.
         // The last part of the labelIdentifier means 2 first letters of Sending base X 2 first letters of Receiving base.
