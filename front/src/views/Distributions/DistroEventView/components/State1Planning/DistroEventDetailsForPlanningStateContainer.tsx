import { useMutation, useQuery } from "@apollo/client";
import { graphql } from "../../../../../../../graphql/graphql";
import {
  Modal,
  ModalBody,
  ModalCloseButton,
  ModalContent,
  ModalHeader,
  ModalOverlay,
  useDisclosure,
  useToast,
} from "@chakra-ui/react";
import APILoadingIndicator from "components/APILoadingIndicator";
import { createContext, useCallback } from "react";
import AddItemsToPackingListContainer from "views/Distributions/components/AddItemsToPackingList/AddItemsToPackingListContainer";
import { graphqlPackingListEntriesForDistributionEventTransformer } from "views/Distributions/dataTransformers";
import { PACKING_LIST_ENTRIES_FOR_DISTRIBUTION_EVENT_QUERY } from "views/Distributions/queries";
import { DistributionEventDetails, IPackingListEntry } from "views/Distributions/types";
import DistroEventDetailsForPlanningState from "./DistroEventDetailsForPlanningState";

interface IDistroEventDetailsForPlanningStateContext {
  distributionEvent: DistributionEventDetails;
  onRemoveAllPackingListEntriesForProduct: (productId: string) => void;
  onUpdateProductsInPackingList: (productIdsToAdd: string[], productIdsToRemove: string[]) => void;
}

export const DistroEventDetailsForPlanningStateContext =
  createContext<IDistroEventDetailsForPlanningStateContext | null>(null);

interface DistroEventDetailsForPlanningStateContainerProps {
  distributionEventDetails: DistributionEventDetails;
}

export const REMOVE_ENTRY_FROM_PACKING_LIST = graphql(`
  mutation RemoveEntryFromPackingList($packingListEntryId: ID!) {
    removePackingListEntryFromDistributionEvent(packingListEntryId: $packingListEntryId) {
      id
    }
  }
`);

export const REMOVE_ALL_PACKING_LIST_ENTRIES_FROM_DISTRIBUTION_EVENT_FOR_PRODUCT = graphql(`
  mutation RemoveAllPackingListEntriesFromDistributionEventForProduct(
    $distributionEventId: ID!
    $productId: ID!
  ) {
    removeAllPackingListEntriesFromDistributionEventForProduct(
      distributionEventId: $distributionEventId
      productId: $productId
    )
  }
`);

export const UPDATE_SELECTED_PRODUCTS_FOR_DISTRO_EVENT_PACKING_LIST_MUTATION = graphql(`
  mutation UpdateSelectedProductsForDistributionEventPackingList(
    $distributionEventId: ID!
    $productIdsToAdd: [ID!]!
    $productIdsToRemove: [ID!]!
  ) {
    updateSelectedProductsForDistributionEventPackingList(
      distributionEventId: $distributionEventId
      productIdsToAdd: $productIdsToAdd
      productIdsToRemove: $productIdsToRemove
    ) {
      id
    }
  }
`);

<<<<<<< HEAD
export const UPDATE_PACKING_LIST_ENTRY_MUTATION = graphql(`
=======
export const UPDATE_PACKING_LIST_ENTRY_MUTATION = gql`
>>>>>>> c450a588
  mutation updatePackingListEntry($packingListEntryId: ID!, $numberOfItems: Int!) {
    updatePackingListEntry(packingListEntryId: $packingListEntryId, numberOfItems: $numberOfItems) {
      id
      numberOfItems
      product {
        id
        name
        gender
      }
      size {
        id
        label
      }
    }
  }
`);

export const ADD_ENTRY_TO_PACKING_LIST_MUTATION = graphql(`
  mutation addToPackingList(
    $distributionEventId: ID!
    $productId: Int!
    $sizeId: Int!
    $numberOfItems: Int!
  ) {
    addPackingListEntryToDistributionEvent(
      creationInput: {
        distributionEventId: $distributionEventId
        productId: $productId
        sizeId: $sizeId
        numberOfItems: $numberOfItems
      }
    ) {
      id
      numberOfItems
      product {
        id
        name
        gender
      }
      size {
        id
        label
      }
    }
  }
`);

const DistroEventDetailsForPlanningStateContainer = ({
  distributionEventDetails,
}: DistroEventDetailsForPlanningStateContainerProps) => {
  const addItemsToDistroEventsOverlayState = useDisclosure();

  const { data, loading, error } = useQuery(PACKING_LIST_ENTRIES_FOR_DISTRIBUTION_EVENT_QUERY, {
    variables: { distributionEventId: distributionEventDetails.id },
  });

  const toast = useToast();

  const [updatePackingListEntryMutation] = useMutation(UPDATE_PACKING_LIST_ENTRY_MUTATION, {
    refetchQueries: [
      {
        query: PACKING_LIST_ENTRIES_FOR_DISTRIBUTION_EVENT_QUERY,
        variables: {
          distributionEventId: distributionEventDetails.id,
        },
      },
    ],
  });

  const [removeEntryFromPackingListMutation] = useMutation(REMOVE_ENTRY_FROM_PACKING_LIST, {
    refetchQueries: [
      {
        query: PACKING_LIST_ENTRIES_FOR_DISTRIBUTION_EVENT_QUERY,
        variables: {
          distributionEventId: distributionEventDetails.id,
        },
      },
    ],
  });

<<<<<<< HEAD
  const [removeAllPackingListEntriesFromDistributionEventForProductMutation] = useMutation(
    REMOVE_ALL_PACKING_LIST_ENTRIES_FROM_DISTRIBUTION_EVENT_FOR_PRODUCT,
    {
      refetchQueries: [
        {
          query: PACKING_LIST_ENTRIES_FOR_DISTRIBUTION_EVENT_QUERY,
          variables: {
            distributionEventId: distributionEventDetails.id,
          },
        },
      ],
    },
  );
=======
  const [removeAllPackingListEntriesFromDistributionEventForProductMutation] = useMutation<
    RemoveAllPackingListEntriesFromDistributionEventForProductMutation,
    RemoveAllPackingListEntriesFromDistributionEventForProductMutationVariables
  >(REMOVE_ALL_PACKING_LIST_ENTRIES_FROM_DISTRIBUTION_EVENT_FOR_PRODUCT, {
    refetchQueries: [
      {
        query: PACKING_LIST_ENTRIES_FOR_DISTRIBUTION_EVENT_QUERY,
        variables: {
          distributionEventId: distributionEventDetails.id,
        },
      },
    ],
  });
>>>>>>> c450a588

  const onUpdatePackingListEntry = (packingListEntryId: string, numberOfItems: number) => {
    updatePackingListEntryMutation({
      variables: {
        packingListEntryId: packingListEntryId,
        numberOfItems,
      },
    }).then((result) => {
      if (result.errors && result.errors.length !== 0) {
        console.error(
          `GraphQL error while trying to update Packing List Entry (id: ${packingListEntryId})`,
          // TODO: consider to track the respective error details
        );
        toast({
          title: "Error",
          description: "Some of the packing list entries couldn't be updated.",
          status: "error",
          duration: 2000,
          isClosable: true,
          position: "top-right",
        });
      } else {
        toast({
          title: `Successfully updated packing list entry`,
          status: "success",
          isClosable: true,
          duration: 2000,
          position: "top-right",
        });
      }
    });
  };

  const onRemoveItemFromPackingList = useCallback(
    (packlistEntryId: string) => {
      removeEntryFromPackingListMutation({
        variables: {
          packingListEntryId: packlistEntryId,
        },
      })
        .then((res) => {
          if (res.errors && res.errors.length !== 0) {
            console.error(
              `GraphQL error while trying to remove packing list entry from Distribution Event (id: ${distributionEventDetails.id})`,
              res.errors,
            );
            toast({
              title: "Error",
              description: "Packing list entry couldn't be removed from the distribution event.",
              status: "error",
              duration: 2000,
              isClosable: true,
              position: "top-right",
            });
          } else {
            toast({
              title: "Successfully removed entry",
              status: "success",
              isClosable: true,
              duration: 2000,
              position: "top-right",
            });
          }
        })
        .catch((error) => {
          console.error(
            `Error while trying to remove packing list entry from Distribution Event (id: ${distributionEventDetails.id})`,
            error,
          );
          toast({
            title: "Error",
            description: "Packing list entry couldn't be removed from the distribution event.",
            status: "error",
            duration: 2000,
            isClosable: true,
            position: "top-right",
          });
        });
    },
    [distributionEventDetails.id, removeEntryFromPackingListMutation, toast],
  );

  const distributionEventId = distributionEventDetails.id;

  const onRemoveAllPackingListEntriesForProduct = useCallback(
    (productId: string) => {
      removeAllPackingListEntriesFromDistributionEventForProductMutation({
        variables: {
          distributionEventId,
          productId,
        },
      })
        .then((res) => {
          if (res.errors && res.errors.length !== 0) {
            console.error(
              `Error while trying to remove all packing list entries from Distribution Event (id: ${distributionEventId}) for product id ${productId}`,
              res.errors,
            );
            toast({
              title: "Error",
              description: "Packing list entries couldn't be removed from the distribution event.",
              status: "error",
              duration: 2000,
              isClosable: true,
              position: "top-right",
            });
          } else {
            toast({
              title: "Successfully removed entries. ",
              status: "success",
              isClosable: true,
              duration: 2000,
              position: "top-right",
            });
          }
        })
        .catch((error) => {
          console.error(
            `Error while trying to remove all packing list entries from Distribution Event (id: ${distributionEventId}) for product id ${productId}`,
            error,
          );
          toast({
            title: "Error",
            description: "Packing list entries couldn't be removed from the distribution event.",
            status: "error",
            duration: 2000,
            isClosable: true,
            position: "top-right",
          });
        });
    },
    [
      distributionEventId,
      removeAllPackingListEntriesFromDistributionEventForProductMutation,
      toast,
    ],
  );

  const [updateProductsInPackingListMutation] = useMutation(
    UPDATE_SELECTED_PRODUCTS_FOR_DISTRO_EVENT_PACKING_LIST_MUTATION,
    {
      refetchQueries: [
        {
          query: PACKING_LIST_ENTRIES_FOR_DISTRIBUTION_EVENT_QUERY,
          variables: {
            distributionEventId: distributionEventDetails.id,
          },
        },
      ],
    },
  );

  const distroEventId = distributionEventDetails.id;

  const onUpdateProductsInPackingList = useCallback(
    (productIdsToAdd: string[], productIdsToRemove: string[]) => {
      updateProductsInPackingListMutation({
        variables: {
          distributionEventId: distroEventId,
          productIdsToAdd,
          productIdsToRemove,
        },
      })
        .then((res) => {
          if (res.errors && res.errors.length !== 0) {
            console.error(
              `GraphQL error while trying to update selected products for packing list of Distribution Event (id: ${distroEventId})`,
              res.errors,
            );
            toast({
              title: "Error",
              description: "Packing list entry couldn't be updated.",
              status: "error",
              duration: 2000,
              isClosable: true,
              position: "top-right",
            });
          } else {
            toast({
              title: "Successfully updated the Products for the Packing List.",
              status: "success",
              isClosable: true,
              duration: 2000,
              position: "top-right",
            });
          }
        })
        .catch((error) => {
          console.error(
            `GraphQL error while trying to update selected products for packing list of Distribution Event (id: ${distroEventId})`,
            error,
          );
          toast({
            title: "Error",
            description: "Packing list entry couldn't be updated.",
            status: "error",
            duration: 2000,
            isClosable: true,
            position: "top-right",
          });
        });
    },
    [distroEventId, toast, updateProductsInPackingListMutation],
  );

  if (loading) {
    return <APILoadingIndicator />;
  }

  if (error || (!loading && data == null)) {
    return <div>Error</div>;
  }

  const packingListEntries: IPackingListEntry[] | undefined =
    graphqlPackingListEntriesForDistributionEventTransformer(data);

  if (packingListEntries == null) {
    return <div>Error: No data found</div>;
  }

  const contextValues: IDistroEventDetailsForPlanningStateContext = {
    distributionEvent: distributionEventDetails,
    onRemoveAllPackingListEntriesForProduct,
    onUpdateProductsInPackingList,
  };

  return (
    <DistroEventDetailsForPlanningStateContext.Provider value={contextValues}>
      <DistroEventDetailsForPlanningState
        packingListEntries={packingListEntries}
        onAddItemsClick={addItemsToDistroEventsOverlayState.onOpen}
        onCopyPackingListFromPreviousEventsClick={() => {}}
        onRemoveItemFromPackingListClick={onRemoveItemFromPackingList}
        onUpdatePackingListEntry={onUpdatePackingListEntry}
      />

      {/* TODO: Consider to extract this into a seperate component */}
      <Modal
        isOpen={addItemsToDistroEventsOverlayState.isOpen}
        onClose={addItemsToDistroEventsOverlayState.onClose}
      >
        <ModalOverlay />
        <ModalContent>
          <ModalHeader>{distributionEventDetails.distributionSpot.name}</ModalHeader>
          <ModalCloseButton />
          <ModalBody>
            <AddItemsToPackingListContainer
              onClose={addItemsToDistroEventsOverlayState.onClose}
              currentPackingListEntries={packingListEntries}
            />
          </ModalBody>
        </ModalContent>
      </Modal>
    </DistroEventDetailsForPlanningStateContext.Provider>
  );
};

export default DistroEventDetailsForPlanningStateContainer;<|MERGE_RESOLUTION|>--- conflicted
+++ resolved
@@ -67,11 +67,7 @@
   }
 `);
 
-<<<<<<< HEAD
 export const UPDATE_PACKING_LIST_ENTRY_MUTATION = graphql(`
-=======
-export const UPDATE_PACKING_LIST_ENTRY_MUTATION = gql`
->>>>>>> c450a588
   mutation updatePackingListEntry($packingListEntryId: ID!, $numberOfItems: Int!) {
     updatePackingListEntry(packingListEntryId: $packingListEntryId, numberOfItems: $numberOfItems) {
       id
@@ -152,7 +148,6 @@
     ],
   });
 
-<<<<<<< HEAD
   const [removeAllPackingListEntriesFromDistributionEventForProductMutation] = useMutation(
     REMOVE_ALL_PACKING_LIST_ENTRIES_FROM_DISTRIBUTION_EVENT_FOR_PRODUCT,
     {
@@ -166,21 +161,6 @@
       ],
     },
   );
-=======
-  const [removeAllPackingListEntriesFromDistributionEventForProductMutation] = useMutation<
-    RemoveAllPackingListEntriesFromDistributionEventForProductMutation,
-    RemoveAllPackingListEntriesFromDistributionEventForProductMutationVariables
-  >(REMOVE_ALL_PACKING_LIST_ENTRIES_FROM_DISTRIBUTION_EVENT_FOR_PRODUCT, {
-    refetchQueries: [
-      {
-        query: PACKING_LIST_ENTRIES_FOR_DISTRIBUTION_EVENT_QUERY,
-        variables: {
-          distributionEventId: distributionEventDetails.id,
-        },
-      },
-    ],
-  });
->>>>>>> c450a588
 
   const onUpdatePackingListEntry = (packingListEntryId: string, numberOfItems: number) => {
     updatePackingListEntryMutation({
