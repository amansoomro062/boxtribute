import { vi, it, describe, expect } from "vitest";
import { GraphQLError } from "graphql";
import { userEvent } from "@testing-library/user-event";
import { base2 } from "mocks/bases";
import { organisation1, organisation2 } from "mocks/organisations";
import { screen, render, waitFor, within } from "tests/test-utils";
import { generateMoveBoxRequest } from "queries/dynamic-mutations";
import { ErrorBoundary } from "@sentry/react";
import { AlertWithoutAction } from "components/Alerts";
import { TableSkeleton } from "components/Skeletons";
import { Suspense } from "react";
import { cache } from "queries/cache";
import Boxes, { ACTION_OPTIONS_FOR_BOXESVIEW_QUERY, BOXES_FOR_BOXESVIEW_QUERY } from "./BoxesView";

const boxesQuery = {
  request: {
    query: BOXES_FOR_BOXESVIEW_QUERY,
    variables: {
      baseId: "2",
      filterInput: {
        states: ["InStock"],
      },
    },
  },
  result: {
    data: {
      // TODO: the data should be placed in the mocks
      boxes: {
        __typename: "BoxPage",
        elements: [
          {
            __typename: "Box",
            comment: null,
            history: [],
            labelIdentifier: "4495955",
            location: {
              __typename: "ClassicLocation",
              base: {
                __typename: "Base",
                id: "2",
                name: "Thessaloniki",
              },
              defaultBoxState: "Scrap",
              id: "15",
              name: "SCRAP",
            },
            numberOfItems: 99,
            product: {
              __typename: "Product",
              deletedOn: null,
              gender: "none",
              id: "233",
              name: "Toothbrush",
            },
            shipmentDetail: null,
            size: {
              __typename: "Size",
              id: "68",
              label: "One size",
            },
            state: "Scrap",
            tags: [],
            createdOn: "2021-10-29T15:02:40+00:00",
            lastModifiedOn: new Date().toISOString(),
          },
          {
            __typename: "Box",
            comment: null,
            history: [],
            labelIdentifier: "1481666",
            location: {
              __typename: "ClassicLocation",
              base: {
                __typename: "Base",
                id: "2",
                name: "Thessaloniki",
              },
              defaultBoxState: "InStock",
              id: "16",
              name: "Stockroom",
            },
            numberOfItems: 23,
            product: {
              __typename: "Product",
              deletedOn: null,
              gender: "Men",
              id: "267",
              name: "Sweatpants",
            },
            shipmentDetail: null,
            size: {
              __typename: "Size",
              id: "52",
              label: "Mixed",
            },
            state: "InStock",
            tags: [
              {
                __typename: "Tag",
                color: "#d89016",
                description: "",
                id: "11",
                name: "new",
                type: "All",
              },
            ],
            createdOn: "2021-10-29T15:02:40+00:00",
            lastModifiedOn: new Date().toISOString(),
          },
          {
            __typename: "Box",
            comment: null,
            history: [
              {
                __typename: "HistoryEntry",
                changeDate: "2023-10-29T15:02:58+00:00",
                changes: "changed box state from Scrap to InStock",
                id: "30946",
                user: {
                  __typename: "User",
                  id: "17",
                  name: "Dev Coordinator",
                },
              },
              {
                __typename: "HistoryEntry",
                changeDate: "2023-10-29T15:02:51+00:00",
                changes: "changed box state from InStock to Scrap",
                id: "30945",
                user: {
                  __typename: "User",
                  id: "17",
                  name: "Dev Coordinator",
                },
              },
              {
                __typename: "HistoryEntry",
                changeDate: "2023-10-29T15:02:40+00:00",
                changes: "changed box state from Scrap to InStock",
                id: "30944",
                user: {
                  __typename: "User",
                  id: "17",
                  name: "Dev Coordinator",
                },
              },
              {
                __typename: "HistoryEntry",
                changeDate: "2023-10-29T15:02:40+00:00",
                changes: "changed box location from SCRAP to WH2",
                id: "30943",
                user: {
                  __typename: "User",
                  id: "17",
                  name: "Dev Coordinator",
                },
              },
            ],
            labelIdentifier: "8650860",
            location: {
              __typename: "ClassicLocation",
              base: {
                __typename: "Base",
                id: "2",
                name: "Thessaloniki",
              },
              defaultBoxState: "InStock",
              id: "18",
              name: "WH2",
            },
            numberOfItems: 33,
            product: {
              __typename: "Product",
              deletedOn: null,
              gender: "UnisexKid",
              id: "350",
              name: "Robes",
            },
            shipmentDetail: null,
            size: {
              __typename: "Size",
              id: "52",
              label: "Mixed",
            },
            state: "InStock",
            tags: [
              {
                __typename: "Tag",
                color: "#f37167",
                description: "Donation from company x",
                id: "10",
                name: "company X",
                type: "Box",
              },
              {
                __typename: "Tag",
                color: "#d89016",
                description: "",
                id: "11",
                name: "new",
                type: "All",
              },
              {
                __typename: "Tag",
                color: "#0097ff",
                description: "Hold back for emergencies",
                id: "12",
                name: "emergency",
                type: "Box",
              },
            ],
            createdOn: "2021-10-29T15:02:40+00:00",
            lastModifiedOn: new Date().toISOString(),
          },
        ],
        pageInfo: {
          __typename: "PageInfo",
          hasNextPage: false,
        },
        totalCount: 268,
      },
    },
  },
};

const actionsQuery = {
  request: {
    query: ACTION_OPTIONS_FOR_BOXESVIEW_QUERY,
    variables: {
      baseId: "2",
    },
  },
  result: {
    data: {
      base: {
        __typename: "Base",
        id: "2",
        locations: [
          {
            __typename: "ClassicLocation",
            defaultBoxState: "Lost",
            id: "14",
            name: "LOST",
            seq: 14,
          },
          {
            __typename: "ClassicLocation",
            defaultBoxState: "Scrap",
            id: "15",
            name: "SCRAP",
            seq: 15,
          },
          {
            __typename: "ClassicLocation",
            defaultBoxState: "InStock",
            id: "16",
            name: "Stockroom",
            seq: 16,
          },
          {
            __typename: "ClassicLocation",
            defaultBoxState: "InStock",
            id: "17",
            name: "WH1",
            seq: 17,
          },
          {
            __typename: "ClassicLocation",
            defaultBoxState: "InStock",
            id: "18",
            name: "WH2",
            seq: 18,
          },
        ],
        tags: [
          {
            __typename: "Tag",
            color: "#f37167",
            description: "Donation from company x",
            id: "10",
            name: "company X",
            type: "Box",
          },
          {
            __typename: "Tag",
            color: "#d89016",
            description: "",
            id: "11",
            name: "new",
            type: "All",
          },
          {
            __typename: "Tag",
            color: "#0097ff",
            description: "Hold back for emergencies",
            id: "12",
            name: "emergency",
            type: "Box",
          },
        ],
      },
      shipments: [
        {
          __typename: "Shipment",
          labelIdentifier: "S001-231111-LExTH",
          id: "1",
          sourceBase: {
            __typename: "Base",
            id: "1",
            name: "Lesvos",
            organisation: {
              __typename: "Organisation",
              id: "1",
              name: "BoxAid",
            },
          },
          state: "Preparing",
          targetBase: {
            __typename: "Base",
            id: "2",
            name: "Thessaloniki",
            organisation: {
              __typename: "Organisation",
              id: "2",
              name: "BoxCare",
            },
          },
        },
        {
          __typename: "Shipment",
          labelIdentifier: "S002-231111-LExTH",
          id: "2",
          sourceBase: {
            __typename: "Base",
            id: "1",
            name: "Lesvos",
            organisation: {
              __typename: "Organisation",
              id: "1",
              name: "BoxAid",
            },
          },
          state: "Canceled",
          targetBase: {
            __typename: "Base",
            id: "3",
            name: "Samos",
            organisation: {
              __typename: "Organisation",
              id: "2",
              name: "BoxCare",
            },
          },
        },
      ],
    },
  },
};

const gqlRequestPrep = generateMoveBoxRequest(["8650860", "1481666"], 17);

const moveBoxesMutation = {
  request: {
    query: gqlRequestPrep.gqlRequest,
    variables: gqlRequestPrep.variables,
  },
  result: {
    data: {
      // TODO: the data should be placed in the mocks
      moveBox8650860: {
        __typename: "Box",
        labelIdentifier: "8650860",
        location: {
          __typename: "ClassicLocation",
          id: "17",
        },
        state: "InStock",
      },
      moveBox1481666: {
        __typename: "Box",
        labelIdentifier: "1481666",
        location: {
          __typename: "ClassicLocation",
          id: "17",
        },
        state: "InStock",
      },
    },
  },
};

const initialQueryNetworkError = {
  request: {
    query: BOXES_FOR_BOXESVIEW_QUERY,
    variables: {
      baseId: "2",
      filterInput: {
        states: ["InStock"],
      },
    },
  },

  error: new Error(),
};

const initialQueryGraphQLError = {
  request: {
    query: BOXES_FOR_BOXESVIEW_QUERY,
    variables: {
      baseId: "2",
      filterInput: {
        states: ["InStock"],
      },
    },
  },
  result: {
    data: {
      boxes: null,
    },
    errors: [new GraphQLError("Error!")],
  },
};

describe("4.8.1 - Initial load of Page", () => {
  it("4.8.1.1 - Is the Loading State Shown First?", async () => {
    render(
      <ErrorBoundary
        fallback={
          <AlertWithoutAction alertText="Could not fetch boxes data! Please try reloading the page." />
        }
      >
        <Suspense fallback={<TableSkeleton />}>
          <Boxes />
        </Suspense>
      </ErrorBoundary>,
      {
        routePath: "/bases/:baseId/boxes",
        initialUrl: "/bases/2/boxes",
        mocks: [boxesQuery, actionsQuery],
        cache,
        addTypename: true,
        globalPreferences: {
          dispatch: vi.fn(),
          globalPreferences: {
            organisation: { id: organisation2.id, name: organisation2.name },
            availableBases: organisation1.bases,
            selectedBase: { id: base2.id, name: base2.name },
          },
        },
      },
    );
    // Test case 4.8.1.1
    expect(screen.getByTestId("TableSkeleton")).toBeInTheDocument();
  });

  it("4.8.1.2 - Failed to Fetch Initial Data (GraphQL Error)", async () => {
    render(
      <ErrorBoundary
        fallback={
          <AlertWithoutAction alertText="Could not fetch boxes data! Please try reloading the page." />
        }
      >
        <Suspense fallback={<TableSkeleton />}>
          <Boxes />
        </Suspense>
      </ErrorBoundary>,
      {
        routePath: "/bases/:baseId/boxes",
        initialUrl: "/bases/2/boxes",
        mocks: [initialQueryGraphQLError, actionsQuery],
        cache,
        addTypename: true,
        globalPreferences: {
          dispatch: vi.fn(),
          globalPreferences: {
            organisation: { id: organisation2.id, name: organisation2.name },
            availableBases: organisation1.bases,
            selectedBase: { id: base2.id, name: base2.name },
          },
        },
      },
    );

    expect(
      await screen.findByText(
        /could not fetch boxes data! Please try reloading the page./i,
        {},
        { timeout: 5000 },
      ),
    ).toBeInTheDocument();
  });

  it("4.8.1.2 - Failed to Fetch Initial Data (Network Error)", async () => {
    render(
      <ErrorBoundary
        fallback={
          <AlertWithoutAction alertText="Could not fetch boxes data! Please try reloading the page." />
        }
      >
        <Suspense fallback={<TableSkeleton />}>
          <Boxes />
        </Suspense>
      </ErrorBoundary>,
      {
        routePath: "/bases/:baseId/boxes",
        initialUrl: "/bases/2/boxes",
        mocks: [initialQueryNetworkError, actionsQuery],
        cache,
        addTypename: true,
        globalPreferences: {
          dispatch: vi.fn(),
          globalPreferences: {
            organisation: { id: organisation2.id, name: organisation2.name },
            availableBases: organisation1.bases,
            selectedBase: { id: base2.id, name: base2.name },
          },
        },
<<<<<<< HEAD
      );
      // Test case 4.8.1.2
      expect(
        await screen.findByText(
          /could not fetch boxes data! Please try reloading the page./i,
          {},
          { timeout: 5000 },
        ),
      ).toBeInTheDocument();
    });
=======
      },
    );

    expect(
      await screen.findByText(
        /could not fetch boxes data! Please try reloading the page./i,
        {},
        { timeout: 5000 },
      ),
    ).toBeInTheDocument();
>>>>>>> dbd6fd99
  });

  it("4.8.1.3 - The Boxes Table is shown", async () => {
    render(
      <ErrorBoundary
        fallback={
          <AlertWithoutAction alertText="Could not fetch boxes data! Please try reloading the page." />
        }
      >
        <Suspense fallback={<TableSkeleton />}>
          <Boxes />
        </Suspense>
      </ErrorBoundary>,
      {
        routePath: "/bases/:baseId/boxes",
        initialUrl: "/bases/2/boxes",
        mocks: [boxesQuery, actionsQuery],
        cache,
        addTypename: true,
        globalPreferences: {
          dispatch: vi.fn(),
          globalPreferences: {
            organisation: { id: organisation2.id, name: organisation2.name },
            availableBases: organisation1.bases,
            selectedBase: { id: base2.id, name: base2.name },
          },
        },
      },
    );

    // Test case 4.8.1.3
    expect(await screen.findByText(/8650860/i, {}, { timeout: 5000 })).toBeInTheDocument();
  });
});

describe("4.8.2 - Selecting rows and performing bulk actions", () => {
  it("4.8.2.1 - Select two checkboxes and perform bulk moves", async () => {
    const user = userEvent.setup();
    render(
      <ErrorBoundary
        fallback={
          <AlertWithoutAction alertText="Could not fetch boxes data! Please try reloading the page." />
        }
      >
        <Suspense fallback={<TableSkeleton />}>
          <Boxes />
        </Suspense>
      </ErrorBoundary>,
      {
        routePath: "/bases/:baseId/boxes",
        initialUrl: "/bases/2/boxes",
        mocks: [boxesQuery, actionsQuery, moveBoxesMutation],
        cache,
        addTypename: true,
        globalPreferences: {
          dispatch: vi.fn(),
          globalPreferences: {
            organisation: { id: organisation2.id, name: organisation2.name },
            availableBases: organisation1.bases,
            selectedBase: { id: base2.id, name: base2.name },
          },
        },
      },
    );

    // Test case 4.8.2.1 - Select two checkboxes and perform bulk moves
    const row1 = await screen.findByRole("row", { name: /8650860/i }, { timeout: 5000 });
    const checkbox1 = within(row1).getByRole("checkbox", {
      name: /toggle row selected/i,
    });

    const row2 = await screen.findByRole("row", { name: /1481666/i });
    const checkbox2 = within(row2).getByRole("checkbox", {
      name: /toggle row selected/i,
    });

    if (checkbox1 && checkbox2) {
      expect(checkbox1).not.toBeChecked();
      await user.click(checkbox1);
      await waitFor(() => expect(checkbox1).toBeChecked());

      expect(checkbox2).not.toBeChecked();
      await user.click(checkbox2);
      await waitFor(() => expect(checkbox2).toBeChecked());

      const moveBoxesButton = await screen.findByRole("button", {
        name: /move to/i,
      });

      await user.click(moveBoxesButton);

      expect(
        await screen.findByRole("menuitem", {
          name: /wh1/i,
        }),
      ).toBeInTheDocument();

      await user.click(
        screen.getByRole("menuitem", {
          name: /wh1/i,
        }),
      );

      expect(await within(row1).findByText(/wh1/i)).toBeInTheDocument();
      expect(await within(row2).findByText(/wh1/i)).toBeInTheDocument();
    }
  }, 15000);
});<|MERGE_RESOLUTION|>--- conflicted
+++ resolved
@@ -515,18 +515,6 @@
             selectedBase: { id: base2.id, name: base2.name },
           },
         },
-<<<<<<< HEAD
-      );
-      // Test case 4.8.1.2
-      expect(
-        await screen.findByText(
-          /could not fetch boxes data! Please try reloading the page./i,
-          {},
-          { timeout: 5000 },
-        ),
-      ).toBeInTheDocument();
-    });
-=======
       },
     );
 
@@ -537,7 +525,6 @@
         { timeout: 5000 },
       ),
     ).toBeInTheDocument();
->>>>>>> dbd6fd99
   });
 
   it("4.8.1.3 - The Boxes Table is shown", async () => {
