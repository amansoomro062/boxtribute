import React, { useEffect, useMemo, useTransition } from "react";
import { ChevronRightIcon, ChevronLeftIcon } from "@chakra-ui/icons";
import {
  Skeleton,
  Table,
  Tr,
  Tbody,
  Td,
  Spacer,
  Flex,
  Text,
  IconButton,
  ButtonGroup,
  HStack,
} from "@chakra-ui/react";
import {
  Column,
  useTable,
  useFilters,
  useGlobalFilter,
  useSortBy,
  useRowSelect,
  usePagination,
  Row,
  CellProps,
} from "react-table";
import { FilteringSortingTableHeader } from "components/Table/TableHeader";
import { useAtomValue } from "jotai";
import { QueryRef, useReadQuery } from "@apollo/client";
import {
  includesOneOfMultipleStringsFilterFn,
  includesSomeObjectFilterFn,
  includesSomeTagObjectFilterFn,
} from "components/Table/Filter";
import { IUseTableConfigReturnType } from "hooks/hooks";
import IndeterminateCheckbox from "./Checkbox";
import { GlobalFilter } from "./GlobalFilter";
import { BoxRow } from "./types";
import {
  boxesRawDataToTableDataTransformer,
  prepareBoxesForBoxesViewQueryVariables,
} from "./transformers";
import { selectedBaseIdAtom } from "stores/globalPreferenceStore";
import { BoxesForBoxesViewVariables, BoxesForBoxesViewQuery } from "queries/types";
import ColumnSelector from "components/Table/ColumnSelector";

interface IBoxesTableProps {
  isBackgroundFetchOfBoxesLoading: boolean;
  tableConfig: IUseTableConfigReturnType;
  onRefetch: (variables?: BoxesForBoxesViewVariables) => void;
  boxesQueryRef: QueryRef<BoxesForBoxesViewQuery>;
  columns: Column<BoxRow>[];
  actionButtons: React.ReactNode[];
  onBoxRowClick: (labelIdentified: string) => void;
  setSelectedBoxes: (rows: Row<BoxRow>[]) => void;
  selectedRowsArePending: boolean;
  autoResetSelectedRows: boolean;
}

function BoxesTable({
  isBackgroundFetchOfBoxesLoading,
  tableConfig,
  onRefetch,
  boxesQueryRef,
  columns,
  actionButtons,
  onBoxRowClick,
  setSelectedBoxes,
  selectedRowsArePending,
  autoResetSelectedRows = true,
}: IBoxesTableProps) {
  const baseId = useAtomValue(selectedBaseIdAtom);
  const [refetchBoxesIsPending, startRefetchBoxes] = useTransition();
  const { data: rawData } = useReadQuery(boxesQueryRef);
  const tableData = useMemo(() => boxesRawDataToTableDataTransformer(rawData), [rawData]);

  // Add custom filter function to filter objects in a column
  // https://react-table-v7.tanstack.com/docs/examples/filtering
  const filterTypes = useMemo(
    () => ({
      includesSomeObject: includesSomeObjectFilterFn,
      includesOneOfMultipleStrings: includesOneOfMultipleStringsFilterFn,
      includesSomeTagObject: includesSomeTagObjectFilterFn,
    }),
    [],
  );

  const {
    headerGroups,
    prepareRow,
    allColumns,
    state: { globalFilter, pageIndex, filters, sortBy, hiddenColumns },
    setGlobalFilter,
    page,
    rows,
    canPreviousPage,
    canNextPage,
    pageOptions,
    nextPage,
    previousPage,
    selectedFlatRows,
  } = useTable(
    {
      columns,
      data: tableData,
      filterTypes,
      initialState: {
        hiddenColumns: tableConfig.getHiddenColumns(),
        sortBy: tableConfig.getSortBy(),
        pageIndex: 0,
        pageSize: 20,
        filters: tableConfig.getColumnFilters(),
        ...(tableConfig.getGlobalFilter()
          ? { globalFilter: tableConfig.getGlobalFilter() }
          : undefined),
      },
      autoResetSelectedRows: autoResetSelectedRows,
    },
    useFilters,
    useGlobalFilter,
    useSortBy,
    usePagination,
    useRowSelect,
    (hooks) => {
      hooks.visibleColumns.push((col) => [
        {
          id: "selection",
          Header: ({ getToggleAllPageRowsSelectedProps }: CellProps<any, any>) => (
            <IndeterminateCheckbox {...getToggleAllPageRowsSelectedProps()} />
          ),
          Cell: ({ row }: CellProps<any, any>) => (
            <IndeterminateCheckbox {...row.getToggleRowSelectedProps()} />
          ),
        },
        ...col,
      ]);
    },
  );
  const boxCount = rows.length;
  const itemsCount = rows.reduce((total, row) => total + row.original.numberOfItems, 0);

  useEffect(() => {
    setSelectedBoxes(selectedFlatRows.map((row) => row));
  }, [selectedFlatRows, setSelectedBoxes]);

  useEffect(() => {
    // refetch
    const newStateFilter = filters.find((filter) => filter.id === "state");
    const oldStateFilter = tableConfig.getColumnFilters().find((filter) => filter.id === "state");
    if (newStateFilter !== oldStateFilter) {
      startRefetchBoxes(() => {
        onRefetch(prepareBoxesForBoxesViewQueryVariables(baseId, filters));
      });
    }

    // update tableConfig
    if (globalFilter !== tableConfig.getGlobalFilter()) {
      tableConfig.setGlobalFilter(globalFilter);
    }
    if (filters !== tableConfig.getColumnFilters()) {
      tableConfig.setColumnFilters(filters);
    }
    if (sortBy !== tableConfig.getSortBy()) {
      tableConfig.setSortBy(sortBy);
    }
    if (hiddenColumns !== tableConfig.getHiddenColumns()) {
      tableConfig.setHiddenColumns(hiddenColumns);
    }
  }, [baseId, filters, globalFilter, hiddenColumns, onRefetch, sortBy, tableConfig]);

  return (
    <Flex direction="column" height="100%">
      <Flex alignItems="center" flexWrap="wrap" key="columnSelector" flex="none">
        <ButtonGroup mb={2}>{actionButtons}</ButtonGroup>
        <Spacer />
        <HStack spacing={2} mb={2}>
          <ColumnSelector
            availableColumns={allColumns.filter(
              (column) => column.id !== "shipment" && column.id !== "selection",
            )}
          />
          <GlobalFilter globalFilter={globalFilter} setGlobalFilter={setGlobalFilter} />
        </HStack>
      </Flex>
      <Table key="boxes-table">
        <FilteringSortingTableHeader headerGroups={headerGroups} />
        <Tbody>
          <Tr key={"boxes-count-row"}>
            <Td fontWeight="bold" key={"product-total"}>
              Total
            </Td>
            <Td fontWeight="bold" key={"boxes-count"}>
              {isBackgroundFetchOfBoxesLoading || refetchBoxesIsPending ? (
                <Skeleton height={5} width={10} mr={2} />
              ) : (
<<<<<<< HEAD
                boxCount
              )}{" "}
              boxes
=======
                <Text as="span">{boxCount} boxes</Text>
              )}
>>>>>>> 0543533a
            </Td>
            <Td fontWeight="bold" key={"item-count"}>
              {isBackgroundFetchOfBoxesLoading || refetchBoxesIsPending ? (
                <Skeleton height={5} width={10} mr={2} />
              ) : (
<<<<<<< HEAD
                itemsCount
              )}{" "}
              items
=======
                <Text as="span">{itemsCount} items</Text>
              )}
>>>>>>> 0543533a
            </Td>
          </Tr>
          {refetchBoxesIsPending && (
            <Tr key="refetchIsPending1">
              <Td colSpan={columns.length + 1}>
                <Skeleton height={5} />
              </Td>
            </Tr>
          )}
          {refetchBoxesIsPending && (
            <Tr key="refetchIsPending2">
              <Td colSpan={columns.length + 1}>
                <Skeleton height={5} />
              </Td>
            </Tr>
          )}

          {page.map((row) => {
            prepareRow(row);
            if (row.isSelected && selectedRowsArePending) {
              return (
                <Tr key={row.original.labelIdentifier}>
                  <Td colSpan={columns.length + 1}>
                    <Skeleton height={5} />
                  </Td>
                </Tr>
              );
            }

            return (
              <Tr
                cursor="pointer"
                {...row.getRowProps()}
                onClick={() => onBoxRowClick(row.original.labelIdentifier)}
                key={row.original.labelIdentifier}
              >
                {row.cells.map((cell) => (
                  <Td key={`${row.original.labelIdentifier}-${cell.column.id}`}>
                    {cell.render("Cell")}
                  </Td>
                ))}
              </Tr>
            );
          })}
        </Tbody>
      </Table>
      <Flex justifyContent="center" alignItems="center" key="pagination" flex="none">
        <Flex>
          <IconButton
            aria-label="Previous Page"
            onClick={previousPage}
            isDisabled={!canPreviousPage}
            icon={<ChevronLeftIcon h={6} w={6} />}
          />
        </Flex>

        <Flex justifyContent="center" m={4}>
          <Text as="span">
            Page{" "}
            <Text fontWeight="bold" as="span">
              {pageIndex + 1}
            </Text>{" "}
            of{" "}
          </Text>
          {isBackgroundFetchOfBoxesLoading || refetchBoxesIsPending ? (
            <Skeleton height={5} width={10} mr={2} />
          ) : (
            <Text fontWeight="bold" as="span">
              {isBackgroundFetchOfBoxesLoading || refetchBoxesIsPending ? (
                <Skeleton height={5} width={10} mr={2} />
              ) : (
                pageOptions.length
              )}
            </Text>
          )}
        </Flex>

        <Flex>
          <IconButton
            aria-label="Next Page"
            onClick={nextPage}
            isDisabled={!canNextPage}
            icon={<ChevronRightIcon h={6} w={6} />}
          />
        </Flex>
      </Flex>
    </Flex>
  );
}

export default BoxesTable;<|MERGE_RESOLUTION|>--- conflicted
+++ resolved
@@ -193,27 +193,15 @@
               {isBackgroundFetchOfBoxesLoading || refetchBoxesIsPending ? (
                 <Skeleton height={5} width={10} mr={2} />
               ) : (
-<<<<<<< HEAD
-                boxCount
-              )}{" "}
-              boxes
-=======
                 <Text as="span">{boxCount} boxes</Text>
               )}
->>>>>>> 0543533a
             </Td>
             <Td fontWeight="bold" key={"item-count"}>
               {isBackgroundFetchOfBoxesLoading || refetchBoxesIsPending ? (
                 <Skeleton height={5} width={10} mr={2} />
               ) : (
-<<<<<<< HEAD
-                itemsCount
-              )}{" "}
-              items
-=======
                 <Text as="span">{itemsCount} items</Text>
               )}
->>>>>>> 0543533a
             </Td>
           </Tr>
           {refetchBoxesIsPending && (
@@ -282,11 +270,7 @@
             <Skeleton height={5} width={10} mr={2} />
           ) : (
             <Text fontWeight="bold" as="span">
-              {isBackgroundFetchOfBoxesLoading || refetchBoxesIsPending ? (
-                <Skeleton height={5} width={10} mr={2} />
-              ) : (
-                pageOptions.length
-              )}
+              {pageOptions.length}
             </Text>
           )}
         </Flex>
