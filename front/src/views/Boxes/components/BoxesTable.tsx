--- conflicted
+++ resolved
@@ -26,12 +26,8 @@
   CellProps,
 } from "react-table";
 import { FilteringSortingTableHeader } from "components/Table/TableHeader";
-<<<<<<< HEAD
-import { QueryReference, useReadQuery } from "@apollo/client";
 import { useAtomValue } from "jotai";
-=======
 import { QueryRef, useReadQuery } from "@apollo/client";
->>>>>>> 69940e24
 import {
   includesOneOfMulipleStringsFilterFn,
   includesSomeObjectFilterFn,
@@ -45,12 +41,8 @@
   prepareBoxesForBoxesViewQueryVariables,
 } from "./transformers";
 import ColumnSelector from "./ColumnSelector";
-<<<<<<< HEAD
 import { selectedBaseIdAtom } from "stores/globalPreferenceStore";
-=======
-import { useBaseIdParam } from "hooks/useBaseIdParam";
 import { BoxesForBoxesViewVariables, BoxesForBoxesViewQuery } from "queries/types";
->>>>>>> 69940e24
 
 interface IBoxesTableProps {
   tableConfig: IUseTableConfigReturnType;
