--- conflicted
+++ resolved
@@ -7,15 +7,7 @@
 import { useDeleteBoxes } from "hooks/useDeleteBoxes";
 import { IBoxBasicFields } from "types/graphql-local-only";
 import { Button } from "@chakra-ui/react";
-<<<<<<< HEAD
 import { useAtomValue } from "jotai";
-import {
-  BoxState,
-  BoxesForBoxesViewQuery,
-  BoxesForBoxesViewQueryVariables,
-} from "types/generated/graphql";
-=======
->>>>>>> 69940e24
 import { ShipmentIcon } from "components/Icon/Transfer/ShipmentIcon";
 import { useUnassignBoxesFromShipments } from "hooks/useUnassignBoxesFromShipments";
 import { useNotification } from "hooks/useNotification";
@@ -25,11 +17,8 @@
 import { SelectButton } from "./ActionButtons";
 import BoxesTable from "./BoxesTable";
 import RemoveBoxesButton from "./RemoveBoxesButton";
-<<<<<<< HEAD
 import { selectedBaseIdAtom } from "stores/globalPreferenceStore";
-=======
 import { BoxesForBoxesViewVariables, BoxesForBoxesViewQuery } from "queries/types";
->>>>>>> 69940e24
 
 export interface IBoxesActionsAndTableProps {
   tableConfig: IUseTableConfigReturnType;
