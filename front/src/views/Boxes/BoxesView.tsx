import { useMemo } from "react";
import { useBackgroundQuery, useSuspenseQuery } from "@apollo/client";
import { graphql } from "../../../../graphql/graphql";
import {
  locationToDropdownOptionTransformer,
  shipmentToDropdownOptionTransformer,
} from "utils/transformers";
import { Column } from "react-table";
import { useTableConfig } from "hooks/hooks";
import {
  PRODUCT_BASIC_FIELDS_FRAGMENT,
  SIZE_BASIC_FIELDS_FRAGMENT,
} from "../../../../graphql/fragments";
import { BASE_ORG_FIELDS_FRAGMENT, TAG_BASIC_FIELDS_FRAGMENT } from "queries/fragments";
import { BoxRow } from "./components/types";
import { SelectColumnFilter } from "components/Table/Filter";
import BoxesActionsAndTable from "./components/BoxesActionsAndTable";
import { DateCell, DaysCell, ShipmentCell, StateCell, TagsCell } from "./components/TableCells";
import { prepareBoxesForBoxesViewQueryVariables } from "./components/transformers";
import { SelectBoxStateFilter } from "./components/Filter";
import { useLoadAndSetGlobalPreferences } from "hooks/useLoadAndSetGlobalPreferences";
import { BreadcrumbNavigation } from "components/BreadcrumbNavigation";
import {
  Heading,
  Popover,
  PopoverTrigger,
  PopoverContent,
  PopoverBody,
  HStack,
  PopoverAnchor,
  useBoolean,
} from "@chakra-ui/react";
import { FaInfoCircle } from "react-icons/fa";

// TODO: Implement Pagination and Filtering
export const BOXES_FOR_BOXESVIEW_QUERY = graphql(
  `
    query BoxesForBoxesView($baseId: ID!, $filterInput: FilterBoxInput) {
      boxes(baseId: $baseId, filterInput: $filterInput, paginationInput: { first: 100000 }) {
        totalCount
        pageInfo {
          hasNextPage
        }
        elements {
          id
          labelIdentifier
          product {
            ...ProductBasicFields
          }
          numberOfItems
          size {
            ...SizeBasicFields
          }
          state
          location {
            id
            name
          }
          tags {
            ...TagBasicFields
          }
          shipmentDetail {
            id
            shipment {
              id
              labelIdentifier
            }
          }
          comment
          createdOn
          lastModifiedOn
          deletedOn
          createdBy {
            id
            name
          }
          lastModifiedBy {
            id
            name
          }
        }
      }
    }
  `,
  [PRODUCT_BASIC_FIELDS_FRAGMENT, SIZE_BASIC_FIELDS_FRAGMENT, TAG_BASIC_FIELDS_FRAGMENT],
);

export const ACTION_OPTIONS_FOR_BOXESVIEW_QUERY = graphql(
  `
    query ActionOptionsForBoxesView($baseId: ID!) {
      base(id: $baseId) {
        id
        locations {
          id
          seq
          name
          ... on ClassicLocation {
            defaultBoxState
          }
        }
        tags(resourceType: Box) {
          ...TagBasicFields
        }
      }
      shipments {
        id
        labelIdentifier
        state
        sourceBase {
          ...BaseOrgFields
        }
        targetBase {
          ...BaseOrgFields
        }
      }
    }
  `,
  [BASE_ORG_FIELDS_FRAGMENT, TAG_BASIC_FIELDS_FRAGMENT],
);

function Boxes() {
<<<<<<< HEAD
  // using base ID from URL to have it available immediately for the queries
  const { urlBaseId: baseId } = useLoadAndSetGlobalPreferences();

=======
  const { baseId } = useBaseIdParam();
  const [isPopoverOpen, setIsPopoverOpen] = useBoolean();
>>>>>>> 3cb8d75f
  const tableConfigKey = `bases/${baseId}/boxes`;
  const tableConfig = useTableConfig({
    tableConfigKey,
    defaultTableConfig: {
      columnFilters: [{ id: "state", value: ["InStock"] }],
      sortBy: [{ id: "lastModified", desc: true }],
      hiddenColumns: [
        "gender",
        "size",
        "tags",
        "shipment",
        "comment",
        "age",
        "lastModified",
        "lastModifiedBy",
        "createdBy",
        "productCategory",
        "id",
      ],
    },
  });

  // fetch Boxes data in the background
  const [boxesQueryRef, { refetch: refetchBoxes }] = useBackgroundQuery(BOXES_FOR_BOXESVIEW_QUERY, {
    variables: prepareBoxesForBoxesViewQueryVariables(baseId, tableConfig.getColumnFilters()),
  });

  // fetch options for actions on boxes
  const { data: actionOptionsData } = useSuspenseQuery(ACTION_OPTIONS_FOR_BOXESVIEW_QUERY, {
    variables: {
      baseId,
    },
  });

  const availableColumns: Column<BoxRow>[] = useMemo(
    () => [
      {
        Header: "Box #",
        accessor: "labelIdentifier",
        id: "labelIdentifier",
        disableFilters: true,
      },
      {
        Header: "Product",
        accessor: "product",
        id: "product",
        Filter: SelectColumnFilter,
        filter: "includesOneOfMultipleStrings",
      },
      {
        Header: "Product Category",
        accessor: "productCategory",
        id: "productCategory",
        Filter: SelectColumnFilter,
        filter: "includesOneOfMultipleStrings",
      },
      {
        Header: "Gender",
        accessor: "gender",
        id: "gender",
        Filter: SelectColumnFilter,
        filter: "includesOneOfMultipleStrings",
      },
      {
        Header: "Size",
        accessor: "size",
        id: "size",
        Filter: SelectColumnFilter,
        filter: "includesOneOfMultipleStrings",
      },
      {
        Header: "Items",
        accessor: "numberOfItems",
        id: "numberOfItems",
        disableFilters: true,
      },
      {
        Header: "Status",
        accessor: "state",
        id: "state",
        Cell: StateCell,
        Filter: SelectBoxStateFilter,
        filter: "includesOneOfMultipleStrings",
      },
      {
        Header: "Location",
        accessor: "location",
        id: "location",
        Filter: SelectColumnFilter,
        filter: "includesOneOfMultipleStrings",
      },
      {
        Header: "Tags",
        accessor: "tags",
        id: "tags",
        Cell: TagsCell,
        disableFilters: true,
        disableSortBy: true,
      },
      {
        Header: "Shipment",
        accessor: "shipment",
        id: "shipment",
        Cell: ShipmentCell,
        disableFilters: true,
        disableSortBy: true,
      },
      {
        Header: "Comments",
        accessor: "comment",
        id: "comment",
        Filter: SelectColumnFilter,
        filter: "includesOneOfMultipleStrings",
      },
      {
        Header: (
          <Popover
            isOpen={isPopoverOpen}
            onOpen={setIsPopoverOpen.on}
            onClose={setIsPopoverOpen.off}
            closeOnBlur={true}
            isLazy
            lazyBehavior="keepMounted"
          >
            <HStack>
              <PopoverAnchor>
                <div>Age</div>
              </PopoverAnchor>
              <PopoverTrigger>
                <FaInfoCircle height={8} width={8} />
              </PopoverTrigger>
            </HStack>
            <PopoverContent minW={{ base: "100%", lg: "max-content", sm: "max-content" }}>
              <PopoverBody>
                How old the box is from the time
                <br />
                it was first created in Boxtribute.
              </PopoverBody>
            </PopoverContent>
          </Popover>
        ),
        accessor: "age",
        id: "age",
        Cell: DaysCell,
        disableFilters: true,
      },
      {
        Header: "Last Modified",
        accessor: "lastModified",
        id: "lastModified",
        Cell: DateCell,
        disableFilters: true,
        sortType: "datetime",
      },
      {
        Header: "Last Modified By",
        accessor: "lastModifiedBy",
        id: "lastModifiedBy",
        Filter: SelectColumnFilter,
        filter: "includesOneOfMultipleStrings",
      },
      {
        Header: "Created By",
        accessor: "createdBy",
        id: "createdBy",
        Filter: SelectColumnFilter,
        filter: "includesOneOfMultipleStrings",
      },
      {
        Header: "ID",
        accessor: "id",
        id: "id",
        Filter: SelectColumnFilter,
        disableFilters: true,
      },
    ],
    [isPopoverOpen, setIsPopoverOpen.off, setIsPopoverOpen.on],
  );

  // TODO: pass tag options to BoxesActionsAndTable
  return (
    <>
      <BreadcrumbNavigation items={[{ label: "Aid Inventory" }, { label: "Manage Boxes" }]} />
      <Heading fontWeight="bold" mb={4} as="h2">
        Manage Boxes
      </Heading>
      <BoxesActionsAndTable
        tableConfig={tableConfig}
        onRefetch={refetchBoxes}
        boxesQueryRef={boxesQueryRef}
        availableColumns={availableColumns}
        shipmentOptions={shipmentToDropdownOptionTransformer(actionOptionsData.shipments, baseId)}
        locationOptions={locationToDropdownOptionTransformer(
          actionOptionsData.base?.locations ?? [],
        )}
      />
    </>
  );
}

export default Boxes;<|MERGE_RESOLUTION|>--- conflicted
+++ resolved
@@ -119,14 +119,9 @@
 );
 
 function Boxes() {
-<<<<<<< HEAD
   // using base ID from URL to have it available immediately for the queries
   const { urlBaseId: baseId } = useLoadAndSetGlobalPreferences();
-
-=======
-  const { baseId } = useBaseIdParam();
   const [isPopoverOpen, setIsPopoverOpen] = useBoolean();
->>>>>>> 3cb8d75f
   const tableConfigKey = `bases/${baseId}/boxes`;
   const tableConfig = useTableConfig({
     tableConfigKey,
