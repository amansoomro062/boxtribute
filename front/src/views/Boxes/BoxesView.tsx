import { useEffect, useMemo, useState } from "react";
import { useApolloClient, useBackgroundQuery, useSuspenseQuery } from "@apollo/client";
import { graphql } from "../../../../graphql/graphql";
import {
  locationToDropdownOptionTransformer,
  shipmentToDropdownOptionTransformer,
  tagToDropdownOptionsTransformer,
} from "utils/transformers";
import { Column } from "react-table";
import { useTableConfig } from "hooks/hooks";
import {
  PRODUCT_BASIC_FIELDS_FRAGMENT,
  SIZE_BASIC_FIELDS_FRAGMENT,
} from "../../../../graphql/fragments";
import { BASE_ORG_FIELDS_FRAGMENT, TAG_BASIC_FIELDS_FRAGMENT } from "queries/fragments";
import { BoxRow } from "./components/types";
import { SelectColumnFilter } from "components/Table/Filter";
import BoxesActionsAndTable from "./components/BoxesActionsAndTable";
import { DaysCell, ShipmentCell, StateCell, TagsCell } from "./components/TableCells";
import { prepareBoxesForBoxesViewQueryVariables } from "./components/transformers";
import { SelectBoxStateFilter } from "./components/Filter";
import { BreadcrumbNavigation } from "components/BreadcrumbNavigation";
import {
  Heading,
  Popover,
  PopoverTrigger,
  PopoverContent,
  PopoverBody,
  HStack,
  PopoverAnchor,
  useBoolean,
  Box,
} from "@chakra-ui/react";
import { FaInfoCircle } from "react-icons/fa";
import { useAtomValue } from "jotai";
import { selectedBaseIdAtom } from "stores/globalPreferenceStore";
import { DateCell, ProductWithSPCheckmarkCell } from "components/Table/Cells";
import { BoxState } from "queries/types";

// TODO: Implement Pagination and Filtering
export const BOXES_QUERY_ELEMENT_FIELD_FRAGMENT = graphql(`
  fragment BoxesQueryElementField on Box {
    id
    labelIdentifier
    product {
      type
      ...ProductBasicFields
    }
    numberOfItems
    size {
      ...SizeBasicFields
    }
    state
    location {
      id
      name
    }
    tags {
      ...TagBasicFields
    }
    shipmentDetail {
      id
      shipment {
        id
        labelIdentifier
      }
    }
    comment
    createdOn
    lastModifiedOn
    deletedOn
    createdBy {
      id
      name
    }
    lastModifiedBy {
      id
      name
    }
  }
`);

export const BOXES_FOR_BOXESVIEW_QUERY = graphql(
  `
    query BoxesForBoxesView($baseId: ID!, $filterInput: FilterBoxInput, $paginationInput: Int) {
      boxes(
        baseId: $baseId
        filterInput: $filterInput
        paginationInput: { first: $paginationInput }
      ) {
        totalCount
        pageInfo {
          hasNextPage
        }
        elements {
          ...BoxesQueryElementField
        }
      }
    }
  `,
  [
    PRODUCT_BASIC_FIELDS_FRAGMENT,
    SIZE_BASIC_FIELDS_FRAGMENT,
    TAG_BASIC_FIELDS_FRAGMENT,
    BOXES_QUERY_ELEMENT_FIELD_FRAGMENT,
  ],
);

export const ACTION_OPTIONS_FOR_BOXESVIEW_QUERY = graphql(
  `
    query ActionOptionsForBoxesView($baseId: ID!) {
      base(id: $baseId) {
        id
        locations {
          id
          seq
          name
          ... on ClassicLocation {
            defaultBoxState
          }
        }
        tags(resourceType: Box) {
          ...TagBasicFields
        }
      }
      shipments {
        id
        labelIdentifier
        state
        sourceBase {
          ...BaseOrgFields
        }
        targetBase {
          ...BaseOrgFields
        }
      }
    }
  `,
  [BASE_ORG_FIELDS_FRAGMENT, TAG_BASIC_FIELDS_FRAGMENT],
);

function Boxes({
  hasExecutedInitialFetchOfBoxes,
}: {
  hasExecutedInitialFetchOfBoxes: { current: boolean };
}) {
  const baseId = useAtomValue(selectedBaseIdAtom);
  const apolloClient = useApolloClient();
  const [isPopoverOpen, setIsPopoverOpen] = useBoolean();
  const tableConfigKey = `bases/${baseId}/boxes`;
  const tableConfig = useTableConfig({
    tableConfigKey,
    defaultTableConfig: {
      columnFilters: [{ id: "state", value: ["InStock"] }],
      sortBy: [{ id: "lastModified", desc: true }],
      hiddenColumns: [
        "gender",
        "size",
        "shipment",
        "comment",
        "age",
        "lastModified",
        "lastModifiedBy",
        "createdBy",
        "productCategory",
        "id",
      ],
    },
  });

  // fetch options for actions on boxes causing the suspense.
  const { data: actionOptionsData } = useSuspenseQuery(ACTION_OPTIONS_FOR_BOXESVIEW_QUERY, {
    variables: {
      baseId,
    },
  });

<<<<<<< HEAD
  // Only on initial mount, query 20 boxes of the most used other than InStock state to preload
  // the data into Apollo cache.
  useEffect(() => {
=======
  // The first 20 boxes to be shown are preloaded causing the suspense on the initial mount.
  // The rest of the boxes are fetched in the background in the following useEffect.
  const [boxesQueryRef, { refetch: refetchBoxes }] = useBackgroundQuery(BOXES_FOR_BOXESVIEW_QUERY, {
    variables: prepareBoxesForBoxesViewQueryVariables(baseId, tableConfig.getColumnFilters(), 20),
  });
  const [isBackgroundFetchOfBoxesLoading, setIsBackgroundFetchOfBoxesLoading] = useState(
    !hasExecutedInitialFetchOfBoxes.current,
  );
  useEffect(() => {
    if (hasExecutedInitialFetchOfBoxes.current) {
      return;
    }

    // Only on very initial mount, query 20 boxes of the most used other than InStock state to
    // preload the data into Apollo cache.
>>>>>>> 0543533a
    const states = ["Donated", "Scrap"] satisfies Partial<BoxState>[];
    for (const state of states) {
      apolloClient.query({
        query: BOXES_FOR_BOXESVIEW_QUERY,
        variables: {
          baseId,
          filterInput: {
            states: [state],
          },
          paginationInput: 20,
        },
        fetchPolicy: "network-only",
      });
    }
<<<<<<< HEAD
    // only on initial mount, so no dependencies needed.
    // eslint-disable-next-line react-hooks/exhaustive-deps
  }, []);

  // The first 20 boxes to be shown are preloaded causing the suspense on the initial mount.
  // The rest of the boxes are fetched in the background in the following useEffect.
  const [boxesQueryRef, { refetch: refetchBoxes }] = useBackgroundQuery(BOXES_FOR_BOXESVIEW_QUERY, {
    variables: prepareBoxesForBoxesViewQueryVariables(baseId, tableConfig.getColumnFilters(), 20),
  });
  const [isBackgroundFetchOfBoxesLoading, setIsBackgroundFetchOfBoxesLoading] = useState(true);
  useEffect(() => {
=======

>>>>>>> 0543533a
    apolloClient
      .query({
        query: BOXES_FOR_BOXESVIEW_QUERY,
        variables: prepareBoxesForBoxesViewQueryVariables(baseId, tableConfig.getColumnFilters()),
        fetchPolicy: "network-only",
      })
      .finally(() => {
        setIsBackgroundFetchOfBoxesLoading(false);
<<<<<<< HEAD
=======
        hasExecutedInitialFetchOfBoxes.current = true;
>>>>>>> 0543533a
      });
    // only on initial mount, so no dependencies needed.
    // eslint-disable-next-line react-hooks/exhaustive-deps
  }, []);

  const availableColumns: Column<BoxRow>[] = useMemo(
    () => [
      {
        Header: "Box #",
        accessor: "labelIdentifier",
        id: "labelIdentifier",
        disableFilters: true,
      },
      {
        Header: "Product",
        accessor: "product",
        id: "product",
        Cell: ProductWithSPCheckmarkCell,
        sortType: (rowA, rowB) => {
          const a = rowA.values.product?.toLowerCase() ?? "";
          const b = rowB.values.product?.toLowerCase() ?? "";
          return a.localeCompare(b);
        },
        Filter: SelectColumnFilter,
        filter: "includesOneOfMultipleStrings",
      },
      {
        Header: "Product Category",
        accessor: "productCategory",
        id: "productCategory",
        Filter: SelectColumnFilter,
        filter: "includesOneOfMultipleStrings",
      },
      {
        Header: "Gender",
        accessor: "gender",
        id: "gender",
        Filter: SelectColumnFilter,
        filter: "includesOneOfMultipleStrings",
      },
      {
        Header: "Size",
        accessor: "size",
        id: "size",
        Filter: SelectColumnFilter,
        filter: "includesOneOfMultipleStrings",
      },
      {
        Header: "Items",
        accessor: "numberOfItems",
        id: "numberOfItems",
        disableFilters: true,
      },
      {
        Header: "Status",
        accessor: "state",
        id: "state",
        Cell: StateCell,
        Filter: SelectBoxStateFilter,
        filter: "includesOneOfMultipleStrings",
      },
      {
        Header: "Location",
        accessor: "location",
        id: "location",
        Filter: SelectColumnFilter,
        filter: "includesOneOfMultipleStrings",
      },
      {
        Header: "Tags",
        accessor: "tags",
        id: "tags",
        Cell: TagsCell,
        sortType: (rowA, rowB) => {
          const a = rowA.values.tags?.length ?? 0;
          const b = rowB.values.tags?.length ?? 0;
          return a - b;
        },
        Filter: SelectColumnFilter,
        filter: "includesSomeTagObject",
      },
      {
        Header: "Shipment",
        accessor: "shipment",
        id: "shipment",
        Cell: ShipmentCell,
        disableFilters: true,
        disableSortBy: true,
      },
      {
        Header: "Comments",
        accessor: "comment",
        id: "comment",
        Filter: SelectColumnFilter,
        filter: "includesOneOfMultipleStrings",
      },
      {
        Header: (
          <Popover
            isOpen={isPopoverOpen}
            onOpen={setIsPopoverOpen.on}
            onClose={setIsPopoverOpen.off}
            closeOnBlur={true}
            isLazy
            lazyBehavior="keepMounted"
          >
            <HStack>
              <PopoverAnchor>
                <div>Age</div>
              </PopoverAnchor>
              <PopoverTrigger>
                <Box>
                  <FaInfoCircle height={8} width={8} />
                </Box>
              </PopoverTrigger>
            </HStack>
            <PopoverContent minW={{ base: "100%", lg: "max-content", sm: "max-content" }}>
              <PopoverBody>
                How old the box is from the time
                <br />
                it was first created in Boxtribute.
              </PopoverBody>
            </PopoverContent>
          </Popover>
        ),
        accessor: "age",
        id: "age",
        Cell: DaysCell,
        disableFilters: true,
      },
      {
        Header: "Last Modified",
        accessor: "lastModified",
        id: "lastModified",
        Cell: DateCell,
        disableFilters: true,
        sortType: "datetime",
      },
      {
        Header: "Last Modified By",
        accessor: "lastModifiedBy",
        id: "lastModifiedBy",
        Filter: SelectColumnFilter,
        filter: "includesOneOfMultipleStrings",
      },
      {
        Header: "Created By",
        accessor: "createdBy",
        id: "createdBy",
        Filter: SelectColumnFilter,
        filter: "includesOneOfMultipleStrings",
      },
      {
        Header: "ID",
        accessor: "id",
        id: "id",
        Filter: SelectColumnFilter,
        disableFilters: true,
      },
    ],
    [isPopoverOpen, setIsPopoverOpen.off, setIsPopoverOpen.on],
  );

  return (
    <>
      <BreadcrumbNavigation items={[{ label: "Aid Inventory" }, { label: "Manage Boxes" }]} />
      <Heading fontWeight="bold" mb={4} as="h2">
        Manage Boxes
      </Heading>
      <BoxesActionsAndTable
        isBackgroundFetchOfBoxesLoading={isBackgroundFetchOfBoxesLoading}
        tableConfig={tableConfig}
        onRefetch={refetchBoxes}
        boxesQueryRef={boxesQueryRef}
        availableColumns={availableColumns}
        shipmentOptions={shipmentToDropdownOptionTransformer(actionOptionsData.shipments, baseId)}
        locationOptions={locationToDropdownOptionTransformer(
          actionOptionsData.base?.locations ?? [],
        )}
        tagOptions={tagToDropdownOptionsTransformer(actionOptionsData?.base?.tags ?? [])}
      />
    </>
  );
}

export default Boxes;<|MERGE_RESOLUTION|>--- conflicted
+++ resolved
@@ -175,11 +175,6 @@
     },
   });
 
-<<<<<<< HEAD
-  // Only on initial mount, query 20 boxes of the most used other than InStock state to preload
-  // the data into Apollo cache.
-  useEffect(() => {
-=======
   // The first 20 boxes to be shown are preloaded causing the suspense on the initial mount.
   // The rest of the boxes are fetched in the background in the following useEffect.
   const [boxesQueryRef, { refetch: refetchBoxes }] = useBackgroundQuery(BOXES_FOR_BOXESVIEW_QUERY, {
@@ -195,7 +190,6 @@
 
     // Only on very initial mount, query 20 boxes of the most used other than InStock state to
     // preload the data into Apollo cache.
->>>>>>> 0543533a
     const states = ["Donated", "Scrap"] satisfies Partial<BoxState>[];
     for (const state of states) {
       apolloClient.query({
@@ -210,21 +204,7 @@
         fetchPolicy: "network-only",
       });
     }
-<<<<<<< HEAD
-    // only on initial mount, so no dependencies needed.
-    // eslint-disable-next-line react-hooks/exhaustive-deps
-  }, []);
-
-  // The first 20 boxes to be shown are preloaded causing the suspense on the initial mount.
-  // The rest of the boxes are fetched in the background in the following useEffect.
-  const [boxesQueryRef, { refetch: refetchBoxes }] = useBackgroundQuery(BOXES_FOR_BOXESVIEW_QUERY, {
-    variables: prepareBoxesForBoxesViewQueryVariables(baseId, tableConfig.getColumnFilters(), 20),
-  });
-  const [isBackgroundFetchOfBoxesLoading, setIsBackgroundFetchOfBoxesLoading] = useState(true);
-  useEffect(() => {
-=======
-
->>>>>>> 0543533a
+
     apolloClient
       .query({
         query: BOXES_FOR_BOXESVIEW_QUERY,
@@ -233,10 +213,7 @@
       })
       .finally(() => {
         setIsBackgroundFetchOfBoxesLoading(false);
-<<<<<<< HEAD
-=======
         hasExecutedInitialFetchOfBoxes.current = true;
->>>>>>> 0543533a
       });
     // only on initial mount, so no dependencies needed.
     // eslint-disable-next-line react-hooks/exhaustive-deps
