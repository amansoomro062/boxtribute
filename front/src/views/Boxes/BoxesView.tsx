--- conflicted
+++ resolved
@@ -7,15 +7,11 @@
 } from "utils/transformers";
 import { Column } from "react-table";
 import { useTableConfig } from "hooks/hooks";
-<<<<<<< HEAD
-=======
-import { useBaseIdParam } from "hooks/useBaseIdParam";
 import {
   PRODUCT_BASIC_FIELDS_FRAGMENT,
   SIZE_BASIC_FIELDS_FRAGMENT,
 } from "../../../../graphql/fragments";
 import { BASE_ORG_FIELDS_FRAGMENT, TAG_BASIC_FIELDS_FRAGMENT } from "queries/fragments";
->>>>>>> 69940e24
 import { BoxRow } from "./components/types";
 import { SelectColumnFilter } from "components/Table/Filter";
 import BoxesActionsAndTable from "./components/BoxesActionsAndTable";
