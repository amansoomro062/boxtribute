import { useMemo } from "react";
import { useBackgroundQuery, useSuspenseQuery } from "@apollo/client";
import { graphql } from "../../../../graphql/graphql";
import {
  locationToDropdownOptionTransformer,
  shipmentToDropdownOptionTransformer,
  tagToDropdownOptionsTransformer,
} from "utils/transformers";
import { Column } from "react-table";
import { useTableConfig } from "hooks/hooks";
import {
  PRODUCT_BASIC_FIELDS_FRAGMENT,
  SIZE_BASIC_FIELDS_FRAGMENT,
} from "../../../../graphql/fragments";
import { BASE_ORG_FIELDS_FRAGMENT, TAG_BASIC_FIELDS_FRAGMENT } from "queries/fragments";
import { BoxRow } from "./components/types";
import { SelectColumnFilter } from "components/Table/Filter";
import BoxesActionsAndTable from "./components/BoxesActionsAndTable";
<<<<<<< HEAD
import { DaysCell, ShipmentCell, StateCell, TagsCell } from "./components/TableCells";
=======
import {
  DateCell,
  DaysCell,
  ProductCell,
  ShipmentCell,
  StateCell,
  TagsCell,
} from "./components/TableCells";
>>>>>>> 931eb7fa
import { prepareBoxesForBoxesViewQueryVariables } from "./components/transformers";
import { SelectBoxStateFilter } from "./components/Filter";
import { BreadcrumbNavigation } from "components/BreadcrumbNavigation";
import {
  Heading,
  Popover,
  PopoverTrigger,
  PopoverContent,
  PopoverBody,
  HStack,
  PopoverAnchor,
  useBoolean,
  Box,
} from "@chakra-ui/react";
import { FaInfoCircle } from "react-icons/fa";
import { useAtomValue } from "jotai";
import { selectedBaseIdAtom } from "stores/globalPreferenceStore";
import { DateCell } from "components/Table/Cells";

// TODO: Implement Pagination and Filtering
export const BOXES_FOR_BOXESVIEW_QUERY = graphql(
  `
    query BoxesForBoxesView($baseId: ID!, $filterInput: FilterBoxInput) {
      boxes(baseId: $baseId, filterInput: $filterInput, paginationInput: { first: 100000 }) {
        totalCount
        pageInfo {
          hasNextPage
        }
        elements {
          id
          labelIdentifier
          product {
            type
            ...ProductBasicFields
          }
          numberOfItems
          size {
            ...SizeBasicFields
          }
          state
          location {
            id
            name
          }
          tags {
            ...TagBasicFields
          }
          shipmentDetail {
            id
            shipment {
              id
              labelIdentifier
            }
          }
          comment
          createdOn
          lastModifiedOn
          deletedOn
          createdBy {
            id
            name
          }
          lastModifiedBy {
            id
            name
          }
        }
      }
    }
  `,
  [PRODUCT_BASIC_FIELDS_FRAGMENT, SIZE_BASIC_FIELDS_FRAGMENT, TAG_BASIC_FIELDS_FRAGMENT],
);

export const ACTION_OPTIONS_FOR_BOXESVIEW_QUERY = graphql(
  `
    query ActionOptionsForBoxesView($baseId: ID!) {
      base(id: $baseId) {
        id
        locations {
          id
          seq
          name
          ... on ClassicLocation {
            defaultBoxState
          }
        }
        tags(resourceType: Box) {
          ...TagBasicFields
        }
      }
      shipments {
        id
        labelIdentifier
        state
        sourceBase {
          ...BaseOrgFields
        }
        targetBase {
          ...BaseOrgFields
        }
      }
    }
  `,
  [BASE_ORG_FIELDS_FRAGMENT, TAG_BASIC_FIELDS_FRAGMENT],
);

function Boxes() {
  const baseId = useAtomValue(selectedBaseIdAtom);
  const [isPopoverOpen, setIsPopoverOpen] = useBoolean();
  const tableConfigKey = `bases/${baseId}/boxes`;
  const tableConfig = useTableConfig({
    tableConfigKey,
    defaultTableConfig: {
      columnFilters: [{ id: "state", value: ["InStock"] }],
      sortBy: [{ id: "lastModified", desc: true }],
      hiddenColumns: [
        "gender",
        "size",
        "shipment",
        "comment",
        "age",
        "lastModified",
        "lastModifiedBy",
        "createdBy",
        "productCategory",
        "id",
      ],
    },
  });

  // fetch Boxes data in the background
  const [boxesQueryRef, { refetch: refetchBoxes }] = useBackgroundQuery(BOXES_FOR_BOXESVIEW_QUERY, {
    variables: prepareBoxesForBoxesViewQueryVariables(baseId, tableConfig.getColumnFilters()),
  });

  // fetch options for actions on boxes
  const { data: actionOptionsData } = useSuspenseQuery(ACTION_OPTIONS_FOR_BOXESVIEW_QUERY, {
    variables: {
      baseId,
    },
  });

  const availableColumns: Column<BoxRow>[] = useMemo(
    () => [
      {
        Header: "Box #",
        accessor: "labelIdentifier",
        id: "labelIdentifier",
        disableFilters: true,
      },
      {
        Header: "Product",
        accessor: "product",
        id: "product",
        Cell: ProductCell,
        Filter: SelectColumnFilter,
        filter: "includesOneOfMultipleStrings",
      },
      {
        Header: "Product Category",
        accessor: "productCategory",
        id: "productCategory",
        Filter: SelectColumnFilter,
        filter: "includesOneOfMultipleStrings",
      },
      {
        Header: "Gender",
        accessor: "gender",
        id: "gender",
        Filter: SelectColumnFilter,
        filter: "includesOneOfMultipleStrings",
      },
      {
        Header: "Size",
        accessor: "size",
        id: "size",
        Filter: SelectColumnFilter,
        filter: "includesOneOfMultipleStrings",
      },
      {
        Header: "Items",
        accessor: "numberOfItems",
        id: "numberOfItems",
        disableFilters: true,
      },
      {
        Header: "Status",
        accessor: "state",
        id: "state",
        Cell: StateCell,
        Filter: SelectBoxStateFilter,
        filter: "includesOneOfMultipleStrings",
      },
      {
        Header: "Location",
        accessor: "location",
        id: "location",
        Filter: SelectColumnFilter,
        filter: "includesOneOfMultipleStrings",
      },
      {
        Header: "Tags",
        accessor: "tags",
        id: "tags",
        Cell: TagsCell,
        disableFilters: true,
        disableSortBy: true,
      },
      {
        Header: "Shipment",
        accessor: "shipment",
        id: "shipment",
        Cell: ShipmentCell,
        disableFilters: true,
        disableSortBy: true,
      },
      {
        Header: "Comments",
        accessor: "comment",
        id: "comment",
        Filter: SelectColumnFilter,
        filter: "includesOneOfMultipleStrings",
      },
      {
        Header: (
          <Popover
            isOpen={isPopoverOpen}
            onOpen={setIsPopoverOpen.on}
            onClose={setIsPopoverOpen.off}
            closeOnBlur={true}
            isLazy
            lazyBehavior="keepMounted"
          >
            <HStack>
              <PopoverAnchor>
                <div>Age</div>
              </PopoverAnchor>
              <PopoverTrigger>
                <Box>
                  <FaInfoCircle height={8} width={8} />
                </Box>
              </PopoverTrigger>
            </HStack>
            <PopoverContent minW={{ base: "100%", lg: "max-content", sm: "max-content" }}>
              <PopoverBody>
                How old the box is from the time
                <br />
                it was first created in Boxtribute.
              </PopoverBody>
            </PopoverContent>
          </Popover>
        ),
        accessor: "age",
        id: "age",
        Cell: DaysCell,
        disableFilters: true,
      },
      {
        Header: "Last Modified",
        accessor: "lastModified",
        id: "lastModified",
        Cell: DateCell,
        disableFilters: true,
        sortType: "datetime",
      },
      {
        Header: "Last Modified By",
        accessor: "lastModifiedBy",
        id: "lastModifiedBy",
        Filter: SelectColumnFilter,
        filter: "includesOneOfMultipleStrings",
      },
      {
        Header: "Created By",
        accessor: "createdBy",
        id: "createdBy",
        Filter: SelectColumnFilter,
        filter: "includesOneOfMultipleStrings",
      },
      {
        Header: "ID",
        accessor: "id",
        id: "id",
        Filter: SelectColumnFilter,
        disableFilters: true,
      },
    ],
    [isPopoverOpen, setIsPopoverOpen.off, setIsPopoverOpen.on],
  );

  return (
    <>
      <BreadcrumbNavigation items={[{ label: "Aid Inventory" }, { label: "Manage Boxes" }]} />
      <Heading fontWeight="bold" mb={4} as="h2">
        Manage Boxes
      </Heading>
      <BoxesActionsAndTable
        tableConfig={tableConfig}
        onRefetch={refetchBoxes}
        boxesQueryRef={boxesQueryRef}
        availableColumns={availableColumns}
        shipmentOptions={shipmentToDropdownOptionTransformer(actionOptionsData.shipments, baseId)}
        locationOptions={locationToDropdownOptionTransformer(
          actionOptionsData.base?.locations ?? [],
        )}
        tagOptions={tagToDropdownOptionsTransformer(actionOptionsData?.base?.tags ?? [])}
      />
    </>
  );
}

export default Boxes;<|MERGE_RESOLUTION|>--- conflicted
+++ resolved
@@ -16,18 +16,7 @@
 import { BoxRow } from "./components/types";
 import { SelectColumnFilter } from "components/Table/Filter";
 import BoxesActionsAndTable from "./components/BoxesActionsAndTable";
-<<<<<<< HEAD
-import { DaysCell, ShipmentCell, StateCell, TagsCell } from "./components/TableCells";
-=======
-import {
-  DateCell,
-  DaysCell,
-  ProductCell,
-  ShipmentCell,
-  StateCell,
-  TagsCell,
-} from "./components/TableCells";
->>>>>>> 931eb7fa
+import { DaysCell, ShipmentCell, StateCell, TagsCell, ProductCell } from "./components/TableCells";
 import { prepareBoxesForBoxesViewQueryVariables } from "./components/transformers";
 import { SelectBoxStateFilter } from "./components/Filter";
 import { BreadcrumbNavigation } from "components/BreadcrumbNavigation";
