import {
  Accordion,
  AccordionButton,
  AccordionItem,
  AccordionPanel,
  Alert,
  AlertIcon,
  Box,
  Spacer,
  Text,
} from "@chakra-ui/react";
import { useState } from "react";
import { BsFillCheckCircleFill } from "react-icons/bs";
import { RiQuestionFill } from "react-icons/ri";
import { ILocationData, IProductWithSizeRangeData } from "./BoxReconciliationView";
import { IMatchProductsFormData, MatchProductsForm } from "./MatchProductsForm";
import { IReceiveLocationFormData, ReceiveLocationForm } from "./ReceiveLocationForm";
<<<<<<< HEAD
import { ShipmentDetail } from "queries/types";
import { useAtom, useSetAtom } from "jotai";
import {
  reconciliationMatchProductAtom,
  reconciliationReceiveLocationAtom,
} from "stores/globalCacheStore";
=======
import { ShipmentDetailWithAutomatchProduct } from "queries/types";
>>>>>>> 6147a018

interface IBoxReconcilationAccordionProps {
  shipmentDetail: ShipmentDetailWithAutomatchProduct;
  productAndSizesData: IProductWithSizeRangeData[];
  allLocations: ILocationData[];
  loading: boolean;
  onBoxUndelivered: (labelIdentifier: string) => void;
  onBoxDelivered: (
    labelIdentifier: string,
    locationId: number,
    productId: number,
    sizeId: number,
    numberOfItems: number,
  ) => void;
}

export interface IProductFormData {
  productId: number | undefined;
  sizeId: number | undefined;
  numberOfItems: number | undefined;
}

export interface ILocationFormData {
  locationId: number | undefined;
}

export function BoxReconcilationAccordion({
  shipmentDetail,
  productAndSizesData,
  allLocations,
  loading,
  onBoxUndelivered,
  onBoxDelivered,
}: IBoxReconcilationAccordionProps) {
  const isProductAutoMatched = !!shipmentDetail?.autoMatchingTargetProduct;
  const [accordionIndex, setAccordionIndex] = useState(isProductAutoMatched ? 1 : 0);
  const [productManuallyMatched, setProductManuallyMatched] = useState(false);
  const [locationSpecified, setLocationSpecified] = useState(false);
  const [productFormData, setProductFormData] = useState<IProductFormData>({
    productId: isProductAutoMatched
      ? parseInt(shipmentDetail.autoMatchingTargetProduct?.id ?? "0")
      : undefined,
    sizeId: isProductAutoMatched ? parseInt(shipmentDetail.sourceSize?.id ?? "0") : undefined,
    numberOfItems: isProductAutoMatched ? (shipmentDetail.sourceQuantity ?? 0) : undefined,
  });
<<<<<<< HEAD
  const [reconciliationMatchProductCache, setReconciliationMatchProductCache] = useAtom(
    reconciliationMatchProductAtom,
  );
  const setReconciliationReceiveLocationCache = useSetAtom(reconciliationReceiveLocationAtom);
=======
  const accordionHeaderColor = isProductAutoMatched || productManuallyMatched ? "#659A7E" : "#000";
  const accordionHeaderText = productManuallyMatched
    ? "PRODUCTS DELIVERED"
    : isProductAutoMatched
      ? `PRODUCT AUTO-MATCHED (${shipmentDetail?.sourceQuantity}x)`
      : "MATCH PRODUCTS";
>>>>>>> 6147a018

  return (
    <Accordion allowToggle index={accordionIndex}>
      <AccordionItem>
        <AccordionButton
          p={4}
          borderBottomWidth={1}
          onClick={() => setAccordionIndex(0)}
          position="relative"
        >
          <Box flex="1" textAlign="left" fontWeight="bold" color={accordionHeaderColor}>
            <h2>1. {accordionHeaderText}</h2>
          </Box>
          <Box>
            {!(productManuallyMatched || isProductAutoMatched) && <RiQuestionFill size={20} />}
            {(productManuallyMatched || isProductAutoMatched) && (
              <BsFillCheckCircleFill color="#659A7E" size={18} />
            )}
          </Box>
          {isProductAutoMatched && accordionIndex !== 0 && !productManuallyMatched && (
            <Text as="i" fontSize="xs" position="absolute" bottom={0.5} left={8}>
              Click here to view auto-matched items
            </Text>
          )}
        </AccordionButton>
        <AccordionPanel p={6} position="relative">
          {isProductAutoMatched && !productManuallyMatched && (
            <>
              <Alert status="info" left={0} top={0} position="absolute">
                <AlertIcon />
                <Text as="i" fontSize="sm" lineHeight={8}>
                  Items were pre-matched using your enabled ASSORT products. To modify, change the
                  values below.
                </Text>
              </Alert>
              <Spacer height="88px" />
            </>
          )}
          <MatchProductsForm
            loading={loading}
            shipmentDetail={shipmentDetail}
            productAndSizesData={productAndSizesData}
            onBoxUndelivered={onBoxUndelivered}
            onSubmitMatchProductsForm={(matchedProductsFormData: IMatchProductsFormData) => {
              setProductManuallyMatched(true);
              setAccordionIndex(1);

              if (shipmentDetail.sourceProduct?.id) {
                reconciliationMatchProductCache[shipmentDetail.sourceProduct.id] =
                  matchedProductsFormData;
                setReconciliationMatchProductCache(reconciliationMatchProductCache);
              }

              setProductFormData({
                sizeId: parseInt(matchedProductsFormData.sizeId.value, 10),
                productId: parseInt(matchedProductsFormData.productId.value, 10),
                numberOfItems: matchedProductsFormData.numberOfItems,
              });
            }}
          />
        </AccordionPanel>
      </AccordionItem>

      <AccordionItem>
        <h2>
          <AccordionButton
            color={!locationSpecified ? "#000" : "#659A7E"}
            p={4}
            borderBottomWidth={1}
            onClick={() => setAccordionIndex(1)}
          >
            <Box flex="1" textAlign="left" fontWeight="bold">
              2. RECEIVE LOCATION
            </Box>
            {!locationSpecified && <RiQuestionFill size={20} />}
            {locationSpecified && <BsFillCheckCircleFill color="#659A7E" size={18} />}
          </AccordionButton>
        </h2>
        <AccordionPanel p={6}>
          <ReceiveLocationForm
            loading={loading}
            onLocationSpecified={setLocationSpecified}
            allLocations={allLocations}
            onSubmitReceiveLocationForm={(receiveLocationFormData: IReceiveLocationFormData) => {
              setLocationSpecified(true);
              setAccordionIndex(-1);
              setReconciliationReceiveLocationCache(receiveLocationFormData);

              onBoxDelivered(
                shipmentDetail.box.labelIdentifier,
                parseInt(receiveLocationFormData.locationId.value, 10),
                productFormData.productId!,
                productFormData.sizeId!,
                productFormData.numberOfItems!,
              );
            }}
          />
        </AccordionPanel>
      </AccordionItem>
    </Accordion>
  );
}<|MERGE_RESOLUTION|>--- conflicted
+++ resolved
@@ -15,16 +15,12 @@
 import { ILocationData, IProductWithSizeRangeData } from "./BoxReconciliationView";
 import { IMatchProductsFormData, MatchProductsForm } from "./MatchProductsForm";
 import { IReceiveLocationFormData, ReceiveLocationForm } from "./ReceiveLocationForm";
-<<<<<<< HEAD
-import { ShipmentDetail } from "queries/types";
 import { useAtom, useSetAtom } from "jotai";
 import {
   reconciliationMatchProductAtom,
   reconciliationReceiveLocationAtom,
 } from "stores/globalCacheStore";
-=======
 import { ShipmentDetailWithAutomatchProduct } from "queries/types";
->>>>>>> 6147a018
 
 interface IBoxReconcilationAccordionProps {
   shipmentDetail: ShipmentDetailWithAutomatchProduct;
@@ -70,19 +66,16 @@
     sizeId: isProductAutoMatched ? parseInt(shipmentDetail.sourceSize?.id ?? "0") : undefined,
     numberOfItems: isProductAutoMatched ? (shipmentDetail.sourceQuantity ?? 0) : undefined,
   });
-<<<<<<< HEAD
   const [reconciliationMatchProductCache, setReconciliationMatchProductCache] = useAtom(
     reconciliationMatchProductAtom,
   );
   const setReconciliationReceiveLocationCache = useSetAtom(reconciliationReceiveLocationAtom);
-=======
   const accordionHeaderColor = isProductAutoMatched || productManuallyMatched ? "#659A7E" : "#000";
   const accordionHeaderText = productManuallyMatched
     ? "PRODUCTS DELIVERED"
     : isProductAutoMatched
       ? `PRODUCT AUTO-MATCHED (${shipmentDetail?.sourceQuantity}x)`
       : "MATCH PRODUCTS";
->>>>>>> 6147a018
 
   return (
     <Accordion allowToggle index={accordionIndex}>
