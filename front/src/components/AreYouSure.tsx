--- conflicted
+++ resolved
@@ -30,15 +30,9 @@
   title,
   body,
   leftButtonText,
-<<<<<<< HEAD
-  leftButtonProps = {}, // Default values set here
-  rightButtonText,
-  rightButtonProps = {}, // Default values set here
-=======
   leftButtonProps = {},
   rightButtonText,
   rightButtonProps = {},
->>>>>>> 0d5c97d0
   isLoading,
   isOpen,
   onClose,
