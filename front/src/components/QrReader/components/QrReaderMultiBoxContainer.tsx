--- conflicted
+++ resolved
@@ -28,13 +28,8 @@
 } from "./AlertTexts";
 
 function QrReaderMultiBoxContainer() {
-<<<<<<< HEAD
-  const { globalPreferences } = useContext(GlobalPreferencesContext);
-  const currentBaseId = globalPreferences.selectedBase?.id;
-=======
   const { baseId } = useBaseIdParam();
 
->>>>>>> 690a0354
   // selected radio button
   const [multiBoxAction, setMultiBoxAction] = useState<IMultiBoxAction>(IMultiBoxAction.moveBox);
 
