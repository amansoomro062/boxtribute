import { useCallback, useState, useEffect } from "react";
import { useNavigate } from "react-router-dom";
import { useErrorHandling } from "hooks/useErrorHandling";
import {
  ILabelIdentifierResolvedValue,
  ILabelIdentifierResolverResultKind,
  useLabelIdentifierResolver,
} from "hooks/useLabelIdentifierResolver";
import { IQrResolvedValue, IQrResolverResultKind, useQrResolver } from "hooks/useQrResolver";
import { useScannedBoxesActions } from "hooks/useScannedBoxesActions";
import { useReactiveVar } from "@apollo/client";
import { qrReaderOverlayVar } from "queries/cache";
import { AlertWithoutAction } from "components/Alerts";
import QrReader from "./components/QrReader";
import { useBaseIdParam } from "hooks/useBaseIdParam";

interface IQrReaderContainerProps {
  onSuccess: () => void;
}

const CAMERA_NOT_PERMITED_TEXT =
  "Camera access was denied. Please unblock camera access in the address bar and reload the page.";
const CAMERA_NOT_PERMITED_TEXT_SAFARI_IOS =
<<<<<<< HEAD
  'Camera access was denied. Please allow camera access in the address bar by selecting AA > Website Settings > Camera > "Allow". Then, reload the page';
=======
  'Camera access was denied. Please allow camera access in the address bar by selecting AA > Website Settings > Camera > "Allow". Then, reload the page.';
const IPHONE_WARNING_TEXT = (
  <p>
    <strong>Known Issue</strong>
    <br />
    We are experiencing problems with QR scanning on iPhone only. If you are also experiencing
    issues, please contact us so we can add it to our investigation.
  </p>
);
>>>>>>> a9ecf52a

function QrReaderContainer({ onSuccess }: IQrReaderContainerProps) {
  const { baseId } = useBaseIdParam();
  const navigate = useNavigate();
  const { triggerError } = useErrorHandling();
  const { resolveQrCode } = useQrResolver();
  const { loading: findByBoxLabelIsLoading, checkLabelIdentifier } = useLabelIdentifierResolver();
  const { addBox: addBoxToScannedBoxes } = useScannedBoxesActions();
  const qrReaderOverlayState = useReactiveVar(qrReaderOverlayVar);
  const [isMultiBox, setIsMultiBox] = useState(!!qrReaderOverlayState.isMultiBox);
  const [isProcessingQrCode, setIsProcessingQrCode] = useState(false);
  const [isCameraNotPermited, setIsCameraNotPermited] = useState(false);
  const [boxNotOwned, setBoxNotOwned] = useState("");
  const setIsProcessingQrCodeDelayed = useCallback(
    (state: boolean) => {
      setTimeout(() => {
        setIsProcessingQrCode(state);
      }, 1000);
    },
    [setIsProcessingQrCode],
  );

  const isIOS = /iPad|iPhone|iPod/.test(navigator.userAgent);

  const checkCameraPermission = () => {
    navigator.mediaDevices
      .getUserMedia({
        audio: false,
        video: true,
      })
      .catch((error) => {
        if (error.name === "NotAllowedError") {
          setIsCameraNotPermited(true);
        }

        if (error.name === "NotFoundError") {
          triggerError({
            userMessage: "No camera is available on your device.",
            message: `getUserMedia error: ${error.name}`,
          });
        }
      });
  };

  // handle a scan depending on if the solo box or multi box tab is active
  const onScan = async (qrReaderResultText: string, multiScan: boolean) => {
    if (!isProcessingQrCode) {
      setIsProcessingQrCode(true);
      setBoxNotOwned("");
      const qrResolvedValue: IQrResolvedValue = await resolveQrCode(
        qrReaderResultText,
        multiScan ? "cache-first" : "network-only",
      );
      switch (qrResolvedValue.kind) {
        case IQrResolverResultKind.NOT_AUTHORIZED_FOR_BASE: {
          setBoxNotOwned(
            `This box it at base ${qrResolvedValue.box.baseName}, which belongs to organization ${qrResolvedValue.box.organisationName}.`,
          );
          setIsProcessingQrCode(false);
          break;
        }
        case IQrResolverResultKind.SUCCESS: {
          const boxLabelIdentifier = qrResolvedValue.box.labelIdentifier;
          if (!multiScan) {
            const boxBaseId = qrResolvedValue.box.location.base.id;
            setIsProcessingQrCode(false);
            onSuccess();
            navigate(`/bases/${boxBaseId}/boxes/${boxLabelIdentifier}`);
          } else {
            // Only execute for Multi Box tab
            // add box reference to query for list of all scanned boxes
            addBoxToScannedBoxes(qrResolvedValue.box);
            setIsProcessingQrCode(false);
          }
          break;
        }
        case IQrResolverResultKind.NOT_ASSIGNED_TO_BOX: {
          if (!multiScan) {
            onSuccess();
            navigate(`/bases/${baseId}/boxes/create/${qrResolvedValue?.qrHash}`);
          } else {
            triggerError({
              message: "No box associated to this QR code!",
            });
            setIsProcessingQrCodeDelayed(false);
          }
          break;
        }
        default: {
          // the following cases should arrive here:
          // FAIL,NOT_AUTHORIZED_FOR_BOX, NOT_AUTHORIZED_FOR_QR,NO_BOXTRIBUTE_QR
          setIsProcessingQrCodeDelayed(false);
        }
      }
    }
  };

  // handle the search by label identifier in the solo box tab
  const onFindBoxByLabel = useCallback(
    async (labelIdentifier: string) => {
      const labelIdentifierResolvedValue: ILabelIdentifierResolvedValue =
        await checkLabelIdentifier(labelIdentifier);
      switch (labelIdentifierResolvedValue.kind) {
        case ILabelIdentifierResolverResultKind.SUCCESS: {
          const boxLabelIdentifier = labelIdentifierResolvedValue?.box.labelIdentifier;
          const boxBaseId = labelIdentifierResolvedValue?.box.location.base.id;
          onSuccess();
          navigate(`/bases/${boxBaseId}/boxes/${boxLabelIdentifier}`);
          break;
        }
        case ILabelIdentifierResolverResultKind.NOT_AUTHORIZED: {
          triggerError({
            message: "You don't have permission to access this box!",
          });
          break;
        }
        case ILabelIdentifierResolverResultKind.NOT_FOUND: {
          triggerError({
            message: "A box with this label number doesn't exist!",
          });
          break;
        }
        case ILabelIdentifierResolverResultKind.FAIL: {
          triggerError({
            message: "The search for this label failed. Please try again.",
            statusCode: labelIdentifierResolvedValue?.error.code,
          });
          break;
        }
        default: {
          triggerError({
            message: `The resolved value of the qr-code does not match
            any case of the ILabelIdentifierResolverResultKind.`,
            userMessage: "Something went wrong!",
          });
        }
      }
    },
    [checkLabelIdentifier, navigate, triggerError, onSuccess],
  );

  useEffect(() => {
    checkCameraPermission();
    // eslint-disable-next-line react-hooks/exhaustive-deps
  }, []);

  return (
    <>
      {isCameraNotPermited && (
        <>
          <AlertWithoutAction
            type="warning"
            alertText={isIOS ? CAMERA_NOT_PERMITED_TEXT_SAFARI_IOS : CAMERA_NOT_PERMITED_TEXT}
          />
          <br />
        </>
      )}
      {boxNotOwned !== "" && (
        <>
          <AlertWithoutAction type="warning" alertText={boxNotOwned} />
          <br />
        </>
      )}
      <QrReader
        isMultiBox={isMultiBox}
        onTabSwitch={(index) => setIsMultiBox(index === 1)}
        onScan={onScan}
        onFindBoxByLabel={onFindBoxByLabel}
        findBoxByLabelIsLoading={findByBoxLabelIsLoading || isProcessingQrCode}
      />
    </>
  );
}

export default QrReaderContainer;<|MERGE_RESOLUTION|>--- conflicted
+++ resolved
@@ -21,19 +21,7 @@
 const CAMERA_NOT_PERMITED_TEXT =
   "Camera access was denied. Please unblock camera access in the address bar and reload the page.";
 const CAMERA_NOT_PERMITED_TEXT_SAFARI_IOS =
-<<<<<<< HEAD
-  'Camera access was denied. Please allow camera access in the address bar by selecting AA > Website Settings > Camera > "Allow". Then, reload the page';
-=======
   'Camera access was denied. Please allow camera access in the address bar by selecting AA > Website Settings > Camera > "Allow". Then, reload the page.';
-const IPHONE_WARNING_TEXT = (
-  <p>
-    <strong>Known Issue</strong>
-    <br />
-    We are experiencing problems with QR scanning on iPhone only. If you are also experiencing
-    issues, please contact us so we can add it to our investigation.
-  </p>
-);
->>>>>>> a9ecf52a
 
 function QrReaderContainer({ onSuccess }: IQrReaderContainerProps) {
   const { baseId } = useBaseIdParam();
