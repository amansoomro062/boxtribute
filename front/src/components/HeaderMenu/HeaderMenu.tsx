import { useMediaQuery } from "@chakra-ui/react";
<<<<<<< HEAD
import { IAuthorizeProps } from "hooks/useAuthorization";
import HeaderMenuDesktop from "./HeaderMenuDesktop";
import HeaderMenuMobile from "./HeaderMenuMobile";
=======
import MenuMobile from "./MenuMobile";
import MenuDesktop from "./MenuDesktop";
>>>>>>> 84418716

export interface IMenuItemData extends IAuthorizeProps {
  link: string;
  name: string;
  beta?: boolean;
  external?: boolean;
}

export interface IMenuItemsGroupData extends IAuthorizeProps {
  text: string;
  links: IMenuItemData[];
}

export interface IHeaderMenuProps {
  onClickScanQrCode: () => void;
  menuItemsGroups: IMenuItemsGroupData[];
}

function HeaderMenu(props: IHeaderMenuProps) {
  const [isDesktopScreen] = useMediaQuery("(min-width: 1024px)");

  if (isDesktopScreen) return <MenuDesktop {...props} />;

  return <MenuMobile {...props} />;
}
export default HeaderMenu;<|MERGE_RESOLUTION|>--- conflicted
+++ resolved
@@ -1,12 +1,7 @@
 import { useMediaQuery } from "@chakra-ui/react";
-<<<<<<< HEAD
 import { IAuthorizeProps } from "hooks/useAuthorization";
-import HeaderMenuDesktop from "./HeaderMenuDesktop";
-import HeaderMenuMobile from "./HeaderMenuMobile";
-=======
 import MenuMobile from "./MenuMobile";
 import MenuDesktop from "./MenuDesktop";
->>>>>>> 84418716
 
 export interface IMenuItemData extends IAuthorizeProps {
   link: string;
