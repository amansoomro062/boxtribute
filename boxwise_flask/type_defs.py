--- conflicted
+++ resolved
@@ -38,17 +38,10 @@
 
     type Box {
         id: Int
-<<<<<<< HEAD
-        box_id: Int!
-        product_id: Int
-        size_id: Int
-        items: Int
-=======
         box_id: String!
         product_id: Int
         size_id: Int
         items: String
->>>>>>> 037d31ea
         location_id: Int
         comments: String
         qr_id: Int
