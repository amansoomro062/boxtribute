"""GraphQL type definitions"""
from ariadne import gql

type_defs = gql(
    """
    type Query {
        hello: String!
        allBases: [Base]
<<<<<<< HEAD
        orgBases(org_id: Int): [Base]
=======
        base(id: String!): Base
>>>>>>> 74474a3f
        allUsers: [User]
        user(email: String): User
    }
    type Base {
        id: Int
        name: String
        currencyname: String
        organisation_id: Int
    }
    type User{
        id: Int!
        organisation_id: Int
        name: String
        email: String!
        cms_usergroups_id: Int
        valid_firstday: Date
        valid_lastday: Date
        camp_id: [Int]
        lastlogin: Datetime
        lastaction: Datetime
    }

    scalar Datetime
    scalar Date
"""
)<|MERGE_RESOLUTION|>--- conflicted
+++ resolved
@@ -6,11 +6,8 @@
     type Query {
         hello: String!
         allBases: [Base]
-<<<<<<< HEAD
         orgBases(org_id: Int): [Base]
-=======
         base(id: String!): Base
->>>>>>> 74474a3f
         allUsers: [User]
         user(email: String): User
     }
