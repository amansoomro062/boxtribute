--- conflicted
+++ resolved
@@ -1,15 +1,10 @@
-<<<<<<< HEAD
-"""Model definitions for database"""
-=======
 """Model definitions for database."""
->>>>>>> 83e2d4f6
 from peewee import CharField, CompositeKey, DateField, DateTimeField, IntegerField
 from playhouse.shortcuts import model_to_dict
 
 from .db import db
 
 
-<<<<<<< HEAD
 class Stock(db.Model):
     # INSERT INTO stock (
     #   box_id, product_id, size_id, items, location_id,
@@ -53,7 +48,6 @@
     def get_box(box_id):
         box = Stock.select().where(Stock.box_id == box_id).get()
         return box
-=======
 class Person(db.Model):
     id = IntegerField()
     camp_id = IntegerField()
@@ -62,7 +56,6 @@
 
     def __str__(self):
         return self.firstname
->>>>>>> 83e2d4f6
 
 
 class Camps(db.Model):
