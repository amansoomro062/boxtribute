--- conflicted
+++ resolved
@@ -29,14 +29,13 @@
         return Camps.select().order_by(Camps.name)
 
     @staticmethod
-<<<<<<< HEAD
     def get_camps_by_org_id(org_id):
         return Camps.select().where(Camps.organisation_id == org_id)
-=======
+
+    @staticmethod
     def get_camp(camp_id):
         camp = Camps.select().where(Camps.id == camp_id).get()
         return camp
->>>>>>> 74474a3f
 
 
 class Cms_Usergroups_Camps(db.Model):
@@ -60,10 +59,6 @@
 
 class Cms_Users(db.Model):
     id = CharField()
-<<<<<<< HEAD
-    organisation_id = CharField()
-=======
->>>>>>> 74474a3f
     name = CharField(column_name="naam")
     email = CharField()
     cms_usergroups_id = CharField()
