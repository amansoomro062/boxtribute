"""GraphQL resolver functionality"""
from ariadne import (
    ObjectType,
    MutationType,
    ScalarType,
    make_executable_schema,
    snake_case_fallback_resolvers,
)

from .auth_helper import authorization_test
<<<<<<< HEAD
from .models import Bases, Users, Boxes
=======
from .models.bases import Bases
from .models.users import Users
>>>>>>> ea05078f
from .type_defs import type_defs

query = ObjectType("Query")
mutation = MutationType()

datetime_scalar = ScalarType("Datetime")
date_scalar = ScalarType("Date")


@datetime_scalar.serializer
def serialize_datetime(value):
    return value.isoformat()


@date_scalar.serializer
def serialize_date(value):
    return value.isoformat()


# registers this fn as a resolver for the "allBases" field, can use it as the
# resolver for more than one thing by just adding more decorators
@query.field("allBases")
def resolve_all_bases(_, info):
    # discard the first input because it belongs to a root type (Query, Mutation,
    # Subscription). Otherwise it would be a value returned by a parent resolver.
    response = Bases.get_all_bases()
    return list(response.dicts())


# not everyone can see all the bases
# see the comment in https://github.com/boxwise/boxwise-flask/pull/19
@query.field("orgBases")
def resolve_org_bases(_, info, org_id):
<<<<<<< HEAD
    response = Bases.get_bases_by_org_id(org_id)
=======
    response = Bases.get_camps_by_org_id(org_id)
>>>>>>> ea05078f
    return list(response.dicts())


@query.field("base")
def resolve_base(_, info, id):
    authorization_test("bases", base_id=id)
<<<<<<< HEAD
    response = Bases.get_base(id)
=======
    response = Bases.get_camp(id)
>>>>>>> ea05078f
    return response


@query.field("allUsers")
def resolve_all_users(_, info):
    response = Users.get_all_users()
    return list(response.dicts())


@query.field("user")
def resolve_user(_, info, email):
    response = Users.get_user(email)
    return response


@mutation.field("createBox")
def create_box(_, info, box_creation_input):
    response = Boxes.create_box(box_creation_input)
    return response


schema = make_executable_schema(
    type_defs, [query, mutation], snake_case_fallback_resolvers
    )<|MERGE_RESOLUTION|>--- conflicted
+++ resolved
@@ -8,12 +8,10 @@
 )
 
 from .auth_helper import authorization_test
-<<<<<<< HEAD
-from .models import Bases, Users, Boxes
-=======
 from .models.bases import Bases
 from .models.users import Users
->>>>>>> ea05078f
+# TODO
+from .models.boxes import Boxes
 from .type_defs import type_defs
 
 query = ObjectType("Query")
@@ -47,22 +45,14 @@
 # see the comment in https://github.com/boxwise/boxwise-flask/pull/19
 @query.field("orgBases")
 def resolve_org_bases(_, info, org_id):
-<<<<<<< HEAD
     response = Bases.get_bases_by_org_id(org_id)
-=======
-    response = Bases.get_camps_by_org_id(org_id)
->>>>>>> ea05078f
     return list(response.dicts())
 
 
 @query.field("base")
 def resolve_base(_, info, id):
     authorization_test("bases", base_id=id)
-<<<<<<< HEAD
     response = Bases.get_base(id)
-=======
-    response = Bases.get_camp(id)
->>>>>>> ea05078f
     return response
 
 
