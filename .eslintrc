{
  "extends": [
    "react-app",
    "airbnb",
    "plugin:jsx-a11y/recommended",
    "plugin:import/errors",
    "plugin:import/warnings",
    "plugin:import/typescript"
  ],
  "plugins": ["jsx-a11y"],
  "rules": {
    // driving me nuts and would have involved changing a zillion files for no real benefit
    "react/jsx-one-expression-per-line": "off",
    "quotes": "off",
    "semi": "off",
    "camelcase":"off",
    "no-unused-expressions": "off",
    // import/no-named-as-default disabled as it prevents a common pattern of exporting
    // non-connected redux components for testing and then exporting
    // the connected component as the default export
    // see https://github.com/benmosher/eslint-plugin-import/issues/544
    "import/no-named-as-default": "off",
    // codebase uses prop types some times and not others
    "react/prop-types": "off",
    // should be turned on eventually, but not compatible with current codebase
    "no-shadow": "off",
<<<<<<< HEAD
    "object-curly-newline":"off",
=======
    "no-console":"warn",
>>>>>>> 6c3b43ca
    // matter of preference (allows to use props.propName instead of deconstructing props first)
    "react/destructuring-assignment": "off",
    "@typescript-eslint/explicit-function-return-type": "off",
    "lines-between-class-members": "off",
    // react hook rules
    "react-hooks/rules-of-hooks": "error",
    "react-hooks/exhaustive-deps": "error",
    // suport for jsx files
    "react/jsx-filename-extension": [1, { "extensions": [".js", ".jsx", ".ts", ".tsx"] }],
    "import/extensions": [
      "error",
      "ignorePackages",
      {
        "js": "never",
        "jsx": "never",
        "ts": "never",
        "tsx": "never"
      }
   ],
   "no-debugger": 1
  }
}<|MERGE_RESOLUTION|>--- conflicted
+++ resolved
@@ -24,11 +24,8 @@
     "react/prop-types": "off",
     // should be turned on eventually, but not compatible with current codebase
     "no-shadow": "off",
-<<<<<<< HEAD
     "object-curly-newline":"off",
-=======
     "no-console":"warn",
->>>>>>> 6c3b43ca
     // matter of preference (allows to use props.propName instead of deconstructing props first)
     "react/destructuring-assignment": "off",
     "@typescript-eslint/explicit-function-return-type": "off",
