--- conflicted
+++ resolved
@@ -2,26 +2,13 @@
 // https://github.com/samjulien/apollo-auth0-fullstack/blob/master/habit-tracker/src/ApolloWrapper.js
 // https://www.youtube.com/watch?v=FROhOGcnQxs
 
-<<<<<<< HEAD
-import React, { useState, useEffect, ReactNode } from "react";
+import { useState, useEffect, ReactNode, createContext, Context, useMemo } from "react";
 import { ApolloClient, HttpLink, ApolloProvider, DefaultOptions } from "@apollo/client";
-=======
-import React, { useState, useEffect, ReactNode, createContext, Context, useMemo } from "react";
-import {
-  ApolloClient,
-  InMemoryCache,
-  HttpLink,
-  ApolloProvider,
-  DefaultOptions,
-} from "@apollo/client";
->>>>>>> 9e91014e
 import { setContext } from "@apollo/client/link/context";
 import { useAuth0 } from "@auth0/auth0-react";
 import { onError } from "@apollo/client/link/error";
 import { useErrorHandling } from "hooks/useErrorHandling";
-<<<<<<< HEAD
 import { cache } from "queries/cache";
-=======
 
 export interface IApolloAuth0WrapperContext {
   isAccessTokenInHeader: Boolean;
@@ -30,16 +17,6 @@
 export const ApolloAuth0WrapperContext: Context<IApolloAuth0WrapperContext> = createContext(
   {} as IApolloAuth0WrapperContext,
 );
-
-export const cache = new InMemoryCache({
-  typePolicies: {
-    Box: {
-      // Boxes should be normalized by labelIdentifier
-      keyFields: ["labelIdentifier"],
-    },
-  },
-});
->>>>>>> 9e91014e
 
 function ApolloAuth0Provider({ children }: { children: ReactNode }) {
   const { triggerError } = useErrorHandling();
