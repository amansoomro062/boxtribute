--- conflicted
+++ resolved
@@ -959,15 +959,11 @@
 }>;
 
 
-<<<<<<< HEAD
-export type BoxesForBaseQuery = { __typename?: 'Query', base?: { __typename?: 'Base', locations?: Array<{ __typename?: 'Location', boxes?: { __typename?: 'BoxPage', totalCount: number, elements: Array<{ __typename?: 'Box', labelIdentifier: string, state: BoxState, size?: string | null, items: number, product?: { __typename?: 'Product', gender?: ProductGender | null, name: string } | null, location?: { __typename?: 'Location', name?: string | null } | null }> } | null }> | null } | null };
+export type BoxesForBaseQuery = { __typename?: 'Query', base?: { __typename?: 'Base', locations?: Array<{ __typename?: 'Location', boxes?: { __typename?: 'BoxPage', totalCount: number, elements: Array<{ __typename?: 'Box', labelIdentifier: string, state: BoxState, items: number, size: { __typename?: 'Size', id: string, label: string }, product?: { __typename?: 'Product', gender?: ProductGender | null, name: string } | null, location?: { __typename?: 'Location', name?: string | null } | null }> } | null }> | null } | null };
 
 export type DistroSpotsForBaseIdQueryVariables = Exact<{
   baseId: Scalars['ID'];
 }>;
 
 
-export type DistroSpotsForBaseIdQuery = { __typename?: 'Query', base?: { __typename?: 'Base', distributions: { __typename?: 'Distributions', distributionSpots: Array<{ __typename?: 'DistributionSpot', id: string, name: string, latitude: number, longitude: number, distributionEvents: Array<{ __typename?: 'DistributionEvent', id: string, name?: string | null, state: DistributionEventState, dateTime: any }> }> } } | null };
-=======
-export type BoxesForBaseQuery = { __typename?: 'Query', base?: { __typename?: 'Base', locations?: Array<{ __typename?: 'Location', boxes?: { __typename?: 'BoxPage', totalCount: number, elements: Array<{ __typename?: 'Box', labelIdentifier: string, state: BoxState, items: number, size: { __typename?: 'Size', id: string, label: string }, product?: { __typename?: 'Product', gender?: ProductGender | null, name: string } | null, location?: { __typename?: 'Location', name?: string | null } | null }> } | null }> | null } | null };
->>>>>>> 95721a20
+export type DistroSpotsForBaseIdQuery = { __typename?: 'Query', base?: { __typename?: 'Base', distributions: { __typename?: 'Distributions', distributionSpots: Array<{ __typename?: 'DistributionSpot', id: string, name: string, latitude: number, longitude: number, distributionEvents: Array<{ __typename?: 'DistributionEvent', id: string, name?: string | null, state: DistributionEventState, dateTime: any }> }> } } | null };