export type Maybe<T> = T | null;
export type InputMaybe<T> = Maybe<T>;
export type Exact<T extends { [key: string]: unknown }> = { [K in keyof T]: T[K] };
export type MakeOptional<T, K extends keyof T> = Omit<T, K> & { [SubKey in K]?: Maybe<T[SubKey]> };
export type MakeMaybe<T, K extends keyof T> = Omit<T, K> & { [SubKey in K]: Maybe<T[SubKey]> };
/** All built-in and custom scalars, mapped to their actual values */
export type Scalars = {
  ID: string;
  String: string;
  Boolean: boolean;
  Int: number;
  Float: number;
  Date: any;
  Datetime: any;
};

/**
 * Representation of a base.
 * The base is managed by a specific [`Organisation`]({{Types.Organisation}}).
 */
export type Base = {
  __typename?: 'Base';
  /**  List of all [`Beneficiaries`]({{Types.Beneficiary}}) registered in this base  */
  beneficiaries: BeneficiaryPage;
  boxPlaces: Array<BoxPlace>;
  currencyName?: Maybe<Scalars['String']>;
  distributionEvents: Array<DistributionEvent>;
  distributionSpots: Array<DistributionSpot>;
  id: Scalars['ID'];
  /**  List of all [`Locations`]({{Types.Location}}) present in this base  */
  locations: Array<Location>;
  name: Scalars['String'];
  organisation: Organisation;
};


/**
 * Representation of a base.
 * The base is managed by a specific [`Organisation`]({{Types.Organisation}}).
 */
export type BaseBeneficiariesArgs = {
  filterInput?: InputMaybe<FilterBeneficiaryInput>;
  paginationInput?: InputMaybe<PaginationInput>;
};

/**
 * Representation of a beneficiary.
 * The beneficiary is registered in a specific [`Base`]({{Types.Base}}).
 */
export type Beneficiary = {
  __typename?: 'Beneficiary';
  active: Scalars['Boolean'];
  /**  If dateOfBirth is not set, age will be null.  */
  age?: Maybe<Scalars['Int']>;
  base?: Maybe<Base>;
  comment?: Maybe<Scalars['String']>;
  createdBy?: Maybe<User>;
  createdOn?: Maybe<Scalars['Datetime']>;
  dateOfBirth?: Maybe<Scalars['Date']>;
  dateOfSignature?: Maybe<Scalars['Date']>;
  /**  Null if this beneficiary is the family head  */
  familyHead?: Maybe<Beneficiary>;
  firstName: Scalars['String'];
  gender?: Maybe<HumanGender>;
  /**  All members of a family have the same group identifier  */
  groupIdentifier: Scalars['String'];
  id: Scalars['ID'];
  isVolunteer: Scalars['Boolean'];
  languages?: Maybe<Array<Language>>;
  lastModifiedBy?: Maybe<User>;
  lastModifiedOn?: Maybe<Scalars['Datetime']>;
  lastName: Scalars['String'];
  registered: Scalars['Boolean'];
  signature?: Maybe<Scalars['String']>;
  signed: Scalars['Boolean'];
  tags: Array<Tag>;
  /**  Number of tokens the beneficiary holds (sum of all transaction values)  */
  tokens?: Maybe<Scalars['Int']>;
  /**  List of all [`Transactions`]({{Types.Transaction}}) that this beneficiary executed  */
  transactions?: Maybe<Array<Transaction>>;
};

export type BeneficiaryCreationInput = {
  baseId: Scalars['Int'];
  comment?: InputMaybe<Scalars['String']>;
  dateOfBirth: Scalars['Date'];
  dateOfSignature?: InputMaybe<Scalars['Date']>;
  familyHeadId?: InputMaybe<Scalars['Int']>;
  firstName: Scalars['String'];
  gender: HumanGender;
  groupIdentifier: Scalars['String'];
  isVolunteer: Scalars['Boolean'];
  languages?: InputMaybe<Array<Language>>;
  lastName: Scalars['String'];
  registered: Scalars['Boolean'];
  signature?: InputMaybe<Scalars['String']>;
};

/** Utility type holding a page of [`Beneficiaries`]({{Types.Beneficiary}}). */
export type BeneficiaryPage = {
  __typename?: 'BeneficiaryPage';
  elements?: Maybe<Array<Beneficiary>>;
  pageInfo: PageInfo;
  totalCount: Scalars['Int'];
};

export type BeneficiaryUpdateInput = {
  baseId?: InputMaybe<Scalars['Int']>;
  comment?: InputMaybe<Scalars['String']>;
  dateOfBirth?: InputMaybe<Scalars['Date']>;
  dateOfSignature?: InputMaybe<Scalars['Date']>;
  familyHeadId?: InputMaybe<Scalars['Int']>;
  firstName?: InputMaybe<Scalars['String']>;
  gender?: InputMaybe<HumanGender>;
  groupIdentifier?: InputMaybe<Scalars['String']>;
  id: Scalars['ID'];
  isVolunteer?: InputMaybe<Scalars['Boolean']>;
  languages?: InputMaybe<Array<Language>>;
  lastName?: InputMaybe<Scalars['String']>;
  registered?: InputMaybe<Scalars['Boolean']>;
  signature?: InputMaybe<Scalars['String']>;
};

/** Representation of a box storing items of a [`Product`]({{Types.Product}}) in a [`Location`]({{Types.Location}}) */
export type Box = ItemsCollection & {
  __typename?: 'Box';
  comment?: Maybe<Scalars['String']>;
  createdBy?: Maybe<User>;
  createdOn?: Maybe<Scalars['Datetime']>;
  distributionEvent?: Maybe<DistributionEvent>;
  id: Scalars['ID'];
  /**  The number of items the box contains.  */
  items?: Maybe<Scalars['Int']>;
  /**  Sequence of numbers for identifying the box, usually written on box label  */
  labelIdentifier: Scalars['String'];
  lastModifiedBy?: Maybe<User>;
  lastModifiedOn?: Maybe<Scalars['Datetime']>;
  place?: Maybe<BoxPlace>;
  product?: Maybe<Product>;
  qrCode?: Maybe<QrCode>;
  size: Size;
  state: BoxState;
  tags: Array<Tag>;
};

/** GraphQL input types for mutations **only**. */
export type BoxCreationInput = {
  comment?: InputMaybe<Scalars['String']>;
  items?: InputMaybe<Scalars['Int']>;
  locationId: Scalars['Int'];
  productId: Scalars['Int'];
  qrCode?: InputMaybe<Scalars['String']>;
  sizeId: Scalars['Int'];
};

/** Utility type holding a page of [`Boxes`]({{Types.Box}}). */
export type BoxPage = {
  __typename?: 'BoxPage';
  elements: Array<Box>;
  pageInfo: PageInfo;
  totalCount: Scalars['Int'];
};

export type BoxPlace = {
  base?: Maybe<Base>;
  boxes?: Maybe<BoxPage>;
  id: Scalars['ID'];
  name?: Maybe<Scalars['String']>;
};


export type BoxPlaceBoxesArgs = {
  filterInput?: InputMaybe<FilterBoxInput>;
  paginationInput?: InputMaybe<PaginationInput>;
};

/** Classificators for [`Box`]({{Types.Box}}) state. */
export enum BoxState {
  Donated = 'Donated',
  InStock = 'InStock',
  Lost = 'Lost',
  MarkedForShipment = 'MarkedForShipment',
  Received = 'Received',
  Scrap = 'Scrap'
}

export type BoxUpdateInput = {
  comment?: InputMaybe<Scalars['String']>;
  items?: InputMaybe<Scalars['Int']>;
  labelIdentifier: Scalars['String'];
  locationId?: InputMaybe<Scalars['Int']>;
  productId?: InputMaybe<Scalars['Int']>;
  sizeId?: InputMaybe<Scalars['Int']>;
};

<<<<<<< HEAD
/** TODO: Add description here once specs are final/confirmed */
export type DistributionEvent = {
  __typename?: 'DistributionEvent';
  boxes: Array<Box>;
  distributionSpot?: Maybe<DistributionSpot>;
  id: Scalars['ID'];
  name?: Maybe<Scalars['String']>;
  packingListEntries: Array<PackingListEntry>;
=======
<<<<<<< HEAD
=======
export type DistributionEvent = {
  __typename?: 'DistributionEvent';
  boxes?: Maybe<BoxPage>;
  distributionSpot?: Maybe<DistributionSpot>;
  id: Scalars['ID'];
  name?: Maybe<Scalars['String']>;
  packingList: PackingList;
>>>>>>> cca67c3b
  plannedEndDateTime: Scalars['Datetime'];
  plannedStartDateTime: Scalars['Datetime'];
  state: DistributionEventState;
  unboxedItemsCollections?: Maybe<Array<UnboxedItemsCollection>>;
};

<<<<<<< HEAD
=======

export type DistributionEventBoxesArgs = {
  filterInput?: InputMaybe<FilterBoxInput>;
  paginationInput?: InputMaybe<PaginationInput>;
};

>>>>>>> cca67c3b
export type DistributionEventCreationInput = {
  distributionSpotId: Scalars['Int'];
  name?: InputMaybe<Scalars['String']>;
  plannedEndDateTime?: InputMaybe<Scalars['Datetime']>;
  plannedStartDateTime?: InputMaybe<Scalars['Datetime']>;
};

<<<<<<< HEAD
/** TODO: Add description here once specs are final/confirmed */
=======
>>>>>>> cca67c3b
export enum DistributionEventState {
  Completed = 'Completed',
  OnDistro = 'OnDistro',
  Packing = 'Packing',
  Planning = 'Planning',
  Returned = 'Returned'
}

<<<<<<< HEAD
/** TODO: Add description here once specs are final/confirmed */
=======
>>>>>>> cca67c3b
export type DistributionSpot = BoxPlace & {
  __typename?: 'DistributionSpot';
  base?: Maybe<Base>;
  boxes?: Maybe<BoxPage>;
  comment: Scalars['String'];
  distributionEvents: Array<DistributionEvent>;
  id: Scalars['ID'];
  latitude?: Maybe<Scalars['Float']>;
  longitude?: Maybe<Scalars['Float']>;
  name?: Maybe<Scalars['String']>;
};


<<<<<<< HEAD
/** TODO: Add description here once specs are final/confirmed */
=======
>>>>>>> cca67c3b
export type DistributionSpotBoxesArgs = {
  filterInput?: InputMaybe<FilterBoxInput>;
  paginationInput?: InputMaybe<PaginationInput>;
};

export type DistributionSpotCreationInput = {
  baseId: Scalars['Int'];
  comment: Scalars['String'];
  latitude?: InputMaybe<Scalars['Float']>;
  longitude?: InputMaybe<Scalars['Float']>;
  name?: InputMaybe<Scalars['String']>;
};

<<<<<<< HEAD
=======
>>>>>>> cf875230 (Mobile Distro: add unboxedItemsCollection to DistributionEvent schema)
>>>>>>> cca67c3b
/**
 * Optional filter values when retrieving [`Beneficiaries`]({{Types.Beneficiary}}).
 * If several fields are defined (not null), they are combined into a filter expression using logical AND (i.e. the filter returns only elements for which *all* fields are true).
 */
export type FilterBeneficiaryInput = {
  active?: InputMaybe<Scalars['Boolean']>;
  /**  Filter for all beneficiaries who were created on this date (incl.), or later.  */
  createdFrom?: InputMaybe<Scalars['Date']>;
  /**  Filter for all beneficiaries who were created on this date (incl.), or earlier.  */
  createdUntil?: InputMaybe<Scalars['Date']>;
  isVolunteer?: InputMaybe<Scalars['Boolean']>;
  /** Filter for all beneficiaries where pattern is (case-insensitive) part of first name, last name, or comment, or where pattern matches the group identifier */
  pattern?: InputMaybe<Scalars['String']>;
  registered?: InputMaybe<Scalars['Boolean']>;
};

/**
 * Optional filter values when retrieving [`Boxes`]({{Types.Box}}).
 * If several fields are defined (not null), they are combined into a filter expression using logical AND (i.e. the filter returns only elements for which *all* fields are true).
 */
export type FilterBoxInput = {
  /**  Filter for all boxes that who were last modified on this date (incl.), or later.  */
  lastModifiedFrom?: InputMaybe<Scalars['Date']>;
  /**  Filter for all boxes that who were last modified on this date (incl.), or earlier.  */
  lastModifiedUntil?: InputMaybe<Scalars['Date']>;
  productCategoryId?: InputMaybe<Scalars['Int']>;
  productGender?: InputMaybe<ProductGender>;
  /**  Filter for all boxes that have *one* of the specified states.  */
  states?: InputMaybe<Array<BoxState>>;
};

export enum HumanGender {
  Diverse = 'Diverse',
  Female = 'Female',
  Male = 'Male'
}

export type ItemsCollection = {
  distributionEvent?: Maybe<DistributionEvent>;
  id: Scalars['ID'];
  items?: Maybe<Scalars['Int']>;
  place?: Maybe<BoxPlace>;
  product?: Maybe<Product>;
  size: Size;
};

/** Language codes. */
export enum Language {
  Ar = 'ar',
  Ckb = 'ckb',
  De = 'de',
  En = 'en',
  Fr = 'fr',
  Nl = 'nl'
}

/**
 * Representation of a physical location used to store [`Boxes`]({{Types.Box}}).
 * The location is part of a specific [`Base`]({{Types.Base}}).
 */
export type Location = BoxPlace & {
  __typename?: 'Location';
  base?: Maybe<Base>;
  /**  List of all the [`Boxes`]({{Types.Box}}) in this location  */
  boxes?: Maybe<BoxPage>;
  createdBy?: Maybe<User>;
  createdOn?: Maybe<Scalars['Datetime']>;
  /**  Default state for boxes in this location  */
  defaultBoxState?: Maybe<BoxState>;
  id: Scalars['ID'];
  isShop: Scalars['Boolean'];
  isStockroom: Scalars['Boolean'];
  lastModifiedBy?: Maybe<User>;
  lastModifiedOn?: Maybe<Scalars['Datetime']>;
  name?: Maybe<Scalars['String']>;
};


/**
 * Representation of a physical location used to store [`Boxes`]({{Types.Box}}).
 * The location is part of a specific [`Base`]({{Types.Base}}).
 */
export type LocationBoxesArgs = {
  filterInput?: InputMaybe<FilterBoxInput>;
  paginationInput?: InputMaybe<PaginationInput>;
};

export type Metrics = {
  __typename?: 'Metrics';
  /**
   * Return number of boxes, and contained items, moved by client's organisation in optional date range. Sorted by product category.
   * See `numberOfFamiliesServed` about using the `after` and `before` parameters.
   */
  movedStockOverview?: Maybe<Array<Maybe<StockOverview>>>;
  /**  Like `numberOfFamiliesServed` but add up all members of served families  */
  numberOfBeneficiariesServed?: Maybe<Scalars['Int']>;
  /**
   * Return number of families served by client's organisation in optional date range.
   * If `after` *and* `before` are specified, construct date range for filtering.
   * If one of `after` or `before` is specified, construct half-open date range.
   * If none is specified, the result is an all-time number.
   */
  numberOfFamiliesServed?: Maybe<Scalars['Int']>;
  /**
   * Return number of sales performed by client's organisation in optional date range.
   * See `numberOfFamiliesServed` about using the `after` and `before` parameters.
   */
  numberOfSales?: Maybe<Scalars['Int']>;
  /** Return number of boxes, and number of contained items, managed by client's organisation. */
  stockOverview?: Maybe<StockOverview>;
};


export type MetricsMovedStockOverviewArgs = {
  after?: InputMaybe<Scalars['Date']>;
  before?: InputMaybe<Scalars['Date']>;
};


export type MetricsNumberOfBeneficiariesServedArgs = {
  after?: InputMaybe<Scalars['Date']>;
  before?: InputMaybe<Scalars['Date']>;
};


export type MetricsNumberOfFamiliesServedArgs = {
  after?: InputMaybe<Scalars['Date']>;
  before?: InputMaybe<Scalars['Date']>;
};


export type MetricsNumberOfSalesArgs = {
  after?: InputMaybe<Scalars['Date']>;
  before?: InputMaybe<Scalars['Date']>;
};

/**
 * Naming convention:
 * - input argument: creationInput/updateInput
 * - input type: <Resource>CreationInput/UpdateInput
 */
export type Mutation = {
  __typename?: 'Mutation';
  acceptTransferAgreement?: Maybe<TransferAgreement>;
  addPackingListEntryToDistributionEvent?: Maybe<PackingListEntry>;
  cancelShipment?: Maybe<Shipment>;
  cancelTransferAgreement?: Maybe<TransferAgreement>;
  changeDistributionEventState?: Maybe<DistributionEvent>;
  createBeneficiary?: Maybe<Beneficiary>;
  createBox?: Maybe<Box>;
  createDistributionEvent?: Maybe<DistributionEvent>;
  createDistributionSpot?: Maybe<DistributionSpot>;
  createQrCode?: Maybe<QrCode>;
  createShipment?: Maybe<Shipment>;
  createTransferAgreement?: Maybe<TransferAgreement>;
  markDistributionEventAsComplete?: Maybe<DistributionEvent>;
  moveBoxFromDistributionEventToLocation?: Maybe<DistributionEvent>;
  moveBoxToDistributionEvent?: Maybe<Box>;
  moveItemsFromBoxToDistributionEvent?: Maybe<UnboxedItemsCollection>;
  moveItemsFromDistributionEventToBox?: Maybe<DistributionEvent>;
  rejectTransferAgreement?: Maybe<TransferAgreement>;
  removePackingListEntryFromDistributionEvent?: Maybe<DistributionEvent>;
  sendShipment?: Maybe<Shipment>;
  updateBeneficiary?: Maybe<Beneficiary>;
  updateBox?: Maybe<Box>;
  updateShipment?: Maybe<Shipment>;
};


/**
 * Naming convention:
 * - input argument: creationInput/updateInput
 * - input type: <Resource>CreationInput/UpdateInput
 */
export type MutationAcceptTransferAgreementArgs = {
  id: Scalars['ID'];
};


/**
 * Naming convention:
 * - input argument: creationInput/updateInput
 * - input type: <Resource>CreationInput/UpdateInput
 */
export type MutationAddPackingListEntryToDistributionEventArgs = {
  creationInput: PacklistEntryInput;
};


/**
 * Naming convention:
 * - input argument: creationInput/updateInput
 * - input type: <Resource>CreationInput/UpdateInput
 */
export type MutationCancelShipmentArgs = {
  id: Scalars['ID'];
};


/**
 * Naming convention:
 * - input argument: creationInput/updateInput
 * - input type: <Resource>CreationInput/UpdateInput
 */
export type MutationCancelTransferAgreementArgs = {
  id: Scalars['ID'];
};


/**
 * Naming convention:
 * - input argument: creationInput/updateInput
 * - input type: <Resource>CreationInput/UpdateInput
 */
export type MutationChangeDistributionEventStateArgs = {
  distributionEventId: Scalars['ID'];
  newState: DistributionEventState;
};


/**
 * Naming convention:
 * - input argument: creationInput/updateInput
 * - input type: <Resource>CreationInput/UpdateInput
 */
export type MutationCreateBeneficiaryArgs = {
  creationInput?: InputMaybe<BeneficiaryCreationInput>;
};


/**
 * Naming convention:
 * - input argument: creationInput/updateInput
 * - input type: <Resource>CreationInput/UpdateInput
 */
export type MutationCreateBoxArgs = {
  creationInput?: InputMaybe<BoxCreationInput>;
};


/**
 * Naming convention:
 * - input argument: creationInput/updateInput
 * - input type: <Resource>CreationInput/UpdateInput
 */
export type MutationCreateDistributionEventArgs = {
  creationInput?: InputMaybe<DistributionEventCreationInput>;
};


/**
 * Naming convention:
 * - input argument: creationInput/updateInput
 * - input type: <Resource>CreationInput/UpdateInput
 */
export type MutationCreateDistributionSpotArgs = {
  creationInput?: InputMaybe<DistributionSpotCreationInput>;
};


/**
 * Naming convention:
 * - input argument: creationInput/updateInput
 * - input type: <Resource>CreationInput/UpdateInput
 */
export type MutationCreateQrCodeArgs = {
  boxLabelIdentifier?: InputMaybe<Scalars['String']>;
};


/**
 * Naming convention:
 * - input argument: creationInput/updateInput
 * - input type: <Resource>CreationInput/UpdateInput
 */
export type MutationCreateShipmentArgs = {
  creationInput?: InputMaybe<ShipmentCreationInput>;
};


/**
 * Naming convention:
 * - input argument: creationInput/updateInput
 * - input type: <Resource>CreationInput/UpdateInput
 */
export type MutationCreateTransferAgreementArgs = {
  creationInput?: InputMaybe<TransferAgreementCreationInput>;
};


/**
 * Naming convention:
 * - input argument: creationInput/updateInput
 * - input type: <Resource>CreationInput/UpdateInput
 */
export type MutationMarkDistributionEventAsCompleteArgs = {
  distributionEventId: Scalars['ID'];
};


/**
 * Naming convention:
 * - input argument: creationInput/updateInput
 * - input type: <Resource>CreationInput/UpdateInput
 */
export type MutationMoveBoxFromDistributionEventToLocationArgs = {
  boxLabelIdentifier: Scalars['ID'];
  locationId: Scalars['ID'];
};


/**
 * Naming convention:
 * - input argument: creationInput/updateInput
 * - input type: <Resource>CreationInput/UpdateInput
 */
export type MutationMoveBoxToDistributionEventArgs = {
  boxLabelIdentifier: Scalars['ID'];
  distributionEventId: Scalars['ID'];
};


/**
 * Naming convention:
 * - input argument: creationInput/updateInput
 * - input type: <Resource>CreationInput/UpdateInput
 */
export type MutationMoveItemsFromBoxToDistributionEventArgs = {
  boxLabelIdentifier: Scalars['ID'];
  distributionEventId: Scalars['ID'];
  numberOfItems: Scalars['Int'];
};


/**
 * Naming convention:
 * - input argument: creationInput/updateInput
 * - input type: <Resource>CreationInput/UpdateInput
 */
export type MutationMoveItemsFromDistributionEventToBoxArgs = {
  boxLabelIdentifier: Scalars['ID'];
  unboxedItemsCollectionId: Scalars['ID'];
};


/**
 * Naming convention:
 * - input argument: creationInput/updateInput
 * - input type: <Resource>CreationInput/UpdateInput
 */
export type MutationRejectTransferAgreementArgs = {
  id: Scalars['ID'];
};


/**
 * Naming convention:
 * - input argument: creationInput/updateInput
 * - input type: <Resource>CreationInput/UpdateInput
 */
export type MutationRemovePackingListEntryFromDistributionEventArgs = {
  packingListEntryId: Scalars['ID'];
};


/**
 * Naming convention:
 * - input argument: creationInput/updateInput
 * - input type: <Resource>CreationInput/UpdateInput
 */
export type MutationSendShipmentArgs = {
  id: Scalars['ID'];
};


/**
 * Naming convention:
 * - input argument: creationInput/updateInput
 * - input type: <Resource>CreationInput/UpdateInput
 */
export type MutationUpdateBeneficiaryArgs = {
  updateInput?: InputMaybe<BeneficiaryUpdateInput>;
};


/**
 * Naming convention:
 * - input argument: creationInput/updateInput
 * - input type: <Resource>CreationInput/UpdateInput
 */
export type MutationUpdateBoxArgs = {
  updateInput?: InputMaybe<BoxUpdateInput>;
};


/**
 * Naming convention:
 * - input argument: creationInput/updateInput
 * - input type: <Resource>CreationInput/UpdateInput
 */
export type MutationUpdateShipmentArgs = {
  updateInput?: InputMaybe<ShipmentUpdateInput>;
};

/** Representation of an organisation. */
export type Organisation = {
  __typename?: 'Organisation';
  /**  List of all [`Bases`]({{Types.Base}}) managed by this organisation  */
  bases?: Maybe<Array<Base>>;
  id: Scalars['ID'];
  name: Scalars['String'];
};

<<<<<<< HEAD
/** TODO: Add description here once specs are final/confirmed */
export type PackingListEntry = {
  __typename?: 'PackingListEntry';
  id: Scalars['ID'];
=======
<<<<<<< HEAD
=======
export type PackingList = {
  __typename?: 'PackingList';
  entries: Array<PackingListEntry>;
};

export type PackingListEntry = {
  __typename?: 'PackingListEntry';
  id: Scalars['ID'];
  matchingBoxes: Array<Box>;
>>>>>>> cca67c3b
  matchingPackedItemsCollections: Array<ItemsCollection>;
  numberOfItems: Scalars['Int'];
  product?: Maybe<Product>;
  size?: Maybe<Size>;
  state: PackingListEntryState;
};

<<<<<<< HEAD
/** TODO: Add description here once specs are final/confirmed */
=======
>>>>>>> cca67c3b
export enum PackingListEntryState {
  NotStarted = 'NotStarted',
  Packed = 'Packed',
  PackingInProgress = 'PackingInProgress'
}

export type PacklistEntryInput = {
  distributionEventId: Scalars['ID'];
  numberOfItems: Scalars['Int'];
  productId: Scalars['Int'];
  sizeId: Scalars['Int'];
};

<<<<<<< HEAD
=======
>>>>>>> 56d33ff2 (Mobile Distro: BE: PackingListEntry#matchingBoxes resolver)
>>>>>>> cca67c3b
/**
 * Additional information passed along in `*Page` types.
 * The client shall use the `has*Page` fields to determine whether to fetch more data.
 */
export type PageInfo = {
  __typename?: 'PageInfo';
  /** An identifier for the last element on the page. The client shall use it for the [`PaginationInput.after`]({{Types.PaginationInput}}) field */
  endCursor: Scalars['String'];
  /**  If true, a next page is available.  */
  hasNextPage: Scalars['Boolean'];
  /**  If true, a previous page is available.  */
  hasPreviousPage: Scalars['Boolean'];
  /** An identifier for the first element on the page. The client shall use it for the [`PaginationInput.before`]({{Types.PaginationInput}}) field */
  startCursor: Scalars['String'];
};

/**
 * Optional input for queries/fields that return a page of elements.
 * The specified fields must be either none OR `first` OR `after, first` OR `before, last`. Other combinations result in unexpected behavior and/or errors.
 * The default page size (`first` and `last`, resp.) is 50.
 * This format is inspired by https://relay.dev/graphql/connections.htm#sec-Forward-pagination-arguments
 */
export type PaginationInput = {
  /** Indicate requesting paginating of the first X elements after this cursor. By default, the first relevant element of the database. See also [`PageInfo.endCursor`]({{Types.PageInfo}}) */
  after?: InputMaybe<Scalars['String']>;
  /** Indicate requesting paginating of the last X elements before this cursor. See also [`PageInfo.startCursor`]({{Types.PageInfo}}) */
  before?: InputMaybe<Scalars['String']>;
  first?: InputMaybe<Scalars['Int']>;
  last?: InputMaybe<Scalars['Int']>;
};

/**
 * Representation of a product, containing information about [`ProductCategory`]({{Types.ProductCategory}}), size, and [`ProductGender`]({{Types.ProductGender}}).
 * The product is registered in a specific [`Base`]({{Types.Base}}).
 */
export type Product = {
  __typename?: 'Product';
  base?: Maybe<Base>;
  category: ProductCategory;
  createdBy?: Maybe<User>;
  createdOn?: Maybe<Scalars['Datetime']>;
  gender?: Maybe<ProductGender>;
  id: Scalars['ID'];
  lastModifiedBy?: Maybe<User>;
  lastModifiedOn?: Maybe<Scalars['Datetime']>;
  name: Scalars['String'];
  price?: Maybe<Scalars['Float']>;
  sizeRange: SizeRange;
};

/** Representation of a product category. */
export type ProductCategory = {
  __typename?: 'ProductCategory';
  /**  Non-clothing categories don't have a product gender.  */
  hasGender: Scalars['Boolean'];
  id: Scalars['ID'];
  name: Scalars['String'];
  /**  List of all products registered in bases the client is authorized to view.  */
  products?: Maybe<ProductPage>;
  sizeRanges?: Maybe<Array<Maybe<SizeRange>>>;
};


/** Representation of a product category. */
export type ProductCategoryProductsArgs = {
  paginationInput?: InputMaybe<PaginationInput>;
};

/** Classificators for [`Product`]({{Types.Product}}) gender. */
export enum ProductGender {
  Boy = 'Boy',
  Girl = 'Girl',
  Men = 'Men',
  TeenBoy = 'TeenBoy',
  TeenGirl = 'TeenGirl',
  UnisexAdult = 'UnisexAdult',
  UnisexBaby = 'UnisexBaby',
  UnisexKid = 'UnisexKid',
  Women = 'Women',
  None = 'none'
}

/** Utility type holding a page of [`Products`]({{Types.Product}}). */
export type ProductPage = {
  __typename?: 'ProductPage';
  elements: Array<Product>;
  pageInfo: PageInfo;
  totalCount: Scalars['Int'];
};

/** Representation of a QR code, possibly associated with a [`Box`]({{Types.Box}}). */
export type QrCode = {
  __typename?: 'QrCode';
  box?: Maybe<Box>;
  code: Scalars['String'];
  createdOn?: Maybe<Scalars['Datetime']>;
  id: Scalars['ID'];
};

export type Query = {
  __typename?: 'Query';
  base?: Maybe<Base>;
  /**  Return all [`Bases`]({{Types.Base}}) that the client is authorized to view.  */
  bases: Array<Base>;
  /**  Return all [`Beneficiaries`]({{Types.Beneficiary}}) that the client is authorized to view.  */
  beneficiaries: BeneficiaryPage;
  beneficiary?: Maybe<Beneficiary>;
  box?: Maybe<Box>;
  distributionEvent?: Maybe<DistributionEvent>;
  distributionSpot?: Maybe<DistributionSpot>;
  /**  Return all [`DistributionSpots`]({{Types.DistributionSpot}}) that the client is authorized to view.  */
  distributionSpots: Array<DistributionSpot>;
  location?: Maybe<Location>;
  /**  Return all [`Locations`]({{Types.Location}}) that the client is authorized to view.  */
  locations: Array<Location>;
  /**  Return various metrics about stock and beneficiaries for client's organisation.  */
  metrics?: Maybe<Metrics>;
  organisation?: Maybe<Organisation>;
  /**  Return all [`Organisations`]({{Types.Organisation}}) that the client is authorized to view.  */
  organisations: Array<Organisation>;
  packingListEntry?: Maybe<PackingListEntry>;
  product?: Maybe<Product>;
  /**  Return all [`ProductCategories`]({{Types.ProductCategory}}) that the client is authorized to view.  */
  productCategories: Array<ProductCategory>;
  productCategory?: Maybe<ProductCategory>;
  /**  Return all [`Products`]({{Types.Product}}) that the client is authorized to view.  */
  products: ProductPage;
  qrCode?: Maybe<QrCode>;
  qrExists?: Maybe<Scalars['Boolean']>;
  shipment?: Maybe<Shipment>;
  /**  Return all [`Shipments`]({{Types.Shipment}}) that the client is authorized to view.  */
  shipments: Array<Shipment>;
  /** Return all [`Tags`]({{Types.Tag}}) that the client is authorized to view. Optionally filter for tags of certain type. */
  tags: Array<Tag>;
  transferAgreement?: Maybe<TransferAgreement>;
  /**
   * Return all [`TransferAgreements`]({{Types.TransferAgreement}}) that the client is authorized to view.
   * Without any arguments, return transfer agreements that involve client's organisation,
   * regardless of agreement state. Optionally filter for agreements of certain state(s).
   */
  transferAgreements: Array<TransferAgreement>;
  user?: Maybe<User>;
  /**  Return all [`Users`]({{Types.User}}) that the client is authorized to view.  */
  users: Array<User>;
};


export type QueryBaseArgs = {
  id: Scalars['ID'];
};


export type QueryBeneficiariesArgs = {
  filterInput?: InputMaybe<FilterBeneficiaryInput>;
  paginationInput?: InputMaybe<PaginationInput>;
};


export type QueryBeneficiaryArgs = {
  id: Scalars['ID'];
};


export type QueryBoxArgs = {
  labelIdentifier: Scalars['String'];
};


export type QueryDistributionEventArgs = {
  id: Scalars['ID'];
};


export type QueryDistributionSpotArgs = {
  id: Scalars['ID'];
};


export type QueryLocationArgs = {
  id: Scalars['ID'];
};


export type QueryMetricsArgs = {
  organisationId?: InputMaybe<Scalars['ID']>;
};


export type QueryOrganisationArgs = {
  id: Scalars['ID'];
};


export type QueryPackingListEntryArgs = {
  id: Scalars['ID'];
};


export type QueryProductArgs = {
  id: Scalars['ID'];
};


export type QueryProductCategoryArgs = {
  id: Scalars['ID'];
};


export type QueryProductsArgs = {
  paginationInput?: InputMaybe<PaginationInput>;
};


export type QueryQrCodeArgs = {
  qrCode: Scalars['String'];
};


export type QueryQrExistsArgs = {
  qrCode?: InputMaybe<Scalars['String']>;
};


export type QueryShipmentArgs = {
  id: Scalars['ID'];
};


export type QueryTagsArgs = {
  tagType?: InputMaybe<TagType>;
};


export type QueryTransferAgreementArgs = {
  id: Scalars['ID'];
};


export type QueryTransferAgreementsArgs = {
  states?: InputMaybe<Array<TransferAgreementState>>;
};


export type QueryUserArgs = {
  id?: InputMaybe<Scalars['ID']>;
};

export type Shipment = {
  __typename?: 'Shipment';
  canceledBy?: Maybe<User>;
  canceledOn?: Maybe<Scalars['Datetime']>;
  completedBy?: Maybe<User>;
  completedOn?: Maybe<Scalars['Datetime']>;
  details: Array<ShipmentDetail>;
  id: Scalars['ID'];
  sentBy?: Maybe<User>;
  sentOn?: Maybe<Scalars['Datetime']>;
  sourceBase?: Maybe<Base>;
  startedBy: User;
  startedOn: Scalars['Datetime'];
  state?: Maybe<ShipmentState>;
  targetBase?: Maybe<Base>;
  transferAgreement: TransferAgreement;
};

export type ShipmentCreationInput = {
  sourceBaseId: Scalars['Int'];
  targetBaseId: Scalars['Int'];
  transferAgreementId: Scalars['Int'];
};

export type ShipmentDetail = {
  __typename?: 'ShipmentDetail';
  box: Box;
  createdBy: User;
  createdOn: Scalars['Datetime'];
  deletedBy?: Maybe<User>;
  deletedOn?: Maybe<Scalars['Datetime']>;
  id: Scalars['ID'];
  shipment: Shipment;
  sourceLocation?: Maybe<Location>;
  sourceProduct?: Maybe<Product>;
  targetLocation?: Maybe<Location>;
  targetProduct?: Maybe<Product>;
};

export type ShipmentDetailUpdateInput = {
  id: Scalars['ID'];
  targetLocationId: Scalars['Int'];
  targetProductId: Scalars['Int'];
};

export enum ShipmentState {
  Canceled = 'Canceled',
  Completed = 'Completed',
  Lost = 'Lost',
  Preparing = 'Preparing',
  Sent = 'Sent'
}

export type ShipmentUpdateInput = {
  id: Scalars['ID'];
  lostBoxLabelIdentifiers?: InputMaybe<Array<Scalars['String']>>;
  preparedBoxLabelIdentifiers?: InputMaybe<Array<Scalars['String']>>;
  receivedShipmentDetailUpdateInputs?: InputMaybe<Array<ShipmentDetailUpdateInput>>;
  removedBoxLabelIdentifiers?: InputMaybe<Array<Scalars['String']>>;
  targetBaseId?: InputMaybe<Scalars['Int']>;
};

/** Representation of product size. */
export type Size = {
  __typename?: 'Size';
  id: Scalars['ID'];
  label: Scalars['String'];
};

/** Representation of group of sizes. */
export type SizeRange = {
  __typename?: 'SizeRange';
  id: Scalars['ID'];
  label: Scalars['String'];
  productCategory?: Maybe<Array<ProductCategory>>;
  sizes: Array<Size>;
};

export type StockOverview = {
  __typename?: 'StockOverview';
  numberOfBoxes?: Maybe<Scalars['Int']>;
  numberOfItems?: Maybe<Scalars['Int']>;
  productCategoryName?: Maybe<Scalars['String']>;
};

/** Representation of a tag. */
export type Tag = {
  __typename?: 'Tag';
  color?: Maybe<Scalars['String']>;
  description?: Maybe<Scalars['String']>;
  id: Scalars['ID'];
  name: Scalars['String'];
  taggedResources: Array<TaggableResource>;
  type: TagType;
};

/** Classificators for [`Tag`]({{Types.Tag}}) type. */
export enum TagType {
  All = 'All',
  Beneficiary = 'Beneficiary',
  Box = 'Box'
}

/**  Union for resources that tags can be applied to.  */
export type TaggableResource = Beneficiary | Box;

/** Representation of a transaction executed by a beneficiary (spending or receiving tokens). */
export type Transaction = {
  __typename?: 'Transaction';
  beneficiary: Beneficiary;
  /**  Number of transferred products  */
  count?: Maybe<Scalars['Int']>;
  createdBy?: Maybe<User>;
  createdOn: Scalars['Datetime'];
  description?: Maybe<Scalars['String']>;
  id: Scalars['ID'];
  product?: Maybe<Product>;
  /**  Value of the transaction  */
  tokens?: Maybe<Scalars['Int']>;
};

export type TransferAgreement = {
  __typename?: 'TransferAgreement';
  acceptedBy?: Maybe<User>;
  acceptedOn?: Maybe<Scalars['Datetime']>;
  comment?: Maybe<Scalars['String']>;
  id: Scalars['ID'];
  requestedBy: User;
  requestedOn: Scalars['Datetime'];
  shipments: Array<Shipment>;
  /**  List of all bases of the source organisation included in the agreement  */
  sourceBases?: Maybe<Array<Base>>;
  sourceOrganisation: Organisation;
  state?: Maybe<TransferAgreementState>;
  /**  List of all bases of the target organisation included in the agreement  */
  targetBases?: Maybe<Array<Base>>;
  targetOrganisation: Organisation;
  terminatedBy?: Maybe<User>;
  terminatedOn?: Maybe<Scalars['Datetime']>;
  type: TransferAgreementType;
  validFrom: Scalars['Datetime'];
  validUntil?: Maybe<Scalars['Datetime']>;
};

export type TransferAgreementCreationInput = {
  comment?: InputMaybe<Scalars['String']>;
  sourceBaseIds?: InputMaybe<Array<Scalars['Int']>>;
  targetBaseIds?: InputMaybe<Array<Scalars['Int']>>;
  targetOrganisationId: Scalars['Int'];
  timezone?: InputMaybe<Scalars['String']>;
  type: TransferAgreementType;
  validFrom?: InputMaybe<Scalars['Date']>;
  validUntil?: InputMaybe<Scalars['Date']>;
};

export enum TransferAgreementState {
  Accepted = 'Accepted',
  Canceled = 'Canceled',
  Expired = 'Expired',
  Rejected = 'Rejected',
  UnderReview = 'UnderReview'
}

export enum TransferAgreementType {
  Bidirectional = 'Bidirectional',
  Unidirectional = 'Unidirectional'
}

export type UnboxedItemsCollection = ItemsCollection & {
  __typename?: 'UnboxedItemsCollection';
  distributionEvent?: Maybe<DistributionEvent>;
  id: Scalars['ID'];
  items?: Maybe<Scalars['Int']>;
  label?: Maybe<Scalars['String']>;
  place?: Maybe<BoxPlace>;
  product?: Maybe<Product>;
  size: Size;
};

/**
 * Representation of a user signed up for the web application.
 * The user is a member of a specific [`Organisation`]({{Types.Organisation}}).
 */
export type User = {
  __typename?: 'User';
  /**  List of all [`Bases`]({{Types.Base}}) this user can access  */
  bases?: Maybe<Array<Maybe<Base>>>;
  email: Scalars['String'];
  id: Scalars['ID'];
  lastAction?: Maybe<Scalars['Datetime']>;
  lastLogin?: Maybe<Scalars['Datetime']>;
  name?: Maybe<Scalars['String']>;
  organisation?: Maybe<Organisation>;
  validFirstDay?: Maybe<Scalars['Date']>;
  validLastDay?: Maybe<Scalars['Date']>;
};

export type BasesQueryVariables = Exact<{ [key: string]: never; }>;


export type BasesQuery = { __typename?: 'Query', bases: Array<{ __typename?: 'Base', id: string, name: string }> };

export type GetBoxLabelIdentifierForQrCodeQueryVariables = Exact<{
  qrCode: Scalars['String'];
}>;


export type GetBoxLabelIdentifierForQrCodeQuery = { __typename?: 'Query', qrCode?: { __typename?: 'QrCode', box?: { __typename?: 'Box', id: string, labelIdentifier: string } | null } | null };

export type BaseDataQueryVariables = Exact<{
  baseId: Scalars['ID'];
}>;


export type BaseDataQuery = { __typename?: 'Query', base?: { __typename?: 'Base', name: string, locations: Array<{ __typename?: 'Location', name?: string | null }> } | null };

export type BoxByLabelIdentifierQueryVariables = Exact<{
  labelIdentifier: Scalars['String'];
}>;


<<<<<<< HEAD
export type BoxByLabelIdentifierQuery = { __typename?: 'Query', box?: { __typename?: 'Box', labelIdentifier: string, items?: number | null, size: { __typename?: 'Size', id: string, label: string }, product?: { __typename?: 'Product', name: string, gender?: ProductGender | null } | null, tags: Array<{ __typename?: 'Tag', id: string, name: string }>, place?: { __typename?: 'DistributionSpot', id: string, name?: string | null, base?: { __typename?: 'Base', locations: Array<{ __typename?: 'Location', id: string, name?: string | null }> } | null } | { __typename?: 'Location', id: string, name?: string | null, base?: { __typename?: 'Base', locations: Array<{ __typename?: 'Location', id: string, name?: string | null }> } | null } | null } | null };

export type UpdateNumberOfItemsMutationVariables = Exact<{
  boxLabelIdentifier: Scalars['String'];
  numberOfItems: Scalars['Int'];
}>;


export type UpdateNumberOfItemsMutation = { __typename?: 'Mutation', updateBox?: { __typename?: 'Box', labelIdentifier: string } | null };
=======
export type BoxByLabelIdentifierQuery = { __typename?: 'Query', box?: { __typename?: 'Box', labelIdentifier: string, items?: number | null, size: { __typename?: 'Size', id: string, label: string }, product?: { __typename?: 'Product', name: string, gender?: ProductGender | null } | null, location?: { __typename?: 'Location', id: string, name?: string | null, base?: { __typename?: 'Base', locations?: Array<{ __typename?: 'Location', id: string, name?: string | null }> | null } | null } | null } | null };
>>>>>>> cca67c3b

export type UpdateLocationOfBoxMutationVariables = Exact<{
  boxLabelIdentifier: Scalars['String'];
  newLocationId: Scalars['Int'];
}>;


<<<<<<< HEAD
export type UpdateLocationOfBoxMutation = { __typename?: 'Mutation', updateBox?: { __typename?: 'Box', labelIdentifier: string, items?: number | null, size: { __typename?: 'Size', id: string, label: string }, product?: { __typename?: 'Product', name: string, gender?: ProductGender | null, id: string } | null, tags: Array<{ __typename?: 'Tag', id: string, name: string }>, place?: { __typename?: 'DistributionSpot', id: string, name?: string | null, base?: { __typename?: 'Base', locations: Array<{ __typename?: 'Location', id: string, name?: string | null }> } | null } | { __typename?: 'Location', id: string, name?: string | null, base?: { __typename?: 'Base', locations: Array<{ __typename?: 'Location', id: string, name?: string | null }> } | null } | null } | null };

export type AllProductsAndLocationsForBaseQueryVariables = Exact<{
  baseId: Scalars['ID'];
}>;


export type AllProductsAndLocationsForBaseQuery = { __typename?: 'Query', base?: { __typename?: 'Base', locations: Array<{ __typename?: 'Location', id: string, name?: string | null }> } | null, products: { __typename?: 'ProductPage', elements: Array<{ __typename?: 'Product', id: string, name: string, gender?: ProductGender | null, category: { __typename?: 'ProductCategory', name: string }, sizeRange: { __typename?: 'SizeRange', sizes: Array<{ __typename?: 'Size', id: string, label: string }> } }> } };

export type CreateBoxMutationVariables = Exact<{
  locationId: Scalars['Int'];
  productId: Scalars['Int'];
  sizeId: Scalars['Int'];
  numberOfItems: Scalars['Int'];
  qrCode?: InputMaybe<Scalars['String']>;
}>;


export type CreateBoxMutation = { __typename?: 'Mutation', createBox?: { __typename?: 'Box', labelIdentifier: string } | null };
=======
export type UpdateLocationOfBoxMutation = { __typename?: 'Mutation', updateBox?: { __typename?: 'Box', labelIdentifier: string, items?: number | null, size: { __typename?: 'Size', id: string, label: string }, product?: { __typename?: 'Product', name: string, gender?: ProductGender | null, id: string } | null, location?: { __typename?: 'Location', id: string, name?: string | null, base?: { __typename?: 'Base', locations?: Array<{ __typename?: 'Location', id: string, name?: string | null }> | null } | null } | null } | null };
>>>>>>> cca67c3b

export type BoxByLabelIdentifierAndAllProductsQueryVariables = Exact<{
  labelIdentifier: Scalars['String'];
}>;


<<<<<<< HEAD
export type BoxByLabelIdentifierAndAllProductsQuery = { __typename?: 'Query', box?: { __typename?: 'Box', labelIdentifier: string, items?: number | null, size: { __typename?: 'Size', id: string, label: string }, product?: { __typename?: 'Product', id: string, name: string, gender?: ProductGender | null, sizeRange: { __typename?: 'SizeRange', sizes: Array<{ __typename?: 'Size', id: string, label: string }> } } | null, place?: { __typename?: 'DistributionSpot', id: string, name?: string | null, base?: { __typename?: 'Base', locations: Array<{ __typename?: 'Location', id: string, name?: string | null }> } | null } | { __typename?: 'Location', id: string, name?: string | null, base?: { __typename?: 'Base', locations: Array<{ __typename?: 'Location', id: string, name?: string | null }> } | null } | null } | null, products: { __typename?: 'ProductPage', elements: Array<{ __typename?: 'Product', id: string, name: string, gender?: ProductGender | null, category: { __typename?: 'ProductCategory', name: string }, sizeRange: { __typename?: 'SizeRange', label: string } }> } };
=======
export type BoxByLabelIdentifierAndAllProductsQuery = { __typename?: 'Query', box?: { __typename?: 'Box', labelIdentifier: string, items?: number | null, size: { __typename?: 'Size', id: string, label: string }, product?: { __typename?: 'Product', id: string, name: string, gender?: ProductGender | null } | null, location?: { __typename?: 'Location', id: string, name?: string | null, base?: { __typename?: 'Base', locations?: Array<{ __typename?: 'Location', id: string, name?: string | null }> | null } | null } | null } | null, products: { __typename?: 'ProductPage', elements: Array<{ __typename?: 'Product', id: string, name: string, gender?: ProductGender | null, category: { __typename?: 'ProductCategory', name: string }, sizeRange: { __typename?: 'SizeRange', label: string } }> } };
>>>>>>> cca67c3b

export type UpdateContentOfBoxMutationVariables = Exact<{
  boxLabelIdentifier: Scalars['String'];
  productId: Scalars['Int'];
}>;


export type UpdateContentOfBoxMutation = { __typename?: 'Mutation', updateBox?: { __typename?: 'Box', labelIdentifier: string } | null };

export type BoxesForBaseQueryVariables = Exact<{
  baseId: Scalars['ID'];
}>;


<<<<<<< HEAD
export type BoxesForBaseQuery = { __typename?: 'Query', base?: { __typename?: 'Base', locations: Array<{ __typename?: 'Location', name?: string | null, boxes?: { __typename?: 'BoxPage', totalCount: number, elements: Array<{ __typename?: 'Box', labelIdentifier: string, state: BoxState, items?: number | null, size: { __typename?: 'Size', id: string, label: string }, product?: { __typename?: 'Product', gender?: ProductGender | null, name: string } | null, tags: Array<{ __typename?: 'Tag', name: string, id: string }>, place?: { __typename?: 'DistributionSpot', name?: string | null } | { __typename?: 'Location', name?: string | null } | null }> } | null }> } | null };
=======
<<<<<<< HEAD
export type BoxesForBaseQuery = { __typename?: 'Query', base?: { __typename?: 'Base', locations?: Array<{ __typename?: 'Location', name?: string | null, boxes?: { __typename?: 'BoxPage', totalCount: number, elements: Array<{ __typename?: 'Box', labelIdentifier: string, state: BoxState, items?: number | null, size: { __typename?: 'Size', id: string, label: string }, product?: { __typename?: 'Product', gender?: ProductGender | null, name: string } | null }> } | null }> | null } | null };
=======
export type BoxesForBaseQuery = { __typename?: 'Query', base?: { __typename?: 'Base', locations: Array<{ __typename?: 'Location', name?: string | null, boxes?: { __typename?: 'BoxPage', totalCount: number, elements: Array<{ __typename?: 'Box', labelIdentifier: string, state: BoxState, items: number, size: { __typename?: 'Size', id: string, label: string }, product?: { __typename?: 'Product', gender?: ProductGender | null, name: string } | null, place?: { __typename?: 'DistributionSpot', name?: string | null } | { __typename?: 'Location', name?: string | null } | null }> } | null }> } | null };
>>>>>>> cca67c3b

export type DistributionSpotQueryVariables = Exact<{
  id: Scalars['ID'];
}>;


export type DistributionSpotQuery = { __typename?: 'Query', distributionSpot?: { __typename?: 'DistributionSpot', id: string, name?: string | null } | null };

export type CreateDistributionEventMutationVariables = Exact<{
  distributionSpotId: Scalars['Int'];
  name: Scalars['String'];
  plannedStartDateTime: Scalars['Datetime'];
  plannedEndDateTime: Scalars['Datetime'];
}>;


<<<<<<< HEAD
export type CreateDistributionEventMutation = { __typename?: 'Mutation', createDistributionEvent?: { __typename?: 'DistributionEvent', id: string, name?: string | null, plannedStartDateTime: any, plannedEndDateTime: any } | null };
=======
export type CreateDistributionEventMutation = { __typename?: 'Mutation', createDistributionEvent?: { __typename?: 'DistributionEvent', id: string, name?: string | null, plannedStartDateTime: any } | null };
>>>>>>> cca67c3b

export type CreateDistributionSpotMutationVariables = Exact<{
  baseId: Scalars['Int'];
  name: Scalars['String'];
  comment: Scalars['String'];
  latitude?: InputMaybe<Scalars['Float']>;
  longitude?: InputMaybe<Scalars['Float']>;
}>;


export type CreateDistributionSpotMutation = { __typename?: 'Mutation', createDistributionSpot?: { __typename?: 'DistributionSpot', id: string } | null };

export type RemoveEntryFromPackingListMutationVariables = Exact<{
  packingListEntryId: Scalars['ID'];
}>;


export type RemoveEntryFromPackingListMutation = { __typename?: 'Mutation', removePackingListEntryFromDistributionEvent?: { __typename?: 'DistributionEvent', id: string } | null };

export type AddToPackingListMutationVariables = Exact<{
  distributionEventId: Scalars['ID'];
  productId: Scalars['Int'];
  sizeId: Scalars['Int'];
  numberOfItems: Scalars['Int'];
}>;


export type AddToPackingListMutation = { __typename?: 'Mutation', addPackingListEntryToDistributionEvent?: { __typename?: 'PackingListEntry', id: string, numberOfItems: number, product?: { __typename?: 'Product', id: string, name: string, gender?: ProductGender | null } | null, size?: { __typename?: 'Size', id: string, label: string } | null } | null };

<<<<<<< HEAD
export type AllProductsAndSizesQueryVariables = Exact<{ [key: string]: never; }>;


export type AllProductsAndSizesQuery = { __typename?: 'Query', products: { __typename?: 'ProductPage', elements: Array<{ __typename?: 'Product', id: string, name: string, gender?: ProductGender | null, sizeRange: { __typename?: 'SizeRange', sizes: Array<{ __typename?: 'Size', id: string, label: string }> } }> } };

=======
>>>>>>> cca67c3b
export type DistroSpotsForBaseIdQueryVariables = Exact<{
  baseId: Scalars['ID'];
}>;


export type DistroSpotsForBaseIdQuery = { __typename?: 'Query', base?: { __typename?: 'Base', distributionSpots: Array<{ __typename?: 'DistributionSpot', id: string, name?: string | null, latitude?: number | null, longitude?: number | null, distributionEvents: Array<{ __typename?: 'DistributionEvent', id: string, name?: string | null, state: DistributionEventState, plannedStartDateTime: any }> }> } | null };

<<<<<<< HEAD
export type DistributionEventsForBaseQueryVariables = Exact<{
  baseId: Scalars['ID'];
}>;


export type DistributionEventsForBaseQuery = { __typename?: 'Query', base?: { __typename?: 'Base', distributionEvents: Array<{ __typename?: 'DistributionEvent', id: string, name?: string | null, plannedStartDateTime: any, plannedEndDateTime: any, state: DistributionEventState, distributionSpot?: { __typename?: 'DistributionSpot', id: string, name?: string | null } | null }> } | null };
=======
export type AllProductsAndSizesQueryVariables = Exact<{ [key: string]: never; }>;


export type AllProductsAndSizesQuery = { __typename?: 'Query', products: { __typename?: 'ProductPage', elements: Array<{ __typename?: 'Product', id: string, name: string, gender?: ProductGender | null, sizeRange: { __typename?: 'SizeRange', sizes: Array<{ __typename?: 'Size', id: string, label: string }> } }> } };
>>>>>>> cca67c3b

export type MoveBoxToDistributionEventMutationVariables = Exact<{
  boxLabelIdentifier: Scalars['ID'];
  distributionEventId: Scalars['ID'];
}>;


export type MoveBoxToDistributionEventMutation = { __typename?: 'Mutation', moveBoxToDistributionEvent?: { __typename?: 'Box', id: string, distributionEvent?: { __typename?: 'DistributionEvent', id: string, name?: string | null, distributionSpot?: { __typename?: 'DistributionSpot', name?: string | null } | null } | null } | null };

export type MoveItemsToDistributionEventMutationVariables = Exact<{
  boxLabelIdentifier: Scalars['ID'];
  distributionEventId: Scalars['ID'];
  numberOfItems: Scalars['Int'];
}>;


<<<<<<< HEAD
export type MoveItemsToDistributionEventMutation = { __typename?: 'Mutation', moveItemsFromBoxToDistributionEvent?: { __typename?: 'UnboxedItemsCollection', id: string, items?: number | null, distributionEvent?: { __typename?: 'DistributionEvent', id: string, name?: string | null, boxes: Array<{ __typename?: 'Box', product?: { __typename?: 'Product', name: string } | null }>, distributionSpot?: { __typename?: 'DistributionSpot', id: string, name?: string | null } | null } | null } | null };
=======
export type MoveItemsToDistributionEventMutation = { __typename?: 'Mutation', moveItemsFromBoxToDistributionEvent?: { __typename?: 'UnboxedItemsCollection', id: string, items: number, distributionEvent?: { __typename?: 'DistributionEvent', id: string, name?: string | null, boxes?: { __typename?: 'BoxPage', elements: Array<{ __typename?: 'Box', product?: { __typename?: 'Product', name: string } | null }> } | null, distributionSpot?: { __typename?: 'DistributionSpot', id: string, name?: string | null } | null } | null } | null };
>>>>>>> cca67c3b

export type PackingListEntriesForDistributionEventQueryVariables = Exact<{
  distributionEventId: Scalars['ID'];
}>;


<<<<<<< HEAD
export type PackingListEntriesForDistributionEventQuery = { __typename?: 'Query', distributionEvent?: { __typename?: 'DistributionEvent', id: string, packingListEntries: Array<{ __typename?: 'PackingListEntry', id: string, numberOfItems: number, product?: { __typename?: 'Product', id: string, name: string, gender?: ProductGender | null } | null, size?: { __typename?: 'Size', id: string, label: string } | null, matchingPackedItemsCollections: Array<{ __typename: 'Box', labelIdentifier: string, numberOfItems?: number | null } | { __typename: 'UnboxedItemsCollection', numberOfItems?: number | null }> }> } | null };
=======
export type PackingListEntriesForDistributionEventQuery = { __typename?: 'Query', distributionEvent?: { __typename?: 'DistributionEvent', id: string, packingList: { __typename?: 'PackingList', entries: Array<{ __typename?: 'PackingListEntry', id: string, numberOfItems: number, product?: { __typename?: 'Product', id: string, name: string, gender?: ProductGender | null } | null, size?: { __typename?: 'Size', id: string, label: string } | null }> } } | null };
>>>>>>> cca67c3b

export type ChangeDistributionEventStateMutationVariables = Exact<{
  distributionEventId: Scalars['ID'];
  newState: DistributionEventState;
}>;


export type ChangeDistributionEventStateMutation = { __typename?: 'Mutation', changeDistributionEventState?: { __typename: 'DistributionEvent', id: string, name?: string | null, state: DistributionEventState } | null };

export type BoxDetailsQueryVariables = Exact<{
  labelIdentifier: Scalars['String'];
}>;


<<<<<<< HEAD
export type BoxDetailsQuery = { __typename?: 'Query', box?: { __typename?: 'Box', labelIdentifier: string, items?: number | null, product?: { __typename?: 'Product', id: string, name: string } | null, size: { __typename?: 'Size', id: string, label: string } } | null };
=======
export type BoxDetailsQuery = { __typename?: 'Query', box?: { __typename?: 'Box', labelIdentifier: string, items: number, product?: { __typename?: 'Product', id: string, name: string } | null, size: { __typename?: 'Size', id: string, label: string } } | null };
>>>>>>> cca67c3b

export type DistributionEventQueryVariables = Exact<{
  eventId: Scalars['ID'];
}>;


<<<<<<< HEAD
export type DistributionEventQuery = { __typename?: 'Query', distributionEvent?: { __typename?: 'DistributionEvent', id: string, name?: string | null, state: DistributionEventState, plannedStartDateTime: any, plannedEndDateTime: any, distributionSpot?: { __typename?: 'DistributionSpot', id: string, name?: string | null } | null } | null };
=======
export type DistributionEventQuery = { __typename?: 'Query', distributionEvent?: { __typename?: 'DistributionEvent', id: string, name?: string | null, state: DistributionEventState, plannedStartDateTime: any, distributionSpot?: { __typename?: 'DistributionSpot', id: string, name?: string | null } | null } | null };
>>>>>>> cf875230 (Mobile Distro: add unboxedItemsCollection to DistributionEvent schema)
>>>>>>> cca67c3b
<|MERGE_RESOLUTION|>--- conflicted
+++ resolved
@@ -193,7 +193,6 @@
   sizeId?: InputMaybe<Scalars['Int']>;
 };
 
-<<<<<<< HEAD
 /** TODO: Add description here once specs are final/confirmed */
 export type DistributionEvent = {
   __typename?: 'DistributionEvent';
@@ -202,43 +201,20 @@
   id: Scalars['ID'];
   name?: Maybe<Scalars['String']>;
   packingListEntries: Array<PackingListEntry>;
-=======
-<<<<<<< HEAD
-=======
-export type DistributionEvent = {
-  __typename?: 'DistributionEvent';
-  boxes?: Maybe<BoxPage>;
-  distributionSpot?: Maybe<DistributionSpot>;
-  id: Scalars['ID'];
-  name?: Maybe<Scalars['String']>;
-  packingList: PackingList;
->>>>>>> cca67c3b
   plannedEndDateTime: Scalars['Datetime'];
   plannedStartDateTime: Scalars['Datetime'];
   state: DistributionEventState;
   unboxedItemsCollections?: Maybe<Array<UnboxedItemsCollection>>;
 };
 
-<<<<<<< HEAD
-=======
-
-export type DistributionEventBoxesArgs = {
-  filterInput?: InputMaybe<FilterBoxInput>;
-  paginationInput?: InputMaybe<PaginationInput>;
-};
-
->>>>>>> cca67c3b
 export type DistributionEventCreationInput = {
   distributionSpotId: Scalars['Int'];
   name?: InputMaybe<Scalars['String']>;
   plannedEndDateTime?: InputMaybe<Scalars['Datetime']>;
-  plannedStartDateTime?: InputMaybe<Scalars['Datetime']>;
-};
-
-<<<<<<< HEAD
+  plannedStartDateTime: Scalars['Datetime'];
+};
+
 /** TODO: Add description here once specs are final/confirmed */
-=======
->>>>>>> cca67c3b
 export enum DistributionEventState {
   Completed = 'Completed',
   OnDistro = 'OnDistro',
@@ -247,10 +223,7 @@
   Returned = 'Returned'
 }
 
-<<<<<<< HEAD
 /** TODO: Add description here once specs are final/confirmed */
-=======
->>>>>>> cca67c3b
 export type DistributionSpot = BoxPlace & {
   __typename?: 'DistributionSpot';
   base?: Maybe<Base>;
@@ -264,10 +237,7 @@
 };
 
 
-<<<<<<< HEAD
 /** TODO: Add description here once specs are final/confirmed */
-=======
->>>>>>> cca67c3b
 export type DistributionSpotBoxesArgs = {
   filterInput?: InputMaybe<FilterBoxInput>;
   paginationInput?: InputMaybe<PaginationInput>;
@@ -281,10 +251,6 @@
   name?: InputMaybe<Scalars['String']>;
 };
 
-<<<<<<< HEAD
-=======
->>>>>>> cf875230 (Mobile Distro: add unboxedItemsCollection to DistributionEvent schema)
->>>>>>> cca67c3b
 /**
  * Optional filter values when retrieving [`Beneficiaries`]({{Types.Beneficiary}}).
  * If several fields are defined (not null), they are combined into a filter expression using logical AND (i.e. the filter returns only elements for which *all* fields are true).
@@ -430,6 +396,7 @@
   __typename?: 'Mutation';
   acceptTransferAgreement?: Maybe<TransferAgreement>;
   addPackingListEntryToDistributionEvent?: Maybe<PackingListEntry>;
+  assignTag?: Maybe<TaggableResource>;
   cancelShipment?: Maybe<Shipment>;
   cancelTransferAgreement?: Maybe<TransferAgreement>;
   changeDistributionEventState?: Maybe<DistributionEvent>;
@@ -439,7 +406,9 @@
   createDistributionSpot?: Maybe<DistributionSpot>;
   createQrCode?: Maybe<QrCode>;
   createShipment?: Maybe<Shipment>;
+  createTag?: Maybe<Tag>;
   createTransferAgreement?: Maybe<TransferAgreement>;
+  deleteTag?: Maybe<Tag>;
   markDistributionEventAsComplete?: Maybe<DistributionEvent>;
   moveBoxFromDistributionEventToLocation?: Maybe<DistributionEvent>;
   moveBoxToDistributionEvent?: Maybe<Box>;
@@ -448,9 +417,11 @@
   rejectTransferAgreement?: Maybe<TransferAgreement>;
   removePackingListEntryFromDistributionEvent?: Maybe<DistributionEvent>;
   sendShipment?: Maybe<Shipment>;
+  unassignTag?: Maybe<TaggableResource>;
   updateBeneficiary?: Maybe<Beneficiary>;
   updateBox?: Maybe<Box>;
   updateShipment?: Maybe<Shipment>;
+  updateTag?: Maybe<Tag>;
 };
 
 
@@ -470,7 +441,17 @@
  * - input type: <Resource>CreationInput/UpdateInput
  */
 export type MutationAddPackingListEntryToDistributionEventArgs = {
-  creationInput: PacklistEntryInput;
+  creationInput: PackingListEntryInput;
+};
+
+
+/**
+ * Naming convention:
+ * - input argument: creationInput/updateInput
+ * - input type: <Resource>CreationInput/UpdateInput
+ */
+export type MutationAssignTagArgs = {
+  assignmentInput?: InputMaybe<TagOperationInput>;
 };
 
 
@@ -570,8 +551,28 @@
  * - input argument: creationInput/updateInput
  * - input type: <Resource>CreationInput/UpdateInput
  */
+export type MutationCreateTagArgs = {
+  creationInput?: InputMaybe<TagCreationInput>;
+};
+
+
+/**
+ * Naming convention:
+ * - input argument: creationInput/updateInput
+ * - input type: <Resource>CreationInput/UpdateInput
+ */
 export type MutationCreateTransferAgreementArgs = {
   creationInput?: InputMaybe<TransferAgreementCreationInput>;
+};
+
+
+/**
+ * Naming convention:
+ * - input argument: creationInput/updateInput
+ * - input type: <Resource>CreationInput/UpdateInput
+ */
+export type MutationDeleteTagArgs = {
+  id: Scalars['ID'];
 };
 
 
@@ -665,6 +666,16 @@
  * - input argument: creationInput/updateInput
  * - input type: <Resource>CreationInput/UpdateInput
  */
+export type MutationUnassignTagArgs = {
+  unassignmentInput?: InputMaybe<TagOperationInput>;
+};
+
+
+/**
+ * Naming convention:
+ * - input argument: creationInput/updateInput
+ * - input type: <Resource>CreationInput/UpdateInput
+ */
 export type MutationUpdateBeneficiaryArgs = {
   updateInput?: InputMaybe<BeneficiaryUpdateInput>;
 };
@@ -687,6 +698,16 @@
  */
 export type MutationUpdateShipmentArgs = {
   updateInput?: InputMaybe<ShipmentUpdateInput>;
+};
+
+
+/**
+ * Naming convention:
+ * - input argument: creationInput/updateInput
+ * - input type: <Resource>CreationInput/UpdateInput
+ */
+export type MutationUpdateTagArgs = {
+  updateInput?: InputMaybe<TagUpdateInput>;
 };
 
 /** Representation of an organisation. */
@@ -698,24 +719,10 @@
   name: Scalars['String'];
 };
 
-<<<<<<< HEAD
 /** TODO: Add description here once specs are final/confirmed */
 export type PackingListEntry = {
   __typename?: 'PackingListEntry';
   id: Scalars['ID'];
-=======
-<<<<<<< HEAD
-=======
-export type PackingList = {
-  __typename?: 'PackingList';
-  entries: Array<PackingListEntry>;
-};
-
-export type PackingListEntry = {
-  __typename?: 'PackingListEntry';
-  id: Scalars['ID'];
-  matchingBoxes: Array<Box>;
->>>>>>> cca67c3b
   matchingPackedItemsCollections: Array<ItemsCollection>;
   numberOfItems: Scalars['Int'];
   product?: Maybe<Product>;
@@ -723,27 +730,20 @@
   state: PackingListEntryState;
 };
 
-<<<<<<< HEAD
+export type PackingListEntryInput = {
+  distributionEventId: Scalars['ID'];
+  numberOfItems: Scalars['Int'];
+  productId: Scalars['Int'];
+  sizeId: Scalars['Int'];
+};
+
 /** TODO: Add description here once specs are final/confirmed */
-=======
->>>>>>> cca67c3b
 export enum PackingListEntryState {
   NotStarted = 'NotStarted',
   Packed = 'Packed',
   PackingInProgress = 'PackingInProgress'
 }
 
-export type PacklistEntryInput = {
-  distributionEventId: Scalars['ID'];
-  numberOfItems: Scalars['Int'];
-  productId: Scalars['Int'];
-  sizeId: Scalars['Int'];
-};
-
-<<<<<<< HEAD
-=======
->>>>>>> 56d33ff2 (Mobile Distro: BE: PackingListEntry#matchingBoxes resolver)
->>>>>>> cca67c3b
 /**
  * Additional information passed along in `*Page` types.
  * The client shall use the `has*Page` fields to determine whether to fetch more data.
@@ -876,6 +876,7 @@
   shipment?: Maybe<Shipment>;
   /**  Return all [`Shipments`]({{Types.Shipment}}) that the client is authorized to view.  */
   shipments: Array<Shipment>;
+  tag?: Maybe<Tag>;
   /** Return all [`Tags`]({{Types.Tag}}) that the client is authorized to view. Optionally filter for tags of certain type. */
   tags: Array<Tag>;
   transferAgreement?: Maybe<TransferAgreement>;
@@ -972,6 +973,11 @@
 };
 
 
+export type QueryTagArgs = {
+  id: Scalars['ID'];
+};
+
+
 export type QueryTagsArgs = {
   tagType?: InputMaybe<TagType>;
 };
@@ -1079,12 +1085,27 @@
 /** Representation of a tag. */
 export type Tag = {
   __typename?: 'Tag';
+  base: Base;
   color?: Maybe<Scalars['String']>;
   description?: Maybe<Scalars['String']>;
   id: Scalars['ID'];
   name: Scalars['String'];
   taggedResources: Array<TaggableResource>;
   type: TagType;
+};
+
+export type TagCreationInput = {
+  baseId: Scalars['Int'];
+  color: Scalars['String'];
+  description?: InputMaybe<Scalars['String']>;
+  name: Scalars['String'];
+  type: TagType;
+};
+
+export type TagOperationInput = {
+  id: Scalars['ID'];
+  resourceId: Scalars['ID'];
+  resourceType: TaggableResourceType;
 };
 
 /** Classificators for [`Tag`]({{Types.Tag}}) type. */
@@ -1094,8 +1115,22 @@
   Box = 'Box'
 }
 
+export type TagUpdateInput = {
+  color?: InputMaybe<Scalars['String']>;
+  description?: InputMaybe<Scalars['String']>;
+  id: Scalars['ID'];
+  name?: InputMaybe<Scalars['String']>;
+  type?: InputMaybe<TagType>;
+};
+
 /**  Union for resources that tags can be applied to.  */
 export type TaggableResource = Beneficiary | Box;
+
+/** Classificator for resources that a [`Tag`]({{Types.Tag}}) can be applied to (according to [`TaggableResource`]({{Types.TaggableResource}})). */
+export enum TaggableResourceType {
+  Beneficiary = 'Beneficiary',
+  Box = 'Box'
+}
 
 /** Representation of a transaction executed by a beneficiary (spending or receiving tokens). */
 export type Transaction = {
@@ -1212,7 +1247,6 @@
 }>;
 
 
-<<<<<<< HEAD
 export type BoxByLabelIdentifierQuery = { __typename?: 'Query', box?: { __typename?: 'Box', labelIdentifier: string, items?: number | null, size: { __typename?: 'Size', id: string, label: string }, product?: { __typename?: 'Product', name: string, gender?: ProductGender | null } | null, tags: Array<{ __typename?: 'Tag', id: string, name: string }>, place?: { __typename?: 'DistributionSpot', id: string, name?: string | null, base?: { __typename?: 'Base', locations: Array<{ __typename?: 'Location', id: string, name?: string | null }> } | null } | { __typename?: 'Location', id: string, name?: string | null, base?: { __typename?: 'Base', locations: Array<{ __typename?: 'Location', id: string, name?: string | null }> } | null } | null } | null };
 
 export type UpdateNumberOfItemsMutationVariables = Exact<{
@@ -1222,9 +1256,6 @@
 
 
 export type UpdateNumberOfItemsMutation = { __typename?: 'Mutation', updateBox?: { __typename?: 'Box', labelIdentifier: string } | null };
-=======
-export type BoxByLabelIdentifierQuery = { __typename?: 'Query', box?: { __typename?: 'Box', labelIdentifier: string, items?: number | null, size: { __typename?: 'Size', id: string, label: string }, product?: { __typename?: 'Product', name: string, gender?: ProductGender | null } | null, location?: { __typename?: 'Location', id: string, name?: string | null, base?: { __typename?: 'Base', locations?: Array<{ __typename?: 'Location', id: string, name?: string | null }> | null } | null } | null } | null };
->>>>>>> cca67c3b
 
 export type UpdateLocationOfBoxMutationVariables = Exact<{
   boxLabelIdentifier: Scalars['String'];
@@ -1232,7 +1263,6 @@
 }>;
 
 
-<<<<<<< HEAD
 export type UpdateLocationOfBoxMutation = { __typename?: 'Mutation', updateBox?: { __typename?: 'Box', labelIdentifier: string, items?: number | null, size: { __typename?: 'Size', id: string, label: string }, product?: { __typename?: 'Product', name: string, gender?: ProductGender | null, id: string } | null, tags: Array<{ __typename?: 'Tag', id: string, name: string }>, place?: { __typename?: 'DistributionSpot', id: string, name?: string | null, base?: { __typename?: 'Base', locations: Array<{ __typename?: 'Location', id: string, name?: string | null }> } | null } | { __typename?: 'Location', id: string, name?: string | null, base?: { __typename?: 'Base', locations: Array<{ __typename?: 'Location', id: string, name?: string | null }> } | null } | null } | null };
 
 export type AllProductsAndLocationsForBaseQueryVariables = Exact<{
@@ -1252,24 +1282,19 @@
 
 
 export type CreateBoxMutation = { __typename?: 'Mutation', createBox?: { __typename?: 'Box', labelIdentifier: string } | null };
-=======
-export type UpdateLocationOfBoxMutation = { __typename?: 'Mutation', updateBox?: { __typename?: 'Box', labelIdentifier: string, items?: number | null, size: { __typename?: 'Size', id: string, label: string }, product?: { __typename?: 'Product', name: string, gender?: ProductGender | null, id: string } | null, location?: { __typename?: 'Location', id: string, name?: string | null, base?: { __typename?: 'Base', locations?: Array<{ __typename?: 'Location', id: string, name?: string | null }> | null } | null } | null } | null };
->>>>>>> cca67c3b
 
 export type BoxByLabelIdentifierAndAllProductsQueryVariables = Exact<{
   labelIdentifier: Scalars['String'];
 }>;
 
 
-<<<<<<< HEAD
 export type BoxByLabelIdentifierAndAllProductsQuery = { __typename?: 'Query', box?: { __typename?: 'Box', labelIdentifier: string, items?: number | null, size: { __typename?: 'Size', id: string, label: string }, product?: { __typename?: 'Product', id: string, name: string, gender?: ProductGender | null, sizeRange: { __typename?: 'SizeRange', sizes: Array<{ __typename?: 'Size', id: string, label: string }> } } | null, place?: { __typename?: 'DistributionSpot', id: string, name?: string | null, base?: { __typename?: 'Base', locations: Array<{ __typename?: 'Location', id: string, name?: string | null }> } | null } | { __typename?: 'Location', id: string, name?: string | null, base?: { __typename?: 'Base', locations: Array<{ __typename?: 'Location', id: string, name?: string | null }> } | null } | null } | null, products: { __typename?: 'ProductPage', elements: Array<{ __typename?: 'Product', id: string, name: string, gender?: ProductGender | null, category: { __typename?: 'ProductCategory', name: string }, sizeRange: { __typename?: 'SizeRange', label: string } }> } };
-=======
-export type BoxByLabelIdentifierAndAllProductsQuery = { __typename?: 'Query', box?: { __typename?: 'Box', labelIdentifier: string, items?: number | null, size: { __typename?: 'Size', id: string, label: string }, product?: { __typename?: 'Product', id: string, name: string, gender?: ProductGender | null } | null, location?: { __typename?: 'Location', id: string, name?: string | null, base?: { __typename?: 'Base', locations?: Array<{ __typename?: 'Location', id: string, name?: string | null }> | null } | null } | null } | null, products: { __typename?: 'ProductPage', elements: Array<{ __typename?: 'Product', id: string, name: string, gender?: ProductGender | null, category: { __typename?: 'ProductCategory', name: string }, sizeRange: { __typename?: 'SizeRange', label: string } }> } };
->>>>>>> cca67c3b
 
 export type UpdateContentOfBoxMutationVariables = Exact<{
   boxLabelIdentifier: Scalars['String'];
   productId: Scalars['Int'];
+  numberOfItems: Scalars['Int'];
+  sizeId: Scalars['Int'];
 }>;
 
 
@@ -1280,14 +1305,7 @@
 }>;
 
 
-<<<<<<< HEAD
 export type BoxesForBaseQuery = { __typename?: 'Query', base?: { __typename?: 'Base', locations: Array<{ __typename?: 'Location', name?: string | null, boxes?: { __typename?: 'BoxPage', totalCount: number, elements: Array<{ __typename?: 'Box', labelIdentifier: string, state: BoxState, items?: number | null, size: { __typename?: 'Size', id: string, label: string }, product?: { __typename?: 'Product', gender?: ProductGender | null, name: string } | null, tags: Array<{ __typename?: 'Tag', name: string, id: string }>, place?: { __typename?: 'DistributionSpot', name?: string | null } | { __typename?: 'Location', name?: string | null } | null }> } | null }> } | null };
-=======
-<<<<<<< HEAD
-export type BoxesForBaseQuery = { __typename?: 'Query', base?: { __typename?: 'Base', locations?: Array<{ __typename?: 'Location', name?: string | null, boxes?: { __typename?: 'BoxPage', totalCount: number, elements: Array<{ __typename?: 'Box', labelIdentifier: string, state: BoxState, items?: number | null, size: { __typename?: 'Size', id: string, label: string }, product?: { __typename?: 'Product', gender?: ProductGender | null, name: string } | null }> } | null }> | null } | null };
-=======
-export type BoxesForBaseQuery = { __typename?: 'Query', base?: { __typename?: 'Base', locations: Array<{ __typename?: 'Location', name?: string | null, boxes?: { __typename?: 'BoxPage', totalCount: number, elements: Array<{ __typename?: 'Box', labelIdentifier: string, state: BoxState, items: number, size: { __typename?: 'Size', id: string, label: string }, product?: { __typename?: 'Product', gender?: ProductGender | null, name: string } | null, place?: { __typename?: 'DistributionSpot', name?: string | null } | { __typename?: 'Location', name?: string | null } | null }> } | null }> } | null };
->>>>>>> cca67c3b
 
 export type DistributionSpotQueryVariables = Exact<{
   id: Scalars['ID'];
@@ -1304,11 +1322,7 @@
 }>;
 
 
-<<<<<<< HEAD
 export type CreateDistributionEventMutation = { __typename?: 'Mutation', createDistributionEvent?: { __typename?: 'DistributionEvent', id: string, name?: string | null, plannedStartDateTime: any, plannedEndDateTime: any } | null };
-=======
-export type CreateDistributionEventMutation = { __typename?: 'Mutation', createDistributionEvent?: { __typename?: 'DistributionEvent', id: string, name?: string | null, plannedStartDateTime: any } | null };
->>>>>>> cca67c3b
 
 export type CreateDistributionSpotMutationVariables = Exact<{
   baseId: Scalars['Int'];
@@ -1338,14 +1352,11 @@
 
 export type AddToPackingListMutation = { __typename?: 'Mutation', addPackingListEntryToDistributionEvent?: { __typename?: 'PackingListEntry', id: string, numberOfItems: number, product?: { __typename?: 'Product', id: string, name: string, gender?: ProductGender | null } | null, size?: { __typename?: 'Size', id: string, label: string } | null } | null };
 
-<<<<<<< HEAD
 export type AllProductsAndSizesQueryVariables = Exact<{ [key: string]: never; }>;
 
 
 export type AllProductsAndSizesQuery = { __typename?: 'Query', products: { __typename?: 'ProductPage', elements: Array<{ __typename?: 'Product', id: string, name: string, gender?: ProductGender | null, sizeRange: { __typename?: 'SizeRange', sizes: Array<{ __typename?: 'Size', id: string, label: string }> } }> } };
 
-=======
->>>>>>> cca67c3b
 export type DistroSpotsForBaseIdQueryVariables = Exact<{
   baseId: Scalars['ID'];
 }>;
@@ -1353,19 +1364,12 @@
 
 export type DistroSpotsForBaseIdQuery = { __typename?: 'Query', base?: { __typename?: 'Base', distributionSpots: Array<{ __typename?: 'DistributionSpot', id: string, name?: string | null, latitude?: number | null, longitude?: number | null, distributionEvents: Array<{ __typename?: 'DistributionEvent', id: string, name?: string | null, state: DistributionEventState, plannedStartDateTime: any }> }> } | null };
 
-<<<<<<< HEAD
 export type DistributionEventsForBaseQueryVariables = Exact<{
   baseId: Scalars['ID'];
 }>;
 
 
 export type DistributionEventsForBaseQuery = { __typename?: 'Query', base?: { __typename?: 'Base', distributionEvents: Array<{ __typename?: 'DistributionEvent', id: string, name?: string | null, plannedStartDateTime: any, plannedEndDateTime: any, state: DistributionEventState, distributionSpot?: { __typename?: 'DistributionSpot', id: string, name?: string | null } | null }> } | null };
-=======
-export type AllProductsAndSizesQueryVariables = Exact<{ [key: string]: never; }>;
-
-
-export type AllProductsAndSizesQuery = { __typename?: 'Query', products: { __typename?: 'ProductPage', elements: Array<{ __typename?: 'Product', id: string, name: string, gender?: ProductGender | null, sizeRange: { __typename?: 'SizeRange', sizes: Array<{ __typename?: 'Size', id: string, label: string }> } }> } };
->>>>>>> cca67c3b
 
 export type MoveBoxToDistributionEventMutationVariables = Exact<{
   boxLabelIdentifier: Scalars['ID'];
@@ -1382,22 +1386,14 @@
 }>;
 
 
-<<<<<<< HEAD
 export type MoveItemsToDistributionEventMutation = { __typename?: 'Mutation', moveItemsFromBoxToDistributionEvent?: { __typename?: 'UnboxedItemsCollection', id: string, items?: number | null, distributionEvent?: { __typename?: 'DistributionEvent', id: string, name?: string | null, boxes: Array<{ __typename?: 'Box', product?: { __typename?: 'Product', name: string } | null }>, distributionSpot?: { __typename?: 'DistributionSpot', id: string, name?: string | null } | null } | null } | null };
-=======
-export type MoveItemsToDistributionEventMutation = { __typename?: 'Mutation', moveItemsFromBoxToDistributionEvent?: { __typename?: 'UnboxedItemsCollection', id: string, items: number, distributionEvent?: { __typename?: 'DistributionEvent', id: string, name?: string | null, boxes?: { __typename?: 'BoxPage', elements: Array<{ __typename?: 'Box', product?: { __typename?: 'Product', name: string } | null }> } | null, distributionSpot?: { __typename?: 'DistributionSpot', id: string, name?: string | null } | null } | null } | null };
->>>>>>> cca67c3b
 
 export type PackingListEntriesForDistributionEventQueryVariables = Exact<{
   distributionEventId: Scalars['ID'];
 }>;
 
 
-<<<<<<< HEAD
 export type PackingListEntriesForDistributionEventQuery = { __typename?: 'Query', distributionEvent?: { __typename?: 'DistributionEvent', id: string, packingListEntries: Array<{ __typename?: 'PackingListEntry', id: string, numberOfItems: number, product?: { __typename?: 'Product', id: string, name: string, gender?: ProductGender | null } | null, size?: { __typename?: 'Size', id: string, label: string } | null, matchingPackedItemsCollections: Array<{ __typename: 'Box', labelIdentifier: string, numberOfItems?: number | null } | { __typename: 'UnboxedItemsCollection', numberOfItems?: number | null }> }> } | null };
-=======
-export type PackingListEntriesForDistributionEventQuery = { __typename?: 'Query', distributionEvent?: { __typename?: 'DistributionEvent', id: string, packingList: { __typename?: 'PackingList', entries: Array<{ __typename?: 'PackingListEntry', id: string, numberOfItems: number, product?: { __typename?: 'Product', id: string, name: string, gender?: ProductGender | null } | null, size?: { __typename?: 'Size', id: string, label: string } | null }> } } | null };
->>>>>>> cca67c3b
 
 export type ChangeDistributionEventStateMutationVariables = Exact<{
   distributionEventId: Scalars['ID'];
@@ -1412,20 +1408,11 @@
 }>;
 
 
-<<<<<<< HEAD
 export type BoxDetailsQuery = { __typename?: 'Query', box?: { __typename?: 'Box', labelIdentifier: string, items?: number | null, product?: { __typename?: 'Product', id: string, name: string } | null, size: { __typename?: 'Size', id: string, label: string } } | null };
-=======
-export type BoxDetailsQuery = { __typename?: 'Query', box?: { __typename?: 'Box', labelIdentifier: string, items: number, product?: { __typename?: 'Product', id: string, name: string } | null, size: { __typename?: 'Size', id: string, label: string } } | null };
->>>>>>> cca67c3b
 
 export type DistributionEventQueryVariables = Exact<{
   eventId: Scalars['ID'];
 }>;
 
 
-<<<<<<< HEAD
-export type DistributionEventQuery = { __typename?: 'Query', distributionEvent?: { __typename?: 'DistributionEvent', id: string, name?: string | null, state: DistributionEventState, plannedStartDateTime: any, plannedEndDateTime: any, distributionSpot?: { __typename?: 'DistributionSpot', id: string, name?: string | null } | null } | null };
-=======
-export type DistributionEventQuery = { __typename?: 'Query', distributionEvent?: { __typename?: 'DistributionEvent', id: string, name?: string | null, state: DistributionEventState, plannedStartDateTime: any, distributionSpot?: { __typename?: 'DistributionSpot', id: string, name?: string | null } | null } | null };
->>>>>>> cf875230 (Mobile Distro: add unboxedItemsCollection to DistributionEvent schema)
->>>>>>> cca67c3b
+export type DistributionEventQuery = { __typename?: 'Query', distributionEvent?: { __typename?: 'DistributionEvent', id: string, name?: string | null, state: DistributionEventState, plannedStartDateTime: any, plannedEndDateTime: any, distributionSpot?: { __typename?: 'DistributionSpot', id: string, name?: string | null } | null } | null };