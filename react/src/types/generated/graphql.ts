--- conflicted
+++ resolved
@@ -1164,10 +1164,7 @@
 }>;
 
 
-<<<<<<< HEAD
-export type BoxByLabelIdentifierQuery = { __typename?: 'Query', box?: { __typename?: 'Box', labelIdentifier: string, items?: number | null, size: { __typename?: 'Size', id: string, label: string }, product?: { __typename?: 'Product', name: string, gender?: ProductGender | null } | null, place?: { __typename?: 'DistributionSpot', id: string, name?: string | null, base?: { __typename?: 'Base', locations: Array<{ __typename?: 'Location', id: string, name?: string | null }> } | null } | { __typename?: 'Location', id: string, name?: string | null, base?: { __typename?: 'Base', locations: Array<{ __typename?: 'Location', id: string, name?: string | null }> } | null } | null } | null };
-=======
-export type BoxByLabelIdentifierQuery = { __typename?: 'Query', box?: { __typename?: 'Box', labelIdentifier: string, items?: number | null, size: { __typename?: 'Size', id: string, label: string }, product?: { __typename?: 'Product', name: string, gender?: ProductGender | null } | null, tags: Array<{ __typename?: 'Tag', id: string, name: string }>, location?: { __typename?: 'Location', id: string, name?: string | null, base?: { __typename?: 'Base', locations?: Array<{ __typename?: 'Location', id: string, name?: string | null }> | null } | null } | null } | null };
+export type BoxByLabelIdentifierQuery = { __typename?: 'Query', box?: { __typename?: 'Box', labelIdentifier: string, items?: number | null, size: { __typename?: 'Size', id: string, label: string }, product?: { __typename?: 'Product', name: string, gender?: ProductGender | null } | null, tags: Array<{ __typename?: 'Tag', id: string, name: string }>, place?: { __typename?: 'DistributionSpot', id: string, name?: string | null, base?: { __typename?: 'Base', locations: Array<{ __typename?: 'Location', id: string, name?: string | null }> } | null } | { __typename?: 'Location', id: string, name?: string | null, base?: { __typename?: 'Base', locations: Array<{ __typename?: 'Location', id: string, name?: string | null }> } | null } | null } | null };
 
 export type UpdateNumberOfItemsMutationVariables = Exact<{
   boxLabelIdentifier: Scalars['String'];
@@ -1176,7 +1173,6 @@
 
 
 export type UpdateNumberOfItemsMutation = { __typename?: 'Mutation', updateBox?: { __typename?: 'Box', labelIdentifier: string } | null };
->>>>>>> ac0b4067
 
 export type UpdateLocationOfBoxMutationVariables = Exact<{
   boxLabelIdentifier: Scalars['String'];
@@ -1184,22 +1180,14 @@
 }>;
 
 
-<<<<<<< HEAD
-export type UpdateLocationOfBoxMutation = { __typename?: 'Mutation', updateBox?: { __typename?: 'Box', labelIdentifier: string, items?: number | null, size: { __typename?: 'Size', id: string, label: string }, product?: { __typename?: 'Product', name: string, gender?: ProductGender | null, id: string } | null, place?: { __typename?: 'DistributionSpot', id: string, name?: string | null, base?: { __typename?: 'Base', locations: Array<{ __typename?: 'Location', id: string, name?: string | null }> } | null } | { __typename?: 'Location', id: string, name?: string | null, base?: { __typename?: 'Base', locations: Array<{ __typename?: 'Location', id: string, name?: string | null }> } | null } | null } | null };
-=======
-export type UpdateLocationOfBoxMutation = { __typename?: 'Mutation', updateBox?: { __typename?: 'Box', labelIdentifier: string, items?: number | null, size: { __typename?: 'Size', id: string, label: string }, product?: { __typename?: 'Product', name: string, gender?: ProductGender | null, id: string } | null, tags: Array<{ __typename?: 'Tag', id: string, name: string }>, location?: { __typename?: 'Location', id: string, name?: string | null, base?: { __typename?: 'Base', locations?: Array<{ __typename?: 'Location', id: string, name?: string | null }> | null } | null } | null } | null };
->>>>>>> ac0b4067
+export type UpdateLocationOfBoxMutation = { __typename?: 'Mutation', updateBox?: { __typename?: 'Box', labelIdentifier: string, items?: number | null, size: { __typename?: 'Size', id: string, label: string }, product?: { __typename?: 'Product', name: string, gender?: ProductGender | null, id: string } | null, tags: Array<{ __typename?: 'Tag', id: string, name: string }>, place?: { __typename?: 'DistributionSpot', id: string, name?: string | null, base?: { __typename?: 'Base', locations: Array<{ __typename?: 'Location', id: string, name?: string | null }> } | null } | { __typename?: 'Location', id: string, name?: string | null, base?: { __typename?: 'Base', locations: Array<{ __typename?: 'Location', id: string, name?: string | null }> } | null } | null } | null };
 
 export type BoxByLabelIdentifierAndAllProductsQueryVariables = Exact<{
   labelIdentifier: Scalars['String'];
 }>;
 
 
-<<<<<<< HEAD
-export type BoxByLabelIdentifierAndAllProductsQuery = { __typename?: 'Query', box?: { __typename?: 'Box', labelIdentifier: string, items?: number | null, size: { __typename?: 'Size', id: string, label: string }, product?: { __typename?: 'Product', id: string, name: string, gender?: ProductGender | null } | null, place?: { __typename?: 'DistributionSpot', id: string, name?: string | null, base?: { __typename?: 'Base', locations: Array<{ __typename?: 'Location', id: string, name?: string | null }> } | null } | { __typename?: 'Location', id: string, name?: string | null, base?: { __typename?: 'Base', locations: Array<{ __typename?: 'Location', id: string, name?: string | null }> } | null } | null } | null, products: { __typename?: 'ProductPage', elements: Array<{ __typename?: 'Product', id: string, name: string, gender?: ProductGender | null, category: { __typename?: 'ProductCategory', name: string }, sizeRange: { __typename?: 'SizeRange', label: string } }> } };
-=======
-export type BoxByLabelIdentifierAndAllProductsQuery = { __typename?: 'Query', box?: { __typename?: 'Box', labelIdentifier: string, items?: number | null, size: { __typename?: 'Size', id: string, label: string }, product?: { __typename?: 'Product', id: string, name: string, gender?: ProductGender | null, sizeRange: { __typename?: 'SizeRange', sizes: Array<{ __typename?: 'Size', id: string, label: string }> } } | null, location?: { __typename?: 'Location', id: string, name?: string | null, base?: { __typename?: 'Base', locations?: Array<{ __typename?: 'Location', id: string, name?: string | null }> | null } | null } | null } | null, products: { __typename?: 'ProductPage', elements: Array<{ __typename?: 'Product', id: string, name: string, gender?: ProductGender | null, category: { __typename?: 'ProductCategory', name: string }, sizeRange: { __typename?: 'SizeRange', label: string } }> } };
->>>>>>> ac0b4067
+export type BoxByLabelIdentifierAndAllProductsQuery = { __typename?: 'Query', box?: { __typename?: 'Box', labelIdentifier: string, items?: number | null, size: { __typename?: 'Size', id: string, label: string }, product?: { __typename?: 'Product', id: string, name: string, gender?: ProductGender | null, sizeRange: { __typename?: 'SizeRange', sizes: Array<{ __typename?: 'Size', id: string, label: string }> } } | null, place?: { __typename?: 'DistributionSpot', id: string, name?: string | null, base?: { __typename?: 'Base', locations: Array<{ __typename?: 'Location', id: string, name?: string | null }> } | null } | { __typename?: 'Location', id: string, name?: string | null, base?: { __typename?: 'Base', locations: Array<{ __typename?: 'Location', id: string, name?: string | null }> } | null } | null } | null, products: { __typename?: 'ProductPage', elements: Array<{ __typename?: 'Product', id: string, name: string, gender?: ProductGender | null, category: { __typename?: 'ProductCategory', name: string }, sizeRange: { __typename?: 'SizeRange', label: string } }> } };
 
 export type UpdateContentOfBoxMutationVariables = Exact<{
   boxLabelIdentifier: Scalars['String'];
@@ -1216,8 +1204,7 @@
 }>;
 
 
-<<<<<<< HEAD
-export type BoxesForBaseQuery = { __typename?: 'Query', base?: { __typename?: 'Base', locations: Array<{ __typename?: 'Location', name?: string | null, boxes?: { __typename?: 'BoxPage', totalCount: number, elements: Array<{ __typename?: 'Box', labelIdentifier: string, state: BoxState, items?: number | null, size: { __typename?: 'Size', id: string, label: string }, product?: { __typename?: 'Product', gender?: ProductGender | null, name: string } | null, place?: { __typename?: 'DistributionSpot', name?: string | null } | { __typename?: 'Location', name?: string | null } | null }> } | null }> } | null };
+export type BoxesForBaseQuery = { __typename?: 'Query', base?: { __typename?: 'Base', locations: Array<{ __typename?: 'Location', name?: string | null, boxes?: { __typename?: 'BoxPage', totalCount: number, elements: Array<{ __typename?: 'Box', labelIdentifier: string, state: BoxState, items?: number | null, size: { __typename?: 'Size', id: string, label: string }, product?: { __typename?: 'Product', gender?: ProductGender | null, name: string } | null, tags: Array<{ __typename?: 'Tag', name: string, id: string }>, place?: { __typename?: 'DistributionSpot', name?: string | null } | { __typename?: 'Location', name?: string | null } | null }> } | null }> } | null };
 
 export type DistributionSpotQueryVariables = Exact<{
   id: Scalars['ID'];
@@ -1327,7 +1314,4 @@
 }>;
 
 
-export type DistributionEventQuery = { __typename?: 'Query', distributionEvent?: { __typename?: 'DistributionEvent', id: string, name?: string | null, state: DistributionEventState, plannedStartDateTime: any, plannedEndDateTime: any, distributionSpot?: { __typename?: 'DistributionSpot', id: string, name?: string | null } | null } | null };
-=======
-export type BoxesForBaseQuery = { __typename?: 'Query', base?: { __typename?: 'Base', locations?: Array<{ __typename?: 'Location', name?: string | null, boxes?: { __typename?: 'BoxPage', totalCount: number, elements: Array<{ __typename?: 'Box', labelIdentifier: string, state: BoxState, items?: number | null, size: { __typename?: 'Size', id: string, label: string }, product?: { __typename?: 'Product', gender?: ProductGender | null, name: string } | null, tags: Array<{ __typename?: 'Tag', name: string, id: string }>, location?: { __typename?: 'Location', name?: string | null } | null }> } | null }> | null } | null };
->>>>>>> ac0b4067
+export type DistributionEventQuery = { __typename?: 'Query', distributionEvent?: { __typename?: 'DistributionEvent', id: string, name?: string | null, state: DistributionEventState, plannedStartDateTime: any, plannedEndDateTime: any, distributionSpot?: { __typename?: 'DistributionSpot', id: string, name?: string | null } | null } | null };