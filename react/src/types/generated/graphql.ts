--- conflicted
+++ resolved
@@ -25,8 +25,8 @@
   boxPlaces: Array<BoxPlace>;
   currencyName?: Maybe<Scalars['String']>;
   distributionEvents: Array<DistributionEvent>;
-  distributionEventsBeforeReturnState: Array<DistributionEvent>;
-  distributionEventsInReturnState: Array<DistributionEvent>;
+  distributionEventsBeforeReturnedFromDistributionState: Array<DistributionEvent>;
+  distributionEventsInReturnedFromDistributionState: Array<DistributionEvent>;
   distributionEventsTrackingGroups: Array<DistributionEventsTrackingGroup>;
   distributionSpots: Array<DistributionSpot>;
   id: Scalars['ID'];
@@ -208,7 +208,7 @@
   plannedEndDateTime: Scalars['Datetime'];
   plannedStartDateTime: Scalars['Datetime'];
   state: DistributionEventState;
-  unboxedItemsCollections?: Maybe<Array<UnboxedItemsCollection>>;
+  unboxedItemsCollections: Array<UnboxedItemsCollection>;
 };
 
 export type DistributionEventCreationInput = {
@@ -224,7 +224,8 @@
   OnDistro = 'OnDistro',
   Packing = 'Packing',
   Planning = 'Planning',
-  Returned = 'Returned'
+  ReturnTrackingInProgress = 'ReturnTrackingInProgress',
+  ReturnedFromDistribution = 'ReturnedFromDistribution'
 }
 
 /** TODO: Add description here once specs are final/confirmed */
@@ -433,11 +434,9 @@
   acceptTransferAgreement?: Maybe<TransferAgreement>;
   addPackingListEntryToDistributionEvent?: Maybe<PackingListEntry>;
   assignBoxToDistributionEvent?: Maybe<Box>;
-  assignTag?: Maybe<TaggableResource>;
   cancelShipment?: Maybe<Shipment>;
   cancelTransferAgreement?: Maybe<TransferAgreement>;
   changeDistributionEventState?: Maybe<DistributionEvent>;
-  completeDistributionEventsTrackingGroup?: Maybe<DistributionEventsTrackingGroup>;
   createBeneficiary?: Maybe<Beneficiary>;
   createBox?: Maybe<Box>;
   createDistributionEvent?: Maybe<DistributionEvent>;
@@ -448,16 +447,15 @@
   createTransferAgreement?: Maybe<TransferAgreement>;
   deleteTag?: Maybe<Tag>;
   markDistributionEventAsComplete?: Maybe<DistributionEvent>;
+  moveBoxFromDistributionEventToLocation?: Maybe<DistributionEvent>;
+  moveBoxToDistributionEvent?: Maybe<Box>;
   moveItemsFromBoxToDistributionEvent?: Maybe<UnboxedItemsCollection>;
-  moveItemsFromUnboxedItemsCollectionToBox?: Maybe<Box>;
+  moveItemsFromDistributionEventToBox?: Maybe<DistributionEvent>;
   rejectTransferAgreement?: Maybe<TransferAgreement>;
   removeAllPackingListEntriesFromDistributionEventForProduct?: Maybe<Scalars['Boolean']>;
   removePackingListEntryFromDistributionEvent?: Maybe<DistributionEvent>;
   sendShipment?: Maybe<Shipment>;
-  startDistributionEventsTrackingGroup?: Maybe<DistributionEventsTrackingGroup>;
-  trackReturnOfItemsForDistributionEventsTrackingGroup?: Maybe<DistributionEventsTrackingEntry>;
   unassignBoxFromDistributionEvent?: Maybe<Box>;
-  unassignTag?: Maybe<TaggableResource>;
   updateBeneficiary?: Maybe<Beneficiary>;
   updateBox?: Maybe<Box>;
   updatePackingListEntry?: Maybe<PackingListEntry>;
@@ -503,16 +501,6 @@
  * - input argument: creationInput/updateInput
  * - input type: <Resource>CreationInput/UpdateInput
  */
-export type MutationAssignTagArgs = {
-  assignmentInput?: InputMaybe<TagOperationInput>;
-};
-
-
-/**
- * Naming convention:
- * - input argument: creationInput/updateInput
- * - input type: <Resource>CreationInput/UpdateInput
- */
 export type MutationCancelShipmentArgs = {
   id: Scalars['ID'];
 };
@@ -536,16 +524,6 @@
 export type MutationChangeDistributionEventStateArgs = {
   distributionEventId: Scalars['ID'];
   newState: DistributionEventState;
-};
-
-
-/**
- * Naming convention:
- * - input argument: creationInput/updateInput
- * - input type: <Resource>CreationInput/UpdateInput
- */
-export type MutationCompleteDistributionEventsTrackingGroupArgs = {
-  distributionEventsTrackingGroupId: Scalars['ID'];
 };
 
 
@@ -654,6 +632,28 @@
  * - input argument: creationInput/updateInput
  * - input type: <Resource>CreationInput/UpdateInput
  */
+export type MutationMoveBoxFromDistributionEventToLocationArgs = {
+  boxLabelIdentifier: Scalars['ID'];
+  locationId: Scalars['ID'];
+};
+
+
+/**
+ * Naming convention:
+ * - input argument: creationInput/updateInput
+ * - input type: <Resource>CreationInput/UpdateInput
+ */
+export type MutationMoveBoxToDistributionEventArgs = {
+  boxLabelIdentifier: Scalars['ID'];
+  distributionEventId: Scalars['ID'];
+};
+
+
+/**
+ * Naming convention:
+ * - input argument: creationInput/updateInput
+ * - input type: <Resource>CreationInput/UpdateInput
+ */
 export type MutationMoveItemsFromBoxToDistributionEventArgs = {
   boxLabelIdentifier: Scalars['ID'];
   distributionEventId: Scalars['ID'];
@@ -666,9 +666,8 @@
  * - input argument: creationInput/updateInput
  * - input type: <Resource>CreationInput/UpdateInput
  */
-export type MutationMoveItemsFromUnboxedItemsCollectionToBoxArgs = {
+export type MutationMoveItemsFromDistributionEventToBoxArgs = {
   boxLabelIdentifier: Scalars['ID'];
-  numberOfItems: Scalars['Int'];
   unboxedItemsCollectionId: Scalars['ID'];
 };
 
@@ -719,43 +718,9 @@
  * - input argument: creationInput/updateInput
  * - input type: <Resource>CreationInput/UpdateInput
  */
-export type MutationStartDistributionEventsTrackingGroupArgs = {
-  distributionEventIds: Array<Scalars['ID']>;
-};
-
-
-/**
- * Naming convention:
- * - input argument: creationInput/updateInput
- * - input type: <Resource>CreationInput/UpdateInput
- */
-export type MutationTrackReturnOfItemsForDistributionEventsTrackingGroupArgs = {
-  distributionEventsTrackingGroupId: Scalars['ID'];
-  numberOfItems: Scalars['ID'];
-  productId: Scalars['ID'];
-  sizeId: Scalars['ID'];
-  targetBoxId: Scalars['ID'];
-};
-
-
-/**
- * Naming convention:
- * - input argument: creationInput/updateInput
- * - input type: <Resource>CreationInput/UpdateInput
- */
 export type MutationUnassignBoxFromDistributionEventArgs = {
   boxLabelIdentifier: Scalars['ID'];
   distributionEventId: Scalars['ID'];
-};
-
-
-/**
- * Naming convention:
- * - input argument: creationInput/updateInput
- * - input type: <Resource>CreationInput/UpdateInput
- */
-export type MutationUnassignTagArgs = {
-  unassignmentInput?: InputMaybe<TagOperationInput>;
 };
 
 
@@ -1344,14 +1309,14 @@
 }>;
 
 
-export type BoxDetailsQuery = { __typename?: 'Query', box?: { __typename?: 'Box', labelIdentifier: string, items?: number | null, product?: { __typename?: 'Product', id: string, name: string, gender?: ProductGender | null } | null, size: { __typename?: 'Size', id: string, label: string }, place?: { __typename?: 'DistributionSpot', id: string, name?: string | null, base?: { __typename?: 'Base', id: string, name: string } | null } | { __typename?: 'Location', id: string, name?: string | null, base?: { __typename?: 'Base', id: string, name: string } | null } | null } | null };
+export type BoxDetailsQuery = { __typename?: 'Query', box?: { __typename?: 'Box', labelIdentifier: string, numberOfItems?: number | null, product?: { __typename?: 'Product', id: string, name: string, gender?: ProductGender | null } | null, size: { __typename?: 'Size', id: string, label: string }, place?: { __typename?: 'DistributionSpot', id: string, name?: string | null, base?: { __typename?: 'Base', id: string, name: string } | null } | { __typename?: 'Location', id: string, name?: string | null, base?: { __typename?: 'Base', id: string, name: string } | null } | null } | null };
 
 export type GetBoxLabelIdentifierForQrCodeQueryVariables = Exact<{
   qrCode: Scalars['String'];
 }>;
 
 
-export type GetBoxLabelIdentifierForQrCodeQuery = { __typename?: 'Query', qrCode?: { __typename?: 'QrCode', box?: { __typename?: 'Box', id: string, labelIdentifier: string, items?: number | null, product?: { __typename?: 'Product', id: string, name: string, gender?: ProductGender | null } | null, size: { __typename?: 'Size', id: string, label: string } } | null } | null };
+export type GetBoxLabelIdentifierForQrCodeQuery = { __typename?: 'Query', qrCode?: { __typename?: 'QrCode', box?: { __typename?: 'Box', id: string, labelIdentifier: string, numberOfItems?: number | null, product?: { __typename?: 'Product', id: string, name: string, gender?: ProductGender | null } | null, size: { __typename?: 'Size', id: string, label: string } } | null } | null };
 
 export type BaseDataQueryVariables = Exact<{
   baseId: Scalars['ID'];
@@ -1365,11 +1330,7 @@
 }>;
 
 
-<<<<<<< HEAD
-export type BoxByLabelIdentifierQuery = { __typename?: 'Query', box?: { __typename?: 'Box', labelIdentifier: string, items?: number | null, size: { __typename?: 'Size', id: string, label: string }, product?: { __typename?: 'Product', name: string, gender?: ProductGender | null } | null, tags: Array<{ __typename?: 'Tag', id: string, name: string }>, distributionEvent?: { __typename?: 'DistributionEvent', id: string, state: DistributionEventState, name?: string | null, plannedStartDateTime: any, plannedEndDateTime: any, distributionSpot?: { __typename?: 'DistributionSpot', name?: string | null } | null } | null, place?: { __typename: 'DistributionSpot', id: string, name?: string | null, base?: { __typename?: 'Base', locations: Array<{ __typename?: 'Location', id: string, name?: string | null }>, distributionEventsBeforeReturnState: Array<{ __typename?: 'DistributionEvent', id: string, state: DistributionEventState, name?: string | null, plannedStartDateTime: any, plannedEndDateTime: any, distributionSpot?: { __typename?: 'DistributionSpot', name?: string | null } | null }> } | null } | { __typename: 'Location', id: string, name?: string | null, base?: { __typename?: 'Base', locations: Array<{ __typename?: 'Location', id: string, name?: string | null }>, distributionEventsBeforeReturnState: Array<{ __typename?: 'DistributionEvent', id: string, state: DistributionEventState, name?: string | null, plannedStartDateTime: any, plannedEndDateTime: any, distributionSpot?: { __typename?: 'DistributionSpot', name?: string | null } | null }> } | null } | null } | null };
-=======
-export type BoxByLabelIdentifierQuery = { __typename?: 'Query', box?: { __typename?: 'Box', labelIdentifier: string, numberOfItems?: number | null, size: { __typename?: 'Size', id: string, label: string }, product?: { __typename?: 'Product', name: string, gender?: ProductGender | null } | null, tags: Array<{ __typename?: 'Tag', id: string, name: string }>, place?: { __typename?: 'DistributionSpot', id: string, name?: string | null, base?: { __typename?: 'Base', locations: Array<{ __typename?: 'Location', id: string, name?: string | null }> } | null } | { __typename?: 'Location', id: string, name?: string | null, base?: { __typename?: 'Base', locations: Array<{ __typename?: 'Location', id: string, name?: string | null }> } | null } | null } | null };
->>>>>>> dd582371
+export type BoxByLabelIdentifierQuery = { __typename?: 'Query', box?: { __typename?: 'Box', labelIdentifier: string, numberOfItems?: number | null, size: { __typename?: 'Size', id: string, label: string }, product?: { __typename?: 'Product', name: string, gender?: ProductGender | null } | null, tags: Array<{ __typename?: 'Tag', id: string, name: string }>, distributionEvent?: { __typename?: 'DistributionEvent', id: string, state: DistributionEventState, name?: string | null, plannedStartDateTime: any, plannedEndDateTime: any, distributionSpot?: { __typename?: 'DistributionSpot', name?: string | null } | null } | null, place?: { __typename: 'DistributionSpot', id: string, name?: string | null, base?: { __typename?: 'Base', locations: Array<{ __typename?: 'Location', id: string, name?: string | null }>, distributionEventsBeforeReturnedFromDistributionState: Array<{ __typename?: 'DistributionEvent', id: string, state: DistributionEventState, name?: string | null, plannedStartDateTime: any, plannedEndDateTime: any, distributionSpot?: { __typename?: 'DistributionSpot', name?: string | null } | null }> } | null } | { __typename: 'Location', id: string, name?: string | null, base?: { __typename?: 'Base', locations: Array<{ __typename?: 'Location', id: string, name?: string | null }>, distributionEventsBeforeReturnedFromDistributionState: Array<{ __typename?: 'DistributionEvent', id: string, state: DistributionEventState, name?: string | null, plannedStartDateTime: any, plannedEndDateTime: any, distributionSpot?: { __typename?: 'DistributionSpot', name?: string | null } | null }> } | null } | null } | null };
 
 export type UpdateNumberOfItemsMutationVariables = Exact<{
   boxLabelIdentifier: Scalars['String'];
@@ -1385,18 +1346,7 @@
 }>;
 
 
-<<<<<<< HEAD
-export type UpdateLocationOfBoxMutation = { __typename?: 'Mutation', updateBox?: { __typename?: 'Box', labelIdentifier: string, items?: number | null, size: { __typename?: 'Size', id: string, label: string }, product?: { __typename?: 'Product', name: string, gender?: ProductGender | null, id: string } | null, tags: Array<{ __typename?: 'Tag', id: string, name: string }>, distributionEvent?: { __typename?: 'DistributionEvent', id: string, name?: string | null, state: DistributionEventState, plannedStartDateTime: any, plannedEndDateTime: any, distributionSpot?: { __typename?: 'DistributionSpot', name?: string | null } | null } | null, place?: { __typename: 'DistributionSpot', id: string, name?: string | null, base?: { __typename?: 'Base', locations: Array<{ __typename?: 'Location', id: string, name?: string | null }>, distributionEventsBeforeReturnState: Array<{ __typename?: 'DistributionEvent', id: string, state: DistributionEventState, name?: string | null, plannedStartDateTime: any, plannedEndDateTime: any, distributionSpot?: { __typename?: 'DistributionSpot', name?: string | null } | null }> } | null } | { __typename: 'Location', id: string, name?: string | null, base?: { __typename?: 'Base', locations: Array<{ __typename?: 'Location', id: string, name?: string | null }>, distributionEventsBeforeReturnState: Array<{ __typename?: 'DistributionEvent', id: string, state: DistributionEventState, name?: string | null, plannedStartDateTime: any, plannedEndDateTime: any, distributionSpot?: { __typename?: 'DistributionSpot', name?: string | null } | null }> } | null } | null } | null };
-=======
-export type UpdateLocationOfBoxMutation = { __typename?: 'Mutation', updateBox?: { __typename?: 'Box', labelIdentifier: string, numberOfItems?: number | null, size: { __typename?: 'Size', id: string, label: string }, product?: { __typename?: 'Product', name: string, gender?: ProductGender | null, id: string } | null, tags: Array<{ __typename?: 'Tag', id: string, name: string }>, place?: { __typename?: 'DistributionSpot', id: string, name?: string | null, base?: { __typename?: 'Base', locations: Array<{ __typename?: 'Location', id: string, name?: string | null }> } | null } | { __typename?: 'Location', id: string, name?: string | null, base?: { __typename?: 'Base', locations: Array<{ __typename?: 'Location', id: string, name?: string | null }> } | null } | null } | null };
-
-export type AllProductsAndLocationsForBaseQueryVariables = Exact<{
-  baseId: Scalars['ID'];
-}>;
-
-
-export type AllProductsAndLocationsForBaseQuery = { __typename?: 'Query', base?: { __typename?: 'Base', locations: Array<{ __typename?: 'Location', id: string, name?: string | null }> } | null, products: { __typename?: 'ProductPage', elements: Array<{ __typename?: 'Product', id: string, name: string, gender?: ProductGender | null, category: { __typename?: 'ProductCategory', name: string }, sizeRange: { __typename?: 'SizeRange', sizes: Array<{ __typename?: 'Size', id: string, label: string }> } }> } };
->>>>>>> dd582371
+export type UpdateLocationOfBoxMutation = { __typename?: 'Mutation', updateBox?: { __typename?: 'Box', labelIdentifier: string, numberOfItems?: number | null, size: { __typename?: 'Size', id: string, label: string }, product?: { __typename?: 'Product', name: string, gender?: ProductGender | null, id: string } | null, tags: Array<{ __typename?: 'Tag', id: string, name: string }>, distributionEvent?: { __typename?: 'DistributionEvent', id: string, name?: string | null, state: DistributionEventState, plannedStartDateTime: any, plannedEndDateTime: any, distributionSpot?: { __typename?: 'DistributionSpot', name?: string | null } | null } | null, place?: { __typename: 'DistributionSpot', id: string, name?: string | null, base?: { __typename?: 'Base', locations: Array<{ __typename?: 'Location', id: string, name?: string | null }>, distributionEventsBeforeReturnedFromDistributionState: Array<{ __typename?: 'DistributionEvent', id: string, state: DistributionEventState, name?: string | null, plannedStartDateTime: any, plannedEndDateTime: any, distributionSpot?: { __typename?: 'DistributionSpot', name?: string | null } | null }> } | null } | { __typename: 'Location', id: string, name?: string | null, base?: { __typename?: 'Base', locations: Array<{ __typename?: 'Location', id: string, name?: string | null }>, distributionEventsBeforeReturnedFromDistributionState: Array<{ __typename?: 'DistributionEvent', id: string, state: DistributionEventState, name?: string | null, plannedStartDateTime: any, plannedEndDateTime: any, distributionSpot?: { __typename?: 'DistributionSpot', name?: string | null } | null }> } | null } | null } | null };
 
 export type CreateBoxMutationVariables = Exact<{
   locationId: Scalars['Int'];
@@ -1576,11 +1526,7 @@
 }>;
 
 
-<<<<<<< HEAD
-export type DistributionEventsInReturnStateForBaseQuery = { __typename?: 'Query', base?: { __typename?: 'Base', distributionEventsInReturnState: Array<{ __typename?: 'DistributionEvent', id: string, name?: string | null, state: DistributionEventState, plannedStartDateTime: any, plannedEndDateTime: any, distributionSpot?: { __typename?: 'DistributionSpot', id: string, name?: string | null } | null, boxes: Array<{ __typename?: 'Box', id: string, items?: number | null, product?: { __typename?: 'Product', id: string, name: string } | null, size: { __typename?: 'Size', id: string, label: string } }>, unboxedItemsCollections?: Array<{ __typename?: 'UnboxedItemsCollection', id: string, items?: number | null, product?: { __typename?: 'Product', id: string, name: string } | null, size: { __typename?: 'Size', id: string, label: string } }> | null }> } | null };
-=======
-export type BoxDetailsQuery = { __typename?: 'Query', box?: { __typename?: 'Box', labelIdentifier: string, numberOfItems?: number | null, product?: { __typename?: 'Product', id: string, name: string } | null, size: { __typename?: 'Size', id: string, label: string } } | null };
->>>>>>> dd582371
+export type DistributionEventsInReturnStateForBaseQuery = { __typename?: 'Query', base?: { __typename?: 'Base', distributionEventsInReturnedFromDistributionState: Array<{ __typename?: 'DistributionEvent', id: string, name?: string | null, state: DistributionEventState, plannedStartDateTime: any, plannedEndDateTime: any, distributionSpot?: { __typename?: 'DistributionSpot', id: string, name?: string | null } | null, boxes: Array<{ __typename?: 'Box', id: string, numberOfItems?: number | null, product?: { __typename?: 'Product', id: string, name: string } | null, size: { __typename?: 'Size', id: string, label: string } }>, unboxedItemsCollections: Array<{ __typename?: 'UnboxedItemsCollection', id: string, numberOfItems?: number | null, product?: { __typename?: 'Product', id: string, name: string } | null, size: { __typename?: 'Size', id: string, label: string } }> }> } | null };
 
 export type DistributionEventQueryVariables = Exact<{
   eventId: Scalars['ID'];
