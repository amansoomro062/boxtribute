--- conflicted
+++ resolved
@@ -193,37 +193,18 @@
   sizeId?: InputMaybe<Scalars['Int']>;
 };
 
-<<<<<<< HEAD
 /** TODO: Add description here once specs are final/confirmed */
-=======
-<<<<<<< HEAD
-=======
->>>>>>> 880feeb4
 export type DistributionEvent = {
   __typename?: 'DistributionEvent';
-  boxes?: Maybe<BoxPage>;
+  boxes: Array<Box>;
   distributionSpot?: Maybe<DistributionSpot>;
   id: Scalars['ID'];
   name?: Maybe<Scalars['String']>;
-<<<<<<< HEAD
   packingListEntries: Array<PackingListEntry>;
-=======
-  packingList: PackingList;
->>>>>>> 880feeb4
   plannedEndDateTime: Scalars['Datetime'];
   plannedStartDateTime: Scalars['Datetime'];
   state: DistributionEventState;
   unboxedItemsCollections?: Maybe<Array<UnboxedItemsCollection>>;
-};
-
-
-<<<<<<< HEAD
-/** TODO: Add description here once specs are final/confirmed */
-=======
->>>>>>> 880feeb4
-export type DistributionEventBoxesArgs = {
-  filterInput?: InputMaybe<FilterBoxInput>;
-  paginationInput?: InputMaybe<PaginationInput>;
 };
 
 export type DistributionEventCreationInput = {
@@ -233,10 +214,7 @@
   plannedStartDateTime?: InputMaybe<Scalars['Datetime']>;
 };
 
-<<<<<<< HEAD
 /** TODO: Add description here once specs are final/confirmed */
-=======
->>>>>>> 880feeb4
 export enum DistributionEventState {
   Completed = 'Completed',
   OnDistro = 'OnDistro',
@@ -245,10 +223,7 @@
   Returned = 'Returned'
 }
 
-<<<<<<< HEAD
 /** TODO: Add description here once specs are final/confirmed */
-=======
->>>>>>> 880feeb4
 export type DistributionSpot = BoxPlace & {
   __typename?: 'DistributionSpot';
   base?: Maybe<Base>;
@@ -262,10 +237,7 @@
 };
 
 
-<<<<<<< HEAD
 /** TODO: Add description here once specs are final/confirmed */
-=======
->>>>>>> 880feeb4
 export type DistributionSpotBoxesArgs = {
   filterInput?: InputMaybe<FilterBoxInput>;
   paginationInput?: InputMaybe<PaginationInput>;
@@ -279,10 +251,6 @@
   name?: InputMaybe<Scalars['String']>;
 };
 
-<<<<<<< HEAD
-=======
->>>>>>> cf875230 (Mobile Distro: add unboxedItemsCollection to DistributionEvent schema)
->>>>>>> 880feeb4
 /**
  * Optional filter values when retrieving [`Beneficiaries`]({{Types.Beneficiary}}).
  * If several fields are defined (not null), they are combined into a filter expression using logical AND (i.e. the filter returns only elements for which *all* fields are true).
@@ -696,24 +664,10 @@
   name: Scalars['String'];
 };
 
-<<<<<<< HEAD
 /** TODO: Add description here once specs are final/confirmed */
 export type PackingListEntry = {
   __typename?: 'PackingListEntry';
   id: Scalars['ID'];
-=======
-<<<<<<< HEAD
-=======
-export type PackingList = {
-  __typename?: 'PackingList';
-  entries: Array<PackingListEntry>;
-};
-
-export type PackingListEntry = {
-  __typename?: 'PackingListEntry';
-  id: Scalars['ID'];
-  matchingBoxes: Array<Box>;
->>>>>>> 880feeb4
   matchingPackedItemsCollections: Array<ItemsCollection>;
   numberOfItems: Scalars['Int'];
   product?: Maybe<Product>;
@@ -721,10 +675,7 @@
   state: PackingListEntryState;
 };
 
-<<<<<<< HEAD
 /** TODO: Add description here once specs are final/confirmed */
-=======
->>>>>>> 880feeb4
 export enum PackingListEntryState {
   NotStarted = 'NotStarted',
   Packed = 'Packed',
@@ -738,10 +689,6 @@
   sizeId: Scalars['Int'];
 };
 
-<<<<<<< HEAD
-=======
->>>>>>> 56d33ff2 (Mobile Distro: BE: PackingListEntry#matchingBoxes resolver)
->>>>>>> 880feeb4
 /**
  * Additional information passed along in `*Page` types.
  * The client shall use the `has*Page` fields to determine whether to fetch more data.
@@ -1210,7 +1157,6 @@
 }>;
 
 
-<<<<<<< HEAD
 export type BoxByLabelIdentifierQuery = { __typename?: 'Query', box?: { __typename?: 'Box', labelIdentifier: string, items?: number | null, size: { __typename?: 'Size', id: string, label: string }, product?: { __typename?: 'Product', name: string, gender?: ProductGender | null } | null, tags: Array<{ __typename?: 'Tag', id: string, name: string }>, place?: { __typename?: 'DistributionSpot', id: string, name?: string | null, base?: { __typename?: 'Base', locations: Array<{ __typename?: 'Location', id: string, name?: string | null }> } | null } | { __typename?: 'Location', id: string, name?: string | null, base?: { __typename?: 'Base', locations: Array<{ __typename?: 'Location', id: string, name?: string | null }> } | null } | null } | null };
 
 export type UpdateNumberOfItemsMutationVariables = Exact<{
@@ -1220,9 +1166,6 @@
 
 
 export type UpdateNumberOfItemsMutation = { __typename?: 'Mutation', updateBox?: { __typename?: 'Box', labelIdentifier: string } | null };
-=======
-export type BoxByLabelIdentifierQuery = { __typename?: 'Query', box?: { __typename?: 'Box', labelIdentifier: string, items?: number | null, size: { __typename?: 'Size', id: string, label: string }, product?: { __typename?: 'Product', name: string, gender?: ProductGender | null } | null, location?: { __typename?: 'Location', id: string, name?: string | null, base?: { __typename?: 'Base', locations?: Array<{ __typename?: 'Location', id: string, name?: string | null }> | null } | null } | null } | null };
->>>>>>> 880feeb4
 
 export type UpdateLocationOfBoxMutationVariables = Exact<{
   boxLabelIdentifier: Scalars['String'];
@@ -1230,26 +1173,20 @@
 }>;
 
 
-<<<<<<< HEAD
 export type UpdateLocationOfBoxMutation = { __typename?: 'Mutation', updateBox?: { __typename?: 'Box', labelIdentifier: string, items?: number | null, size: { __typename?: 'Size', id: string, label: string }, product?: { __typename?: 'Product', name: string, gender?: ProductGender | null, id: string } | null, tags: Array<{ __typename?: 'Tag', id: string, name: string }>, place?: { __typename?: 'DistributionSpot', id: string, name?: string | null, base?: { __typename?: 'Base', locations: Array<{ __typename?: 'Location', id: string, name?: string | null }> } | null } | { __typename?: 'Location', id: string, name?: string | null, base?: { __typename?: 'Base', locations: Array<{ __typename?: 'Location', id: string, name?: string | null }> } | null } | null } | null };
-=======
-export type UpdateLocationOfBoxMutation = { __typename?: 'Mutation', updateBox?: { __typename?: 'Box', labelIdentifier: string, items?: number | null, size: { __typename?: 'Size', id: string, label: string }, product?: { __typename?: 'Product', name: string, gender?: ProductGender | null, id: string } | null, location?: { __typename?: 'Location', id: string, name?: string | null, base?: { __typename?: 'Base', locations?: Array<{ __typename?: 'Location', id: string, name?: string | null }> | null } | null } | null } | null };
->>>>>>> 880feeb4
 
 export type BoxByLabelIdentifierAndAllProductsQueryVariables = Exact<{
   labelIdentifier: Scalars['String'];
 }>;
 
 
-<<<<<<< HEAD
 export type BoxByLabelIdentifierAndAllProductsQuery = { __typename?: 'Query', box?: { __typename?: 'Box', labelIdentifier: string, items?: number | null, size: { __typename?: 'Size', id: string, label: string }, product?: { __typename?: 'Product', id: string, name: string, gender?: ProductGender | null, sizeRange: { __typename?: 'SizeRange', sizes: Array<{ __typename?: 'Size', id: string, label: string }> } } | null, place?: { __typename?: 'DistributionSpot', id: string, name?: string | null, base?: { __typename?: 'Base', locations: Array<{ __typename?: 'Location', id: string, name?: string | null }> } | null } | { __typename?: 'Location', id: string, name?: string | null, base?: { __typename?: 'Base', locations: Array<{ __typename?: 'Location', id: string, name?: string | null }> } | null } | null } | null, products: { __typename?: 'ProductPage', elements: Array<{ __typename?: 'Product', id: string, name: string, gender?: ProductGender | null, category: { __typename?: 'ProductCategory', name: string }, sizeRange: { __typename?: 'SizeRange', label: string } }> } };
-=======
-export type BoxByLabelIdentifierAndAllProductsQuery = { __typename?: 'Query', box?: { __typename?: 'Box', labelIdentifier: string, items?: number | null, size: { __typename?: 'Size', id: string, label: string }, product?: { __typename?: 'Product', id: string, name: string, gender?: ProductGender | null } | null, location?: { __typename?: 'Location', id: string, name?: string | null, base?: { __typename?: 'Base', locations?: Array<{ __typename?: 'Location', id: string, name?: string | null }> | null } | null } | null } | null, products: { __typename?: 'ProductPage', elements: Array<{ __typename?: 'Product', id: string, name: string, gender?: ProductGender | null, category: { __typename?: 'ProductCategory', name: string }, sizeRange: { __typename?: 'SizeRange', label: string } }> } };
->>>>>>> 880feeb4
 
 export type UpdateContentOfBoxMutationVariables = Exact<{
   boxLabelIdentifier: Scalars['String'];
   productId: Scalars['Int'];
+  numberOfItems: Scalars['Int'];
+  sizeId: Scalars['Int'];
 }>;
 
 
@@ -1260,14 +1197,7 @@
 }>;
 
 
-<<<<<<< HEAD
 export type BoxesForBaseQuery = { __typename?: 'Query', base?: { __typename?: 'Base', locations: Array<{ __typename?: 'Location', name?: string | null, boxes?: { __typename?: 'BoxPage', totalCount: number, elements: Array<{ __typename?: 'Box', labelIdentifier: string, state: BoxState, items?: number | null, size: { __typename?: 'Size', id: string, label: string }, product?: { __typename?: 'Product', gender?: ProductGender | null, name: string } | null, tags: Array<{ __typename?: 'Tag', name: string, id: string }>, place?: { __typename?: 'DistributionSpot', name?: string | null } | { __typename?: 'Location', name?: string | null } | null }> } | null }> } | null };
-=======
-<<<<<<< HEAD
-export type BoxesForBaseQuery = { __typename?: 'Query', base?: { __typename?: 'Base', locations?: Array<{ __typename?: 'Location', name?: string | null, boxes?: { __typename?: 'BoxPage', totalCount: number, elements: Array<{ __typename?: 'Box', labelIdentifier: string, state: BoxState, items?: number | null, size: { __typename?: 'Size', id: string, label: string }, product?: { __typename?: 'Product', gender?: ProductGender | null, name: string } | null }> } | null }> | null } | null };
-=======
-export type BoxesForBaseQuery = { __typename?: 'Query', base?: { __typename?: 'Base', locations: Array<{ __typename?: 'Location', name?: string | null, boxes?: { __typename?: 'BoxPage', totalCount: number, elements: Array<{ __typename?: 'Box', labelIdentifier: string, state: BoxState, items: number, size: { __typename?: 'Size', id: string, label: string }, product?: { __typename?: 'Product', gender?: ProductGender | null, name: string } | null, place?: { __typename?: 'DistributionSpot', name?: string | null } | { __typename?: 'Location', name?: string | null } | null }> } | null }> } | null };
->>>>>>> 880feeb4
 
 export type DistributionSpotQueryVariables = Exact<{
   id: Scalars['ID'];
@@ -1284,11 +1214,7 @@
 }>;
 
 
-<<<<<<< HEAD
 export type CreateDistributionEventMutation = { __typename?: 'Mutation', createDistributionEvent?: { __typename?: 'DistributionEvent', id: string, name?: string | null, plannedStartDateTime: any, plannedEndDateTime: any } | null };
-=======
-export type CreateDistributionEventMutation = { __typename?: 'Mutation', createDistributionEvent?: { __typename?: 'DistributionEvent', id: string, name?: string | null, plannedStartDateTime: any } | null };
->>>>>>> 880feeb4
 
 export type CreateDistributionSpotMutationVariables = Exact<{
   baseId: Scalars['Int'];
@@ -1318,14 +1244,11 @@
 
 export type AddToPackingListMutation = { __typename?: 'Mutation', addPackingListEntryToDistributionEvent?: { __typename?: 'PackingListEntry', id: string, numberOfItems: number, product?: { __typename?: 'Product', id: string, name: string, gender?: ProductGender | null } | null, size?: { __typename?: 'Size', id: string, label: string } | null } | null };
 
-<<<<<<< HEAD
 export type AllProductsAndSizesQueryVariables = Exact<{ [key: string]: never; }>;
 
 
 export type AllProductsAndSizesQuery = { __typename?: 'Query', products: { __typename?: 'ProductPage', elements: Array<{ __typename?: 'Product', id: string, name: string, gender?: ProductGender | null, sizeRange: { __typename?: 'SizeRange', sizes: Array<{ __typename?: 'Size', id: string, label: string }> } }> } };
 
-=======
->>>>>>> 880feeb4
 export type DistroSpotsForBaseIdQueryVariables = Exact<{
   baseId: Scalars['ID'];
 }>;
@@ -1333,19 +1256,12 @@
 
 export type DistroSpotsForBaseIdQuery = { __typename?: 'Query', base?: { __typename?: 'Base', distributionSpots: Array<{ __typename?: 'DistributionSpot', id: string, name?: string | null, latitude?: number | null, longitude?: number | null, distributionEvents: Array<{ __typename?: 'DistributionEvent', id: string, name?: string | null, state: DistributionEventState, plannedStartDateTime: any }> }> } | null };
 
-<<<<<<< HEAD
 export type DistributionEventsForBaseQueryVariables = Exact<{
   baseId: Scalars['ID'];
 }>;
 
 
 export type DistributionEventsForBaseQuery = { __typename?: 'Query', base?: { __typename?: 'Base', distributionEvents: Array<{ __typename?: 'DistributionEvent', id: string, name?: string | null, plannedStartDateTime: any, plannedEndDateTime: any, state: DistributionEventState, distributionSpot?: { __typename?: 'DistributionSpot', id: string, name?: string | null } | null }> } | null };
-=======
-export type AllProductsAndSizesQueryVariables = Exact<{ [key: string]: never; }>;
-
-
-export type AllProductsAndSizesQuery = { __typename?: 'Query', products: { __typename?: 'ProductPage', elements: Array<{ __typename?: 'Product', id: string, name: string, gender?: ProductGender | null, sizeRange: { __typename?: 'SizeRange', sizes: Array<{ __typename?: 'Size', id: string, label: string }> } }> } };
->>>>>>> 880feeb4
 
 export type MoveBoxToDistributionEventMutationVariables = Exact<{
   boxLabelIdentifier: Scalars['ID'];
@@ -1362,22 +1278,14 @@
 }>;
 
 
-<<<<<<< HEAD
-export type MoveItemsToDistributionEventMutation = { __typename?: 'Mutation', moveItemsFromBoxToDistributionEvent?: { __typename?: 'UnboxedItemsCollection', id: string, items?: number | null, distributionEvent?: { __typename?: 'DistributionEvent', id: string, name?: string | null, boxes?: { __typename?: 'BoxPage', elements: Array<{ __typename?: 'Box', product?: { __typename?: 'Product', name: string } | null }> } | null, distributionSpot?: { __typename?: 'DistributionSpot', id: string, name?: string | null } | null } | null } | null };
-=======
-export type MoveItemsToDistributionEventMutation = { __typename?: 'Mutation', moveItemsFromBoxToDistributionEvent?: { __typename?: 'UnboxedItemsCollection', id: string, items: number, distributionEvent?: { __typename?: 'DistributionEvent', id: string, name?: string | null, boxes?: { __typename?: 'BoxPage', elements: Array<{ __typename?: 'Box', product?: { __typename?: 'Product', name: string } | null }> } | null, distributionSpot?: { __typename?: 'DistributionSpot', id: string, name?: string | null } | null } | null } | null };
->>>>>>> 880feeb4
+export type MoveItemsToDistributionEventMutation = { __typename?: 'Mutation', moveItemsFromBoxToDistributionEvent?: { __typename?: 'UnboxedItemsCollection', id: string, items?: number | null, distributionEvent?: { __typename?: 'DistributionEvent', id: string, name?: string | null, boxes: Array<{ __typename?: 'Box', product?: { __typename?: 'Product', name: string } | null }>, distributionSpot?: { __typename?: 'DistributionSpot', id: string, name?: string | null } | null } | null } | null };
 
 export type PackingListEntriesForDistributionEventQueryVariables = Exact<{
   distributionEventId: Scalars['ID'];
 }>;
 
 
-<<<<<<< HEAD
 export type PackingListEntriesForDistributionEventQuery = { __typename?: 'Query', distributionEvent?: { __typename?: 'DistributionEvent', id: string, packingListEntries: Array<{ __typename?: 'PackingListEntry', id: string, numberOfItems: number, product?: { __typename?: 'Product', id: string, name: string, gender?: ProductGender | null } | null, size?: { __typename?: 'Size', id: string, label: string } | null, matchingPackedItemsCollections: Array<{ __typename: 'Box', labelIdentifier: string, numberOfItems?: number | null } | { __typename: 'UnboxedItemsCollection', numberOfItems?: number | null }> }> } | null };
-=======
-export type PackingListEntriesForDistributionEventQuery = { __typename?: 'Query', distributionEvent?: { __typename?: 'DistributionEvent', id: string, packingList: { __typename?: 'PackingList', entries: Array<{ __typename?: 'PackingListEntry', id: string, numberOfItems: number, product?: { __typename?: 'Product', id: string, name: string, gender?: ProductGender | null } | null, size?: { __typename?: 'Size', id: string, label: string } | null }> } } | null };
->>>>>>> 880feeb4
 
 export type ChangeDistributionEventStateMutationVariables = Exact<{
   distributionEventId: Scalars['ID'];
@@ -1392,20 +1300,11 @@
 }>;
 
 
-<<<<<<< HEAD
 export type BoxDetailsQuery = { __typename?: 'Query', box?: { __typename?: 'Box', labelIdentifier: string, items?: number | null, product?: { __typename?: 'Product', id: string, name: string } | null, size: { __typename?: 'Size', id: string, label: string } } | null };
-=======
-export type BoxDetailsQuery = { __typename?: 'Query', box?: { __typename?: 'Box', labelIdentifier: string, items: number, product?: { __typename?: 'Product', id: string, name: string } | null, size: { __typename?: 'Size', id: string, label: string } } | null };
->>>>>>> 880feeb4
 
 export type DistributionEventQueryVariables = Exact<{
   eventId: Scalars['ID'];
 }>;
 
 
-<<<<<<< HEAD
-export type DistributionEventQuery = { __typename?: 'Query', distributionEvent?: { __typename?: 'DistributionEvent', id: string, name?: string | null, state: DistributionEventState, plannedStartDateTime: any, plannedEndDateTime: any, distributionSpot?: { __typename?: 'DistributionSpot', id: string, name?: string | null } | null } | null };
-=======
-export type DistributionEventQuery = { __typename?: 'Query', distributionEvent?: { __typename?: 'DistributionEvent', id: string, name?: string | null, state: DistributionEventState, plannedStartDateTime: any, distributionSpot?: { __typename?: 'DistributionSpot', id: string, name?: string | null } | null } | null };
->>>>>>> cf875230 (Mobile Distro: add unboxedItemsCollection to DistributionEvent schema)
->>>>>>> 880feeb4
+export type DistributionEventQuery = { __typename?: 'Query', distributionEvent?: { __typename?: 'DistributionEvent', id: string, name?: string | null, state: DistributionEventState, plannedStartDateTime: any, plannedEndDateTime: any, distributionSpot?: { __typename?: 'DistributionSpot', id: string, name?: string | null } | null } | null };