--- conflicted
+++ resolved
@@ -1744,12 +1744,10 @@
 
 export type CompleteDistributionEventsTrackingGroupMutation = { __typename?: 'Mutation', completeDistributionEventsTrackingGroup?: { __typename?: 'DistributionEventsTrackingGroup', id: string } | null };
 
-<<<<<<< HEAD
 export type TransferAgreementsQueryVariables = Exact<{ [key: string]: never; }>;
 
 
 export type TransferAgreementsQuery = { __typename?: 'Query', transferAgreements: Array<{ __typename?: 'TransferAgreement', id: string, type: TransferAgreementType, state?: TransferAgreementState | null, comment?: string | null, validFrom: any, validUntil?: any | null, requestedOn: any, acceptedOn?: any | null, terminatedOn?: any | null, sourceOrganisation: { __typename?: 'Organisation', id: string, name: string }, sourceBases?: Array<{ __typename?: 'Base', id: string, name: string }> | null, targetOrganisation: { __typename?: 'Organisation', id: string, name: string }, targetBases?: Array<{ __typename?: 'Base', id: string, name: string }> | null, shipments: Array<{ __typename?: 'Shipment', sourceBase?: { __typename?: 'Base', id: string, name: string } | null, targetBase?: { __typename?: 'Base', id: string, name: string } | null }>, requestedBy: { __typename?: 'User', id: string, name?: string | null }, acceptedBy?: { __typename?: 'User', id: string, name?: string | null } | null, terminatedBy?: { __typename?: 'User', id: string, name?: string | null } | null }> };
-=======
 export type AllOrganisationsAndBasesQueryVariables = Exact<{ [key: string]: never; }>;
 
 
@@ -1768,5 +1766,4 @@
 }>;
 
 
-export type CreateTransferAgreementMutation = { __typename?: 'Mutation', createTransferAgreement?: { __typename?: 'TransferAgreement', id: string } | null };
->>>>>>> 47940466
+export type CreateTransferAgreementMutation = { __typename?: 'Mutation', createTransferAgreement?: { __typename?: 'TransferAgreement', id: string } | null };