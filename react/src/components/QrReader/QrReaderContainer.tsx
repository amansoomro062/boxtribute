<<<<<<< HEAD
import { useCallback, useState } from "react";
import { useApolloClient } from "@apollo/client";
import { useNavigate, useParams } from "react-router-dom";
import { useNotification } from "hooks/hooks";
=======
import { useCallback, useContext } from "react";
import { useNavigate } from "react-router-dom";
import { GlobalPreferencesContext } from "providers/GlobalPreferencesProvider";
>>>>>>> 9e91014e
import { useErrorHandling } from "hooks/useErrorHandling";
import {
  ILabelIdentifierResolvedValue,
  ILabelIdentifierResolverResultKind,
  useLabelIdentifierResolver,
} from "hooks/useLabelIdentifierResolver";
import { IQrResolvedValue, IQrResolverResultKind, useQrResolver } from "hooks/useQrResolver";
<<<<<<< HEAD
import { GET_SCANNED_BOXES } from "queries/local-only";
=======
>>>>>>> 9e91014e
import QrReader from "./components/QrReader";

interface IQrReaderContainerProps {
  onSuccess: () => void;
}

function QrReaderContainer({ onSuccess }: IQrReaderContainerProps) {
  const apolloClient = useApolloClient();
  const { baseId } = useParams<{ baseId: string }>();
  const navigate = useNavigate();
  const { createToast } = useNotification();
  const { triggerError } = useErrorHandling();
  const { resolveQrCode } = useQrResolver();
  const { loading: findByBoxLabelIsLoading, checkLabelIdentifier } = useLabelIdentifierResolver();
<<<<<<< HEAD
  const [isMultiBox, setIsMultiBox] = useState(false);
  const [isProcessingQrCode, setIsProcessingQrCode] = useState(false);
  const setIsProcessingQrCodeDelayed = useCallback(
    (state: boolean) => {
      setTimeout(() => {
        setIsProcessingQrCode(state);
      }, 1000);
    },
    [setIsProcessingQrCode],
  );
=======
  const { globalPreferences } = useContext(GlobalPreferencesContext);
  const baseId = globalPreferences.selectedBaseId;
>>>>>>> 9e91014e

  // handle a scan depending on if the solo box or multi box tab is active
  const onScan = async (qrReaderResultText: string, multiScan: boolean) => {
    if (!isProcessingQrCode) {
      setIsProcessingQrCode(true);
      const qrResolvedValue: IQrResolvedValue = await resolveQrCode(
        qrReaderResultText,
        multiScan ? "cache-first" : "network-only",
      );
      switch (qrResolvedValue.kind) {
        case IQrResolverResultKind.SUCCESS: {
          const boxLabelIdentifier = qrResolvedValue.box.labelIdentifier;
          if (!multiScan) {
            const boxBaseId = qrResolvedValue.box.location.base.id;
            setIsProcessingQrCode(false);
            onSuccess();
            navigate(`/bases/${boxBaseId}/boxes/${boxLabelIdentifier}`);
          } else {
            // Only execute for Multi Box tab
            // add box reference to query for list of all scanned boxes
            await apolloClient.cache.updateQuery(
              {
                query: GET_SCANNED_BOXES,
              },
              (data) => {
                const existingBoxRefs = data.scannedBoxes.map((box) => ({
                  __typename: "Box",
                  labelIdentifier: box.labelIdentifier,
                }));

                const alreadyExists = existingBoxRefs.some(
                  (ref) => ref.labelIdentifier === qrResolvedValue.box.labelIdentifier,
                );

                if (alreadyExists) {
                  createToast({
                    message: `Box ${boxLabelIdentifier} is already on the list.`,
                    type: "info",
                  });

                  return existingBoxRefs;
                }
                // execute rest only if Box is not in the scannedBoxes already
                createToast({
                  message: `Box ${boxLabelIdentifier} was added to the list.`,
                  type: "success",
                });

                return {
                  scannedBoxes: [
                    ...existingBoxRefs,
                    {
                      __typename: "Box",
                      labelIdentifier: qrResolvedValue.box.labelIdentifier,
                      state: qrResolvedValue.box.labelIdentifier,
                    },
                  ],
                };
              },
            );
            setIsProcessingQrCode(false);
          }
          break;
        }
        case IQrResolverResultKind.NOT_ASSIGNED_TO_BOX: {
          if (!multiScan) {
            onSuccess();
            navigate(`/bases/${baseId}/boxes/create/${qrResolvedValue?.qrHash}`);
          } else {
            triggerError({
              message: "No box associated to this QR-Code!",
            });
            setIsProcessingQrCodeDelayed(false);
          }
          break;
        }
        case IQrResolverResultKind.NOT_AUTHORIZED: {
          triggerError({
            message: "You don't have permission to access this box!",
          });
          setIsProcessingQrCodeDelayed(false);
          break;
        }
        case IQrResolverResultKind.NOT_FOUND: {
          triggerError({
            message: "No box found for this QR-Code!",
          });
          setIsProcessingQrCodeDelayed(false);
          break;
        }
        case IQrResolverResultKind.NOT_BOXTRIBUTE_QR: {
          triggerError({
            message: "This is not a Boxtribute QR-Code!",
          });
          setIsProcessingQrCodeDelayed(false);
          break;
        }
        case IQrResolverResultKind.FAIL: {
          triggerError({
            message: "The search for this QR-Code failed. Please try again.",
          });
          setIsProcessingQrCodeDelayed(false);
          break;
        }
        default: {
          triggerError({
            message: `The resolved value of the qr-code does not match
              any case of the IQrResolverResultKind.`,
            userMessage: "Something went wrong!",
          });
          setIsProcessingQrCodeDelayed(false);
        }
      }
    }
  };

  // handle the search by label identifier in the solo box tab
  const onFindBoxByLabel = useCallback(
    async (labelIdentifier: string) => {
      const labelIdentifierResolvedValue: ILabelIdentifierResolvedValue =
        await checkLabelIdentifier(labelIdentifier);
      switch (labelIdentifierResolvedValue.kind) {
        case ILabelIdentifierResolverResultKind.SUCCESS: {
          const boxLabelIdentifier = labelIdentifierResolvedValue?.box.labelIdentifier;
          const boxBaseId = labelIdentifierResolvedValue?.box.location.base.id;
          onSuccess();
          navigate(`/bases/${boxBaseId}/boxes/${boxLabelIdentifier}`);
          break;
        }
        case ILabelIdentifierResolverResultKind.NOT_AUTHORIZED: {
          triggerError({
            message: "You don't have permission to access this box!",
          });
          break;
        }
        case ILabelIdentifierResolverResultKind.NOT_FOUND: {
          triggerError({
            message: "A box with this label number doesn't exist!",
          });
          break;
        }
        case ILabelIdentifierResolverResultKind.FAIL: {
          triggerError({
            message: "The search for this label failed. Please try again.",
            statusCode: labelIdentifierResolvedValue?.error.code,
          });
          break;
        }
        default: {
          triggerError({
            message: `The resolved value of the qr-code does not match
            any case of the ILabelIdentifierResolverResultKind.`,
            userMessage: "Something went wrong!",
          });
        }
      }
    },
    [checkLabelIdentifier, navigate, triggerError, onSuccess],
  );

  return (
    <QrReader
      isMultiBox={isMultiBox}
      onTabSwitch={(index) => setIsMultiBox(index === 1)}
      onScan={onScan}
      onFindBoxByLabel={onFindBoxByLabel}
      findBoxByLabelIsLoading={findByBoxLabelIsLoading || isProcessingQrCode}
    />
  );
}

export default QrReaderContainer;<|MERGE_RESOLUTION|>--- conflicted
+++ resolved
@@ -1,13 +1,8 @@
-<<<<<<< HEAD
-import { useCallback, useState } from "react";
+import { useCallback, useState, useContext } from "react";
 import { useApolloClient } from "@apollo/client";
-import { useNavigate, useParams } from "react-router-dom";
-import { useNotification } from "hooks/hooks";
-=======
-import { useCallback, useContext } from "react";
+import { useNotification } from "hooks/useNotification";
 import { useNavigate } from "react-router-dom";
 import { GlobalPreferencesContext } from "providers/GlobalPreferencesProvider";
->>>>>>> 9e91014e
 import { useErrorHandling } from "hooks/useErrorHandling";
 import {
   ILabelIdentifierResolvedValue,
@@ -15,10 +10,7 @@
   useLabelIdentifierResolver,
 } from "hooks/useLabelIdentifierResolver";
 import { IQrResolvedValue, IQrResolverResultKind, useQrResolver } from "hooks/useQrResolver";
-<<<<<<< HEAD
 import { GET_SCANNED_BOXES } from "queries/local-only";
-=======
->>>>>>> 9e91014e
 import QrReader from "./components/QrReader";
 
 interface IQrReaderContainerProps {
@@ -27,13 +19,13 @@
 
 function QrReaderContainer({ onSuccess }: IQrReaderContainerProps) {
   const apolloClient = useApolloClient();
-  const { baseId } = useParams<{ baseId: string }>();
+  const { globalPreferences } = useContext(GlobalPreferencesContext);
+  const baseId = globalPreferences.selectedBaseId;
   const navigate = useNavigate();
   const { createToast } = useNotification();
   const { triggerError } = useErrorHandling();
   const { resolveQrCode } = useQrResolver();
   const { loading: findByBoxLabelIsLoading, checkLabelIdentifier } = useLabelIdentifierResolver();
-<<<<<<< HEAD
   const [isMultiBox, setIsMultiBox] = useState(false);
   const [isProcessingQrCode, setIsProcessingQrCode] = useState(false);
   const setIsProcessingQrCodeDelayed = useCallback(
@@ -44,10 +36,6 @@
     },
     [setIsProcessingQrCode],
   );
-=======
-  const { globalPreferences } = useContext(GlobalPreferencesContext);
-  const baseId = globalPreferences.selectedBaseId;
->>>>>>> 9e91014e
 
   // handle a scan depending on if the solo box or multi box tab is active
   const onScan = async (qrReaderResultText: string, multiScan: boolean) => {
