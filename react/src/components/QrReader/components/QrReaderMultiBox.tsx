import { useMemo, useState } from "react";
import { DeleteIcon } from "@chakra-ui/icons";
import { BiUndo } from "react-icons/bi";
import {
  Box,
  Button,
  Center,
  FormControl,
  FormErrorMessage,
  Icon,
  IconButton,
  Radio,
  RadioGroup,
  Stack,
  Text,
} from "@chakra-ui/react";
import { Select } from "chakra-react-select";
import { IDropdownOption } from "components/Form/SelectField";
import { ShipmentIcon } from "components/Icon/Transfer/ShipmentIcon";
import { FaWarehouse, FaTags } from "react-icons/fa";
<<<<<<< HEAD
=======
import { useReactiveVar } from "@apollo/client";
import { qrReaderOverlayVar } from "queries/cache";
>>>>>>> f4bfbd5d

// eslint-disable-next-line no-shadow
export enum IMultiBoxAction {
  moveBox = "moveBox",
  assignTag = "assignTag",
  assignShipment = "assignShipment",
}

interface IQrReaderMultiBoxProps {
  isSubmitButtonLoading: boolean;
  multiBoxAction: IMultiBoxAction;
  onChangeMultiBoxAction: (multiBoxAction: IMultiBoxAction) => void;
  shipmentOptions: IDropdownOption[];
  scannedBoxesCount: number;
  notInStockBoxesCount: number;
  onDeleteScannedBoxes: () => void;
  onUndoLastScannedBox: () => void;
  onAssignBoxesToShipment: (shipmentId: string) => void;
}

function QrReaderMultiBox({
  isSubmitButtonLoading,
  multiBoxAction,
  onChangeMultiBoxAction,
  shipmentOptions,
  scannedBoxesCount,
  notInStockBoxesCount,
  onDeleteScannedBoxes,
  onUndoLastScannedBox,
  onAssignBoxesToShipment,
}: IQrReaderMultiBoxProps) {
<<<<<<< HEAD
  const [selectedShipmentOption, setSelectedShipmentOption] = useState<IDropdownOption>();
=======
  const qrReaderOverlayState = useReactiveVar(qrReaderOverlayVar);
  const [selectedShipmentOption, setSelectedShipmentOption] = useState<IDropdownOption | undefined>(
    shipmentOptions.find(
      (shipmentOption) => shipmentOption.value === qrReaderOverlayState.selectedShipmentId,
    ),
  );
>>>>>>> f4bfbd5d

  function handleSubmit() {
    if (multiBoxAction === IMultiBoxAction.assignShipment && selectedShipmentOption) {
      onAssignBoxesToShipment(selectedShipmentOption.value);
    }
  }

  const isSubmitButtonDisabled = useMemo(() => {
    if (
      multiBoxAction === IMultiBoxAction.assignShipment &&
      notInStockBoxesCount === 0 &&
      scannedBoxesCount > 0 &&
      selectedShipmentOption
    ) {
      return false;
    }
    return true;
  }, [multiBoxAction, notInStockBoxesCount, scannedBoxesCount, selectedShipmentOption]);

  return (
    <Stack direction="column">
      <Center>
        <Stack direction="row" alignItems="center">
          {scannedBoxesCount && (
            <IconButton
              aria-label="Delete list of scanned boxes"
              icon={<DeleteIcon />}
              size="sm"
              background="inherit"
              onClick={onDeleteScannedBoxes}
            />
          )}
          <Text as="b">Boxes Selected: {scannedBoxesCount}</Text>
          {scannedBoxesCount && (
            <IconButton
              aria-label="Undo last scan"
              icon={<BiUndo size={20} />}
              size="sm"
              background="inherit"
              onClick={onUndoLastScannedBox}
            />
          )}
        </Stack>
      </Center>

      <Box border="2px" borderRadius={0} p={4}>
        <RadioGroup onChange={onChangeMultiBoxAction} value={multiBoxAction}>
          <Stack direction="column">
            <Radio value="moveBox">
              <Stack direction="row" alignItems="center" spacing={2}>
                <Icon as={FaWarehouse} boxSize={6} />
                <Text>Move to Location</Text>
              </Stack>
            </Radio>
            <Radio value="assignTag">
              <Stack direction="row" alignItems="center" spacing={2}>
                <Icon as={FaTags} boxSize={6} />
                Tag Boxes
                <Text>Tag Boxes</Text>
              </Stack>
            </Radio>
            {/* show Radio Button only if there are shipments */}
            {shipmentOptions.length > 0 && (
              <>
<<<<<<< HEAD
                <Radio value="assignShipment">
=======
                <Radio value="assignShipment" data-testid="AssignShipment">
>>>>>>> f4bfbd5d
                  <Stack direction="row" alignItems="center" spacing={2}>
                    <ShipmentIcon boxSize={6} />
                    <Text>Assign to Shipment</Text>
                  </Stack>
                </Radio>
                {/* show select field only if the radio button is selected */}
                {multiBoxAction === IMultiBoxAction.assignShipment && (
                  <FormControl isRequired>
                    <Select
                      placeholder="Please select a shipment ..."
                      isSearchable
                      tagVariant="outline"
                      colorScheme="black"
                      useBasicStyles
                      focusBorderColor="blue.500"
                      chakraStyles={{
                        control: (provided) => ({
                          ...provided,
                          border: "2px",
                          borderRadius: "0",
                        }),
                      }}
                      options={shipmentOptions}
                      value={selectedShipmentOption}
                      onChange={setSelectedShipmentOption}
                    />
                    <FormErrorMessage>{false}</FormErrorMessage>
                  </FormControl>
                )}
              </>
            )}
          </Stack>
        </RadioGroup>
      </Box>
      {scannedBoxesCount && (
        <Button
          isLoading={isSubmitButtonLoading}
          isDisabled={isSubmitButtonDisabled}
          type="button"
          colorScheme="blue"
          onClick={() => handleSubmit()}
        >
          {multiBoxAction === IMultiBoxAction.moveBox ? "Move All" : "Assign All"}
        </Button>
      )}
    </Stack>
  );
}

export default QrReaderMultiBox;<|MERGE_RESOLUTION|>--- conflicted
+++ resolved
@@ -18,11 +18,8 @@
 import { IDropdownOption } from "components/Form/SelectField";
 import { ShipmentIcon } from "components/Icon/Transfer/ShipmentIcon";
 import { FaWarehouse, FaTags } from "react-icons/fa";
-<<<<<<< HEAD
-=======
 import { useReactiveVar } from "@apollo/client";
 import { qrReaderOverlayVar } from "queries/cache";
->>>>>>> f4bfbd5d
 
 // eslint-disable-next-line no-shadow
 export enum IMultiBoxAction {
@@ -54,16 +51,12 @@
   onUndoLastScannedBox,
   onAssignBoxesToShipment,
 }: IQrReaderMultiBoxProps) {
-<<<<<<< HEAD
-  const [selectedShipmentOption, setSelectedShipmentOption] = useState<IDropdownOption>();
-=======
   const qrReaderOverlayState = useReactiveVar(qrReaderOverlayVar);
   const [selectedShipmentOption, setSelectedShipmentOption] = useState<IDropdownOption | undefined>(
     shipmentOptions.find(
       (shipmentOption) => shipmentOption.value === qrReaderOverlayState.selectedShipmentId,
     ),
   );
->>>>>>> f4bfbd5d
 
   function handleSubmit() {
     if (multiBoxAction === IMultiBoxAction.assignShipment && selectedShipmentOption) {
@@ -128,11 +121,7 @@
             {/* show Radio Button only if there are shipments */}
             {shipmentOptions.length > 0 && (
               <>
-<<<<<<< HEAD
-                <Radio value="assignShipment">
-=======
                 <Radio value="assignShipment" data-testid="AssignShipment">
->>>>>>> f4bfbd5d
                   <Stack direction="row" alignItems="center" spacing={2}>
                     <ShipmentIcon boxSize={6} />
                     <Text>Assign to Shipment</Text>
