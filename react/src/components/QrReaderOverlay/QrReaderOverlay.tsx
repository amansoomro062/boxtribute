import { AddIcon, MinusIcon } from "@chakra-ui/icons";
import {
  Badge,
  Box,
  Button,
  Checkbox,
  Container,
  FormControl,
  FormErrorMessage,
  FormLabel,
  HStack,
  IconButton,
  Input,
  Modal,
  ModalBody,
  ModalContent,
  ModalFooter,
  ModalHeader,
  ModalOverlay,
  Switch,
  Text,
  VStack,
} from "@chakra-ui/react";
import { OnResultFunction, QrReader } from "components/QrReader/QrReader";
import { useCallback, useMemo, useState, FC } from "react";

import { Result } from "@zxing/library";
<<<<<<< HEAD
import { IBoxDetailsData } from "types/base-types";
=======
>>>>>>> ff083db8

export function ViewFinder() {
  return (
    <svg
      width="50px"
      viewBox="0 0 100 100"
      style={{
        top: 0,
        left: 0,
        zIndex: 1,
        boxSizing: "border-box",
        border: "50px solid rgba(0, 0, 0, 0.3)",
        position: "absolute",
        width: "100%",
        height: "100%",
      }}
    >
      <path fill="none" d="M13,0 L0,0 L0,13" stroke="rgba(255, 0, 0, 0.5)" strokeWidth="5" />
      <path fill="none" d="M0,87 L0,100 L13,100" stroke="rgba(255, 0, 0, 0.5)" strokeWidth="5" />
      <path
        fill="none"
        d="M87,100 L100,100 L100,87"
        stroke="rgba(255, 0, 0, 0.5)"
        strokeWidth="5"
      />
      <path fill="none" d="M100,13 L100,0 87,0" stroke="rgba(255, 0, 0, 0.5)" strokeWidth="5" />
    </svg>
  );
}

// eslint-disable-next-line no-shadow
export enum QrResolverResultKind {
  SUCCESS = "success",
  FAIL = "fail",
  NOT_ASSIGNED_TO_BOX = "notAssignedToBox",
  LABEL_NOT_FOUND = "labelNotFound",
  NOT_AUTHORIZED = "notAuthorized",
  NOT_BOXTRIBUTE_QR = "noBoxtributeQr",
}

export interface IQrResolvedValue {
  kind: QrResolverResultKind;
  qrCodeValue?: string;
  value?: any;
  error?: any;
}
export interface IQrValueWrapper {
  key: string;
  isLoading: boolean;
  interimValue?: string;
  finalValue?: IQrResolvedValue;
}

export interface IQrReaderOverlayProps {
  isBulkModeSupported: boolean;
  isBulkModeActive: boolean;
  isFindBoxByLabelForNonBulkModeLoading: boolean;
  setIsBulkModeActive: {
    on: () => void;
    off: () => void;
    toggle: () => void;
  };
  boxesByLabelSearchWrappers: IQrValueWrapper[];
  onScanningResult: (result: string) => void;
  scannedQrValueWrappers: IQrValueWrapper[];
  onFindBoxByLabel: (label: string) => void;
  onBulkScanningDoneButtonClick: () => void;
  handleClose: () => void;
  isOpen: boolean;
}

// eslint-disable-next-line max-len, func-names
const QrValueWrapper: FC<{ qrCodeValueWrapper: IQrValueWrapper }> = function ({
  qrCodeValueWrapper,
}) {
  const { key, isLoading, interimValue, finalValue } = qrCodeValueWrapper;

  if (isLoading) {
    return <Box>{interimValue}</Box>;
  }

  switch (finalValue?.kind) {
    case QrResolverResultKind.SUCCESS: {
      return (
        <Checkbox key={key} colorScheme="green" defaultChecked>
          <Badge colorScheme="green">{finalValue.value.labelIdentifier}</Badge>
        </Checkbox>
      );
    }
    case QrResolverResultKind.NOT_BOXTRIBUTE_QR: {
      return <Badge colorScheme="red">Not a Boxtribute QR Code</Badge>;
    }
    case QrResolverResultKind.NOT_ASSIGNED_TO_BOX: {
      return <Badge colorScheme="gray">Not yet assigned to any Box</Badge>;
    }

    case QrResolverResultKind.LABEL_NOT_FOUND: {
      return <Badge colorScheme="red">Label not found</Badge>;
    }
    case QrResolverResultKind.NOT_AUTHORIZED: {
      return <Badge colorScheme="red">You are not authorized to view/edit this Box</Badge>;
    }
    default: {
      // TODO: consider to handle the fallback case better
      return <Badge />;
    }
  }
};

function QrReaderOverlay({
  isBulkModeSupported,
  isOpen,
  isBulkModeActive,
  isFindBoxByLabelForNonBulkModeLoading,
  setIsBulkModeActive,
  onFindBoxByLabel,
  onBulkScanningDoneButtonClick,
  handleClose,
  onScanningResult,
  boxesByLabelSearchWrappers,
  scannedQrValueWrappers,
}: IQrReaderOverlayProps) {
  const [zoomLevel, setZoomLevel] = useState(1);
  // TODO: consider to lift this Map state up

  const browserSupportsZoom = useMemo(
    () => navigator?.mediaDevices?.getSupportedConstraints?.().zoom != null,
    [],
  );

  const facingMode = "environment";

  const onResult: OnResultFunction = useCallback(
    (result: Result | undefined | null) => {
      if (result) {
        onScanningResult(result.getText());
      }
    },
    [onScanningResult],
  );

  const [boxLabelInputValue, setBoxLabelInputValue] = useState("");
  const [boxLabelInputError, setBoxLabelInputError] = useState("");

  const onBoxLabelInputChange = useCallback(
    (value: string) => {
      if (!value) {
        // remove error for empty form field
        setBoxLabelInputError("");
      } else if (value.length < 6) {
        setBoxLabelInputError("Please enter at least 6 digits.");
      } else if (!/^\d+$/.test(value)) {
        setBoxLabelInputError("Please only enter digits.");
      } else {
        setBoxLabelInputError("");
      }
      setBoxLabelInputValue(value);
    },
    [setBoxLabelInputValue, setBoxLabelInputError],
  );

  return (
    <Modal isOpen={isOpen} closeOnOverlayClick closeOnEsc onClose={handleClose}>
      <ModalOverlay />
      <ModalContent>
        <ModalHeader>QR Scanner</ModalHeader>
        <ModalBody>
          <Container maxW="md">
            <QrReader
              key="qrReader"
              ViewFinder={ViewFinder}
              facingMode={facingMode}
              zoom={zoomLevel}
              scanPeriod={1000}
              onResult={onResult}
            />
            {/* <Box width={300} height={300} backgroundColor="gray"></Box> */}
            <HStack>
              {browserSupportsZoom && (
                <HStack>
                  <IconButton
                    disabled={zoomLevel <= 1}
                    onClick={() => setZoomLevel((curr) => (curr > 1 ? curr - 1 : curr))}
                    aria-label="Decrease zoom level"
                  >
                    <MinusIcon />
                  </IconButton>
                  <IconButton
                    disabled={zoomLevel >= 8}
                    onClick={() => setZoomLevel((curr) => (curr < 8 ? curr + 1 : curr))}
                    aria-label="Increase zoom level"
                  >
                    <AddIcon />
                  </IconButton>
                </HStack>
              )}
            </HStack>
            <HStack borderColor="blackAlpha.100" borderWidth={2} p={4} my={5}>
              <Text fontWeight="bold">By Label</Text>
              <FormControl isInvalid={!!boxLabelInputError}>
                <Input
                  type="string"
                  width={150}
                  onChange={(e) => onBoxLabelInputChange(e.currentTarget.value)}
                  disabled={isFindBoxByLabelForNonBulkModeLoading}
                  value={boxLabelInputValue}
                />
                <FormErrorMessage>{boxLabelInputError}</FormErrorMessage>
              </FormControl>
              <Button
                disabled={!!boxLabelInputError || isFindBoxByLabelForNonBulkModeLoading}
                isLoading={isFindBoxByLabelForNonBulkModeLoading}
                onClick={() => {
                  if (boxLabelInputValue) {
                    onFindBoxByLabel(boxLabelInputValue);
                    setBoxLabelInputValue("");
                  } else {
                    setBoxLabelInputError("Please enter a label id.");
                  }
                }}
              >
                Find
              </Button>
            </HStack>
            {isBulkModeSupported && (
              <VStack borderColor="blackAlpha.100" borderWidth={2} p={4} my={5}>
                <FormControl display="flex" alignItems="center">
                  <FormLabel htmlFor="Bulk Mode" mb="0">
                    Bulk Mode
                  </FormLabel>
                  <Switch
                    id="Bulk Mode"
                    onChange={setIsBulkModeActive.toggle}
                    isChecked={isBulkModeActive}
                  />
                </FormControl>
                {isBulkModeSupported && isBulkModeActive && (
                  <>
                    <VStack>
                      <Text fontWeight="bold">Scanned Boxes</Text>
                      <VStack spacing={5} direction="row">
                        {scannedQrValueWrappers.map((qrCodeValueWrapper, i) => (
                          <Box key={qrCodeValueWrapper.key}>
                            {i + 1} <QrValueWrapper qrCodeValueWrapper={qrCodeValueWrapper} />
                          </Box>
                        ))}
                      </VStack>
                    </VStack>

                    <VStack>
                      <Text fontWeight="bold">Boxes by label search</Text>
                      <VStack spacing={5} direction="row">
                        {boxesByLabelSearchWrappers.map((boxByLabelSearchWrapper, i) => (
                          <Box key={boxByLabelSearchWrapper.key}>
                            {i + 1} <QrValueWrapper qrCodeValueWrapper={boxByLabelSearchWrapper} />
                          </Box>
                        ))}
                      </VStack>
                    </VStack>
                    <Button
                      onClick={onBulkScanningDoneButtonClick}
                      colorScheme="blue"
                      disabled={scannedQrValueWrappers.filter((el) => el.isLoading).length !== 0}
                    >
                      Scanning done
                    </Button>
                  </>
                )}
              </VStack>
            )}
          </Container>
        </ModalBody>

        <ModalFooter>
          <Button mr={3} onClick={handleClose}>
            Cancel
          </Button>
        </ModalFooter>
      </ModalContent>
    </Modal>
  );
}

export default QrReaderOverlay;<|MERGE_RESOLUTION|>--- conflicted
+++ resolved
@@ -25,10 +25,6 @@
 import { useCallback, useMemo, useState, FC } from "react";
 
 import { Result } from "@zxing/library";
-<<<<<<< HEAD
-import { IBoxDetailsData } from "types/base-types";
-=======
->>>>>>> ff083db8
 
 export function ViewFinder() {
   return (
