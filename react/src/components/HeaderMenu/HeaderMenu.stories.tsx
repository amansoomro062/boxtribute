import { ComponentMeta, ComponentStory } from "@storybook/react";
import HeaderMenu from "./HeaderMenu";
import { action } from "@storybook/addon-actions";
import { Container } from "@chakra-ui/react";

export default {
  title: "General/Header Menu",
  component: HeaderMenu,
  parameters: {
    layout: "fullscreen",
  },
  decorators: [
    (Story) => (
      <Container maxWidth="container.xl">
        <Story />
      </Container>
    ),
  ],
} as ComponentMeta<typeof HeaderMenu>;

const Template: ComponentStory<typeof HeaderMenu> = (args) => (
  <HeaderMenu {...args} />
);

export const LoggedIn = Template.bind({});
LoggedIn.args = {
  isAuthenticated: true,
  user: {
    picture:
      "https://s.gravatar.com/avatar/076a89d48754136a0a1ac3afa082f9d8?s=480&r=pg&d=https%3A%2F%2Fcdn.auth0.com%2Favatars%2Fdc.png",
    email: "emil@ngo-with-many-characters.org",
  },
<<<<<<< HEAD
  currentActiveBaseId: "10",
  availableBases: [
    {
      id: "3",
      name: "Base 3",
    },
    {
      id: "10",
      name: "Base 10",
    },
  ],
  menuItems: [
    {
      text: "Boxes",
      links: [
        { link: "link", name: "Print Labels" },
        { link: "link1", name: "Manage Boxes" },
        { link: "link", name: "Stock Overview" },
      ],
    },
    {
      text: "Freeshop",
      links: [
        { link: "link", name: "Manage Beneficiaries" },
        { link: "link1", name: "Checkout" },
        { link: "link2", name: "Generate Market Schedule" },
      ],
    },
    {
      text: "Mobile Distributions",
      links: [
        { link: "link", name: "Calendar" },
        { link: "link1", name: "Distribution Events" },
        { link: "link2", name: "Distribution Spots" },
      ],
    },
    {
      text: "Box Transfers",
      links: [
        { link: "link", name: "Transfer Agreements" },
        { link: "link1", name: "Shipments" },
      ],
    },
    {
      text: "Data Insights",
      links: [
        { link: "link", name: "Charts" },
        { link: "link1", name: "Export" },
      ],
    },
    {
      text: "Admin",
      links: [
        { link: "link", name: "Manage Tags" },
        { link: "link1", name: "Manage Products" },
        { link: "link1", name: "Edit Warehouses" },
        { link: "link1", name: "Manage Users" },
      ],
    },
  ],
=======
>>>>>>> 9073dd0f
  logout: action("logout was clicked"),
};<|MERGE_RESOLUTION|>--- conflicted
+++ resolved
@@ -30,7 +30,6 @@
       "https://s.gravatar.com/avatar/076a89d48754136a0a1ac3afa082f9d8?s=480&r=pg&d=https%3A%2F%2Fcdn.auth0.com%2Favatars%2Fdc.png",
     email: "emil@ngo-with-many-characters.org",
   },
-<<<<<<< HEAD
   currentActiveBaseId: "10",
   availableBases: [
     {
@@ -42,7 +41,7 @@
       name: "Base 10",
     },
   ],
-  menuItems: [
+  menuItemsGroups: [
     {
       text: "Boxes",
       links: [
@@ -91,7 +90,5 @@
       ],
     },
   ],
-=======
->>>>>>> 9073dd0f
   logout: action("logout was clicked"),
 };