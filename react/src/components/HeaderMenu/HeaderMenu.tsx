--- conflicted
+++ resolved
@@ -1,9 +1,3 @@
-<<<<<<< HEAD
-import HeaderMenuMobile from "./HeaderMenuMobile";
-import HeaderMenuDeskop from "./HeaderMenuDeskop";
-import { LayoutProps, useMediaQuery } from "@chakra-ui/react";
-
-=======
 import { LayoutProps, useMediaQuery } from "@chakra-ui/react";
 import HeaderMenuDeskop from "./HeaderMenuDeskop";
 import HeaderMenuMobile from "./HeaderMenuMobile";
@@ -23,7 +17,6 @@
   name: string;
 }
 
->>>>>>> 9073dd0f
 export interface BaseSwitcherProps {
   currentActiveBaseId: string;
   availableBases?: BaseData[];
@@ -42,59 +35,25 @@
   loginWithRedirect: () => void;
 }
 
-<<<<<<< HEAD
-export interface MenuLinksProps
-  extends LoginOrUserMenuButtonProps,
-    LayoutProps {
-  menuItems: MenuItemProps[]
-}
-
-export interface MenuItemLink {
-  link: string;
-  name: string;
-}
-export interface MenuItemProps {
-  text: string;
-  links: MenuItemLink[];
-=======
 export interface MenuItemsGroupProps extends MenuItemsGroupData {}
 
 export interface MenuItemsGroupsProps
   extends LoginOrUserMenuButtonProps,
     LayoutProps {
   menuItemsGroups: MenuItemsGroupData[];
->>>>>>> 9073dd0f
 }
 
 export type HeaderMenuProps = LoginOrUserMenuButtonProps & {
   onClickScanQrCode: () => void;
-<<<<<<< HEAD
-  menuItems: MenuItemProps[];
-=======
   menuItemsGroups: MenuItemsGroupData[];
->>>>>>> 9073dd0f
 };
 
 const HeaderMenu = (props: HeaderMenuProps) => {
   const [isSmallScreen] = useMediaQuery("(max-width: 1070px)");
   if (isSmallScreen) {
-<<<<<<< HEAD
-    return (
-      <HeaderMenuMobile
-        {...props}
-      />
-    );
-  } else {
-    return (
-      <HeaderMenuDeskop
-        {...props}
-      />
-    );
-=======
     return <HeaderMenuMobile {...props} />;
   } else {
     return <HeaderMenuDeskop {...props} />;
->>>>>>> 9073dd0f
   }
 };
 export default HeaderMenu;