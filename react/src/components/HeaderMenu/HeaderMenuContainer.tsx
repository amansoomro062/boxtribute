<<<<<<< HEAD
import { useContext, useMemo } from "react";
=======
import { useCallback, useContext } from "react";
>>>>>>> 703b6d83
import { useNavigate, useParams } from "react-router-dom";
import { useAuth0 } from "@auth0/auth0-react";
import HeaderMenu, { MenuItemProps } from "./HeaderMenu";
import AutomaticBaseSwitcher from "views/AutomaticBaseSwitcher/AutomaticBaseSwitcher";
import { GlobalPreferencesContext } from "providers/GlobalPreferencesProvider";
import { useDisclosure, useToast } from "@chakra-ui/react";
import QrReaderOverlayContainer from "components/QrReaderOverlay/QrReaderOverlayContainer";
import { QrResolvedValue } from "components/QrReaderOverlay/QrReaderOverlay";

const HeaderMenuContainer = () => {
  const { globalPreferences } = useContext(GlobalPreferencesContext);
  const auth0 = useAuth0();
  const navigate = useNavigate();
  const baseId = useParams<{ baseId: string }>().baseId;
<<<<<<< HEAD

  const menuItems: MenuItemProps[] = useMemo(
    () => [
      {
        text: "Boxes",
        links: [
          { link: "link", name: "Print Labels" },
          { link: `/bases/${baseId}/boxes`, name: "Manage Boxes" },
          { link: "link", name: "Stock Overview" },
        ],
      },
      {
        text: "Freeshop",
        links: [
          { link: "link", name: "Manage Beneficiaries" },
          { link: "link1", name: "Checkout" },
          { link: "link2", name: "Generate Market Schedule" },
        ],
      },
      {
        text: "Mobile Distributions",
        links: [
          { link: "link", name: "Calendar" },
          { link: `/bases/${baseId}/distributions`, name: "Distribution Events" },
          { link: `/bases/${baseId}/distributions/spots`, name: "Distribution Spots" },
        ],
      },
      {
        text: "Box Transfers",
        links: [
          { link: "link", name: "Transfer Agreements" },
          { link: "link1", name: "Shipments" },
        ],
      },
      {
        text: "Data Insights",
        links: [
          { link: "link", name: "Charts" },
          { link: "link1", name: "Export" },
        ],
      },
      {
        text: "Admin",
        links: [
          { link: "link", name: "Manage Tags" },
          { link: "link1", name: "Manage Products" },
          { link: "link1", name: "Edit Warehouses" },
          { link: "link1", name: "Manage Users" },
        ],
      },
    ],
    [baseId]
  );
=======
  const qrScannerOverlayState = useDisclosure({ defaultIsOpen: false });
  const toast = useToast();

  const onScanningDone = useCallback((qrResolvedValues: QrResolvedValue[]) => {
    if (qrResolvedValues.length === 1) {
      const singleResolvedQrValue = qrResolvedValues[0];
      switch (singleResolvedQrValue.kind) {
        case "success": {
          const boxLabelIdentifier = singleResolvedQrValue.value;
          navigate(`/bases/${baseId}/boxes/${boxLabelIdentifier}`);
          break;
        }
        case "noBoxtributeQr": {
          toast({
            title: `Scanned QR code is not a Boxtribute QR code`,
            status: "error",
            isClosable: true,
            duration: 2000,
          });
          break;
        }
        case "notAssignedToBox": {
          toast({
            title: `Scanned QR code is not assigned to a box yet`,
            status: "info",
            isClosable: true,
            duration: 2000,
          });
          break;
        }
      }
    } else {
      toast({
        title: `You scanned multiple boxes. What do you want to do with them? (WIP)`,
        status: "info",
        isClosable: true,
        duration: 2000,
      });
    }
  }, [baseId, navigate, toast]);
>>>>>>> 703b6d83

  if (baseId == null) {
    return <AutomaticBaseSwitcher />;
  }

  return (
<<<<<<< HEAD
    <HeaderMenu
      menuItems={menuItems}
      currentActiveBaseId={baseId}
      {...auth0}
      availableBases={globalPreferences.availableBases}
      onClickScanQrCode={() => navigate(`/bases/${baseId}/scan-qrcode`)}
    />
=======
    <>
      <HeaderMenu
        currentActiveBaseId={baseId}
        {...auth0}
        availableBases={globalPreferences.availableBases}
        onClickScanQrCode={() => qrScannerOverlayState.onOpen()}
      />
      <QrReaderOverlayContainer
        // key={"qrScannerOverlay"}
        isOpen={qrScannerOverlayState.isOpen}
        onClose={qrScannerOverlayState.onClose}
        onScanningDone={onScanningDone}
      />
    </>
>>>>>>> 703b6d83
  );
};
export default HeaderMenuContainer;<|MERGE_RESOLUTION|>--- conflicted
+++ resolved
@@ -1,8 +1,4 @@
-<<<<<<< HEAD
-import { useContext, useMemo } from "react";
-=======
-import { useCallback, useContext } from "react";
->>>>>>> 703b6d83
+import { useCallback, useContext, useMemo } from "react";
 import { useNavigate, useParams } from "react-router-dom";
 import { useAuth0 } from "@auth0/auth0-react";
 import HeaderMenu, { MenuItemProps } from "./HeaderMenu";
@@ -17,7 +13,6 @@
   const auth0 = useAuth0();
   const navigate = useNavigate();
   const baseId = useParams<{ baseId: string }>().baseId;
-<<<<<<< HEAD
 
   const menuItems: MenuItemProps[] = useMemo(
     () => [
@@ -41,8 +36,14 @@
         text: "Mobile Distributions",
         links: [
           { link: "link", name: "Calendar" },
-          { link: `/bases/${baseId}/distributions`, name: "Distribution Events" },
-          { link: `/bases/${baseId}/distributions/spots`, name: "Distribution Spots" },
+          {
+            link: `/bases/${baseId}/distributions`,
+            name: "Distribution Events",
+          },
+          {
+            link: `/bases/${baseId}/distributions/spots`,
+            name: "Distribution Spots",
+          },
         ],
       },
       {
@@ -71,65 +72,58 @@
     ],
     [baseId]
   );
-=======
   const qrScannerOverlayState = useDisclosure({ defaultIsOpen: false });
   const toast = useToast();
 
-  const onScanningDone = useCallback((qrResolvedValues: QrResolvedValue[]) => {
-    if (qrResolvedValues.length === 1) {
-      const singleResolvedQrValue = qrResolvedValues[0];
-      switch (singleResolvedQrValue.kind) {
-        case "success": {
-          const boxLabelIdentifier = singleResolvedQrValue.value;
-          navigate(`/bases/${baseId}/boxes/${boxLabelIdentifier}`);
-          break;
+  const onScanningDone = useCallback(
+    (qrResolvedValues: QrResolvedValue[]) => {
+      if (qrResolvedValues.length === 1) {
+        const singleResolvedQrValue = qrResolvedValues[0];
+        switch (singleResolvedQrValue.kind) {
+          case "success": {
+            const boxLabelIdentifier = singleResolvedQrValue.value;
+            navigate(`/bases/${baseId}/boxes/${boxLabelIdentifier}`);
+            break;
+          }
+          case "noBoxtributeQr": {
+            toast({
+              title: `Scanned QR code is not a Boxtribute QR code`,
+              status: "error",
+              isClosable: true,
+              duration: 2000,
+            });
+            break;
+          }
+          case "notAssignedToBox": {
+            toast({
+              title: `Scanned QR code is not assigned to a box yet`,
+              status: "info",
+              isClosable: true,
+              duration: 2000,
+            });
+            break;
+          }
         }
-        case "noBoxtributeQr": {
-          toast({
-            title: `Scanned QR code is not a Boxtribute QR code`,
-            status: "error",
-            isClosable: true,
-            duration: 2000,
-          });
-          break;
-        }
-        case "notAssignedToBox": {
-          toast({
-            title: `Scanned QR code is not assigned to a box yet`,
-            status: "info",
-            isClosable: true,
-            duration: 2000,
-          });
-          break;
-        }
+      } else {
+        toast({
+          title: `You scanned multiple boxes. What do you want to do with them? (WIP)`,
+          status: "info",
+          isClosable: true,
+          duration: 2000,
+        });
       }
-    } else {
-      toast({
-        title: `You scanned multiple boxes. What do you want to do with them? (WIP)`,
-        status: "info",
-        isClosable: true,
-        duration: 2000,
-      });
-    }
-  }, [baseId, navigate, toast]);
->>>>>>> 703b6d83
+    },
+    [baseId, navigate, toast]
+  );
 
   if (baseId == null) {
     return <AutomaticBaseSwitcher />;
   }
 
   return (
-<<<<<<< HEAD
-    <HeaderMenu
-      menuItems={menuItems}
-      currentActiveBaseId={baseId}
-      {...auth0}
-      availableBases={globalPreferences.availableBases}
-      onClickScanQrCode={() => navigate(`/bases/${baseId}/scan-qrcode`)}
-    />
-=======
     <>
       <HeaderMenu
+        menuItems={menuItems}
         currentActiveBaseId={baseId}
         {...auth0}
         availableBases={globalPreferences.availableBases}
@@ -142,7 +136,6 @@
         onScanningDone={onScanningDone}
       />
     </>
->>>>>>> 703b6d83
   );
 };
 export default HeaderMenuContainer;