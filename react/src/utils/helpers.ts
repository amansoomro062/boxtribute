export const getISODateTimeFromDateAndTimeString = (date: Date, timeString: string) => {
  const [hours, minutes] = timeString.split(":").map(Number);
  const dateTime = new Date(date);
  dateTime.setHours(hours);
  dateTime.setMinutes(minutes);
  return dateTime;
};

export const getISODateTimeFromDateAndTime = (date: Date, time: Date) => {
  const dateTime = new Date(date);
  dateTime.setHours(time.getHours());
  dateTime.setMinutes(time.getMinutes());
  return dateTime;
};

export const weekDayNumberToWeekDayName = (weekDayNumber: number) => {
  const weekDayNames = [
    "Sunday",
    "Monday",
    "Tuesday",
    "Wednesday",
    "Thursday",
    "Friday",
    "Saturday",
  ];
  return weekDayNames[weekDayNumber];
};

export const getDateNormalizedDateTime = (dateTime: Date) => {
  const newDate = new Date(dateTime);
  newDate.setHours(0, 0, 0, 0);
  return newDate;
};

<<<<<<< HEAD
export const extractQrCodeFromUrl = (url): string | undefined => {
  // TODO: improve the accuracy of this regex
  // TODO: consider to also handle different boxtribute environment urls
  const rx = /.*barcode=(.*)/g;
  const arr = rx.exec(url);
  // make sure there is no space arround qr code
  return arr?.[1].trim();
=======
export const generateDropappUrl = (
  oldLink: String,
  baseId: String | undefined,
  qrCode: String | undefined,
  labelIdentifier: String | undefined,
) => {
  const newLink = oldLink + "?camp=" + baseId + "&preference=classic";
  if (oldLink.includes("mobile.php")) {
    if (labelIdentifier !== undefined) {
      return newLink + "&boxid=" + labelIdentifier;
    } else if (qrCode !== undefined) {
      return newLink + "&barcode=" + qrCode;
    }
  }
  return newLink;
};

export const redirectToExternalUrl = (url) => {
  window.location.replace(url);
>>>>>>> 5febd70c
};<|MERGE_RESOLUTION|>--- conflicted
+++ resolved
@@ -32,7 +32,6 @@
   return newDate;
 };
 
-<<<<<<< HEAD
 export const extractQrCodeFromUrl = (url): string | undefined => {
   // TODO: improve the accuracy of this regex
   // TODO: consider to also handle different boxtribute environment urls
@@ -40,7 +39,7 @@
   const arr = rx.exec(url);
   // make sure there is no space arround qr code
   return arr?.[1].trim();
-=======
+ 
 export const generateDropappUrl = (
   oldLink: String,
   baseId: String | undefined,
@@ -60,5 +59,4 @@
 
 export const redirectToExternalUrl = (url) => {
   window.location.replace(url);
->>>>>>> 5febd70c
 };