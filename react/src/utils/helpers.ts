--- conflicted
+++ resolved
@@ -71,10 +71,6 @@
   return `${date.toLocaleString("default", { month: "short" })}
     ${date.getDate()}, ${date.getFullYear()}`;
 };
-<<<<<<< HEAD
-
-=======
->>>>>>> 2c8d9f3c
 // logout handler that redirect the v2 to dropapp related trello: https://trello.com/c/sbIJYHFF
 export const handleLogout = () => {
   window.location.href = `${process.env.REACT_APP_OLD_APP_BASE_URL}/index.php?action=logoutfromv2`;
