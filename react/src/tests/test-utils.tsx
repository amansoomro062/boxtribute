--- conflicted
+++ resolved
@@ -16,9 +16,13 @@
   ApolloProvider,
   DefaultOptions,
 } from "@apollo/client";
-<<<<<<< HEAD
-import { GlobalPreferencesProvider } from "providers/GlobalPreferencesProvider";
+import {
+  GlobalPreferencesContext,
+  IGlobalPreferencesContext,
+} from "providers/GlobalPreferencesProvider";
+import { organisation1 } from "mocks/organisations";
 
+// Options for Apollo MockProvider
 const defaultOptions: DefaultOptions = {
   query: {
     errorPolicy: "all",
@@ -27,13 +31,6 @@
     errorPolicy: "all",
   },
 };
-=======
-import {
-  GlobalPreferencesContext,
-  IGlobalPreferencesContext,
-} from "providers/GlobalPreferencesProvider";
-import { organisation1 } from "mocks/organisations";
->>>>>>> 6c3e6b0f
 
 /**
  * Renders a React component with Apollo GraphQL client and @testing-library/react.
@@ -92,18 +89,13 @@
 
   const Wrapper: React.FC = ({ children }: any) => (
     <ChakraProvider theme={theme}>
-<<<<<<< HEAD
-      <MockedProvider
-        mocks={mocks}
-        addTypename={addTypename}
-        link={link}
-        defaultOptions={defaultOptions}
-      >
-        <GlobalPreferencesProvider>
-=======
       <GlobalPreferencesContext.Provider value={globalPreferences ?? globalPreferencesMock}>
-        <MockedProvider mocks={mocks} addTypename={addTypename} link={link}>
->>>>>>> 6c3e6b0f
+        <MockedProvider
+          mocks={mocks}
+          addTypename={addTypename}
+          link={link}
+          defaultOptions={defaultOptions}
+        >
           <MemoryRouter initialEntries={[initialUrl]}>
             <Routes>
               {additionalRoute !== undefined && (
@@ -112,13 +104,8 @@
               <Route path={routePath} element={children} />
             </Routes>
           </MemoryRouter>
-<<<<<<< HEAD
-        </GlobalPreferencesProvider>
-      </MockedProvider>
-=======
         </MockedProvider>
       </GlobalPreferencesContext.Provider>
->>>>>>> 6c3e6b0f
     </ChakraProvider>
   );
   return rtlRender(ui, {
