import { gql, useMutation, useQuery } from "@apollo/client";
import {
  Box,
  Center,
  Heading,
  VStack,
  Flex,
  Spacer,
  Alert,
  AlertIcon,
  Skeleton,
  useDisclosure,
} from "@chakra-ui/react";
import _, { groupBy } from "lodash";
import { useCallback, useContext, useState } from "react";
import { useParams } from "react-router-dom";
import {
  CancelShipmentMutation,
  CancelShipmentMutationVariables,
  LostShipmentMutation,
  LostShipmentMutationVariables,
  SendShipmentMutation,
  SendShipmentMutationVariables,
  Shipment,
  ShipmentByIdQuery,
  ShipmentByIdQueryVariables,
  ShipmentDetail,
  ShipmentState,
  StartReceivingShipmentMutation,
  StartReceivingShipmentMutationVariables,
  RemoveBoxFromShipmentMutation,
  RemoveBoxFromShipmentMutationVariables,
  UpdateShipmentWhenReceivingMutation,
  UpdateShipmentWhenReceivingMutationVariables,
} from "types/generated/graphql";
import { useErrorHandling } from "hooks/useErrorHandling";
import { useNotification } from "hooks/hooks";
import { SHIPMENT_FIELDS_FRAGMENT } from "queries/fragments";
import { GlobalPreferencesContext } from "providers/GlobalPreferencesProvider";
import { ButtonSkeleton, ShipmentCardSkeleton, TabsSkeleton } from "components/Skeletons";
import ShipmentCard from "./components/ShipmentCard";
import ShipmentTabs from "./components/ShipmentTabs";
import ShipmentOverlay, { IShipmentOverlayData } from "./components/ShipmentOverlay";
import ShipmentActionButtons from "./components/ShipmentActionButtons";

// graphql query and mutations
export const SHIPMENT_BY_ID_QUERY = gql`
  ${SHIPMENT_FIELDS_FRAGMENT}
  query ShipmentById($id: ID!) {
    shipment(id: $id) {
      ...ShipmentFields
    }
  }
`;

export const REMOVE_BOX_FROM_SHIPMENT = gql`
  ${SHIPMENT_FIELDS_FRAGMENT}
  mutation RemoveBoxFromShipment($id: ID!, $removedBoxLabelIdentifiers: [String!]) {
    updateShipmentWhenPreparing(
      updateInput: {
        id: $id
        preparedBoxLabelIdentifiers: []
        removedBoxLabelIdentifiers: $removedBoxLabelIdentifiers
      }
    ) {
      ...ShipmentFields
    }
  }
`;

export const UPDATE_SHIPMENT_WHEN_RECEIVING = gql`
  ${SHIPMENT_FIELDS_FRAGMENT}
  mutation UpdateShipmentWhenReceiving(
    $id: ID!
    $receivedShipmentDetailUpdateInputs: [ShipmentDetailUpdateInput!]
    $lostBoxLabelIdentifiers: [String!]
  ) {
    updateShipmentWhenReceiving(
      updateInput: {
        id: $id
        receivedShipmentDetailUpdateInputs: $receivedShipmentDetailUpdateInputs
        lostBoxLabelIdentifiers: $lostBoxLabelIdentifiers
      }
    ) {
      ...ShipmentFields
    }
  }
`;

export const SEND_SHIPMENT = gql`
  ${SHIPMENT_FIELDS_FRAGMENT}
  mutation SendShipment($id: ID!) {
    sendShipment(id: $id) {
      ...ShipmentFields
    }
  }
`;

export const CANCEL_SHIPMENT = gql`
  ${SHIPMENT_FIELDS_FRAGMENT}
  mutation CancelShipment($id: ID!) {
    cancelShipment(id: $id) {
      ...ShipmentFields
    }
  }
`;

export const LOST_SHIPMENT = gql`
  ${SHIPMENT_FIELDS_FRAGMENT}
  mutation LostShipment($id: ID!) {
    markShipmentAsLost(id: $id) {
      ...ShipmentFields
    }
  }
`;

export const START_RECEIVING_SHIPMENT = gql`
  ${SHIPMENT_FIELDS_FRAGMENT}
  mutation StartReceivingShipment($id: ID!) {
    startReceivingShipment(id: $id) {
      ...ShipmentFields
    }
  }
`;

function ShipmentView() {
  const { triggerError } = useErrorHandling();
  const { globalPreferences } = useContext(GlobalPreferencesContext);
  const { createToast } = useNotification();
  const { isOpen, onClose, onOpen } = useDisclosure();
  // State to show minus button near boxes when remove button is triggered
  const [showRemoveIcon, setShowRemoveIcon] = useState(false);
  // State to pass Data from a row to the Overlay
  const [shipmentOverlayData, setShipmentOverlayData] = useState<IShipmentOverlayData>();

  // variables in URL
  const shipmentId = useParams<{ id: string }>().id!;

  // fetch shipment data
  const { loading, error, data } = useQuery<ShipmentByIdQuery, ShipmentByIdQueryVariables>(
    SHIPMENT_BY_ID_QUERY,
    {
      variables: {
        id: shipmentId,
      },
    },
  );

  // Mutations for shipment actions
  const [updateShipmentWhenPreparing, updateShipmentWhenPreparingStatus] = useMutation<
    RemoveBoxFromShipmentMutation,
    RemoveBoxFromShipmentMutationVariables
  >(REMOVE_BOX_FROM_SHIPMENT);

  const [cancelShipment, cancelShipmentStatus] = useMutation<
    CancelShipmentMutation,
    CancelShipmentMutationVariables
  >(CANCEL_SHIPMENT);

  const [lostShipment, lostShipmentStatus] = useMutation<
    LostShipmentMutation,
    LostShipmentMutationVariables
  >(LOST_SHIPMENT);

  const [sendShipment, sendShipmentStatus] = useMutation<
    SendShipmentMutation,
    SendShipmentMutationVariables
  >(SEND_SHIPMENT);

  // eslint-disable-next-line no-unused-vars, @typescript-eslint/no-unused-vars
  const [startReceivingShipment, startReceivingShipmentStatus] = useMutation<
    StartReceivingShipmentMutation,
    StartReceivingShipmentMutationVariables
  >(START_RECEIVING_SHIPMENT);
  // eslint-disable-next-line no-unused-vars, @typescript-eslint/no-unused-vars
  const [updateShipmentWhenReceiving, updateShipmentWhenReceivingStatus] = useMutation<
    UpdateShipmentWhenReceivingMutation,
    UpdateShipmentWhenReceivingMutationVariables
  >(UPDATE_SHIPMENT_WHEN_RECEIVING);

  // shipment actions in the modal
  const handleShipment = useCallback(
<<<<<<< HEAD
    (mutation, kind, successMessage = "", failedMessage = "") =>
      (id: string) => {
        mutation({
          variables: {
            id,
          },
        })
          .then((res) => {
            if (!res?.errors) {
              onClose();
              createToast({
                type: "success",
                message:
                  successMessage !== "" ? successMessage : `Successfully ${kind}ed the shipment.`,
              });
            } else {
              triggerError({
                message: failedMessage !== "" ? failedMessage : `Could not ${kind} the shipment.`,
              });
            }
          })
          .catch(() => {
            triggerError({
              message: failedMessage !== "" ? failedMessage : `Could not ${kind} the shipment.`,
            });
          });
      },
    [onClose, createToast, triggerError],
=======
    (mutation, kind) => () => {
      mutation({
        variables: {
          shipmentId,
        },
      })
        .then((res) => {
          if (!res?.errors) {
            onClose();
            createToast({
              type: "success",
              message: `Successfully ${kind}ed the shipment.`,
            });
          } else {
            triggerError({ message: `Could not ${kind} the shipment.` });
          }
        })
        .catch(() => {
          triggerError({ message: `Could not ${kind} the shipment.` });
        });
    },
    [onClose, createToast, triggerError, shipmentId],
>>>>>>> 4e1c70cc
  );

  const onCancel = handleShipment(cancelShipment, "cancel");
  const onSend = handleShipment(sendShipment, "send");
  const onLost = handleShipment(
    lostShipment,
    "lost",
    "Successfully marked the shipment as Lost.",
    "Could not marking the shipment as Lost.",
  );
  const onReceive = handleShipment(startReceivingShipment, "receive");

  // callback function triggered when a state button is clicked.
  const openShipmentOverlay = useCallback(() => {
    setShipmentOverlayData({
      id: data?.shipment?.id,
      state: data?.shipment?.state,
      sourceOrg: data?.shipment?.sourceBase.organisation.name,
      targetOrg: data?.shipment?.targetBase.organisation.name,
    } as IShipmentOverlayData);
    onOpen();
  }, [setShipmentOverlayData, onOpen, data]);

  const onMinusClick = () => setShowRemoveIcon(!showRemoveIcon);

  const onRemoveBox = useCallback(
    (boxLabelIdentifier: string) => {
      updateShipmentWhenPreparing({
        variables: {
          id: shipmentId,
          removedBoxLabelIdentifiers: [boxLabelIdentifier],
        },
      })
        .then((mutationResult) => {
          if (mutationResult?.errors) {
            triggerError({
              message: "Error: Could not remove box.",
            });
          } else {
            createToast({
              title: `Box ${boxLabelIdentifier}`,
              type: "success",
              message: "Successfully removed the box from the shipment.",
            });
          }
        })
        .catch(() => {
          triggerError({
            message: "Could not remove the box from the shipment.",
          });
        });
    },
    [triggerError, createToast, updateShipmentWhenPreparing, shipmentId],
  );

  const onBulkRemoveBox = useCallback(
    (boxLabelIdentifiers: string[]) => {
      setShowRemoveIcon(false);
      updateShipmentWhenPreparing({
        variables: {
          id: shipmentId,
          removedBoxLabelIdentifiers: boxLabelIdentifiers,
        },
      })
        .then((mutationResult) => {
          if (mutationResult?.errors) {
            triggerError({
              message: "Error: Could not remove box.",
            });
          } else {
            createToast({
              title: `Box ${boxLabelIdentifiers}`,
              type: "success",
              message: "Successfully removed the box from the shipment.",
            });
          }
        })
        .catch(() => {
          triggerError({
            message: "Could not remove the box from the shipment.",
          });
        });
    },
    [triggerError, createToast, updateShipmentWhenPreparing, shipmentId],
  );

  const isLoadingFromMutation =
    updateShipmentWhenPreparingStatus.loading ||
    cancelShipmentStatus.loading ||
    sendShipmentStatus.loading ||
    startReceivingShipmentStatus.loading ||
    updateShipmentWhenReceivingStatus.loading ||
    lostShipmentStatus.loading;

  // transform shipment data for UI
  const shipmentState = data?.shipment?.state;
  const shipmentContents = (data?.shipment?.details ?? []) as ShipmentDetail[];

  // map over each ShipmentDetail to compile its history records
  const historyEntries = shipmentContents?.flatMap((detail) => ({
    ...detail,
    labelIdentifier: detail.box?.labelIdentifier,
  }));

  // group the history entries by their createdOn property
  const groupedHistoryEntries = groupBy(historyEntries, (entry) => {
    const date = new Date(entry?.createdOn);
    return `${date.toLocaleString("default", { month: "short" })}
     ${date.getDate()}, ${date.getFullYear()}`;
  });

  // sort each array of history entries in descending order
  const sortedGroupedHistoryEntries = _.chain(groupedHistoryEntries)
    .toPairs()
    .map(([date, entries]) => ({
      date,
      entries: _.orderBy(entries, (entry) => new Date(entry?.createdOn), "desc"),
    }))
    .orderBy("date", "desc")
    .value();

  // variables for loading dynamic components
  let shipmentTitle = <Heading>View Shipment</Heading>;
  let shipmentTab;
  let shipmentCard;
  let canUpdateShipment = false;
  let canCancelShipment = false;
  let canLooseShipment = false;
  let shipmentActionButtons = <Box />;

  // error and loading handling
  if (error) {
    shipmentTab = (
      <Alert status="error" data-testid="ErrorAlert">
        <AlertIcon />
        Could not fetch Shipment data! Please try reloading the page.
      </Alert>
    );
  } else if (loading) {
    shipmentTitle = <Skeleton height="50px" width="200px" data-testid="loader" />;
    shipmentCard = <ShipmentCardSkeleton />;
    shipmentTab = <TabsSkeleton />;
    shipmentActionButtons = <ButtonSkeleton />;
  } else {
    const isSender =
      typeof globalPreferences.availableBases?.find(
        (b) => b.id === data?.shipment?.sourceBase?.id,
      ) !== "undefined";

    // Role Sender // Different State UI Changes
    if (ShipmentState.Preparing === shipmentState && isSender) {
      canUpdateShipment = true;
      canCancelShipment = true;

      shipmentTitle = <Heading>Prepare Shipment</Heading>;
    } else if (ShipmentState.Sent === shipmentState && isSender) {
      canLooseShipment = true;
<<<<<<< HEAD

      shipmentTitle = <Heading>View Shipment</Heading>;
      shipmentActionButtons = (
        <Button
          leftIcon={<TbMapOff />}
          colorScheme="red"
          isDisabled={shipmentContents.length === 0}
          isLoading={isLoadingFromMutation}
          variant="ghost"
          onClick={() => onLost(shipmentId)}
          size="md"
          marginTop={2}
        >
          Cannot Locate Shipment
        </Button>
      );
    } else if (ShipmentState.Lost === shipmentState && isSender) {
      shipmentTitle = <Heading>View Shipment</Heading>;
    } else if (ShipmentState.Receiving === shipmentState && isSender) {
      shipmentTitle = <Heading>View Shipment</Heading>;
    } else if (ShipmentState.Completed === shipmentState && isSender) {
      shipmentTitle = <Heading>View Shipment</Heading>;
=======
>>>>>>> 4e1c70cc
    }
    // Role Receiver // Different State UI Changes
    else if (ShipmentState.Sent === shipmentState && !isSender) {
      canLooseShipment = true;
<<<<<<< HEAD
      shipmentTitle = <Heading>View Shipment</Heading>;
      shipmentActionButtons = (
        <VStack align="stretch" spacing={1}>
          <Button
            leftIcon={<ReceivingIcon />}
            colorScheme="green"
            isDisabled={shipmentContents.length === 0}
            isLoading={isLoadingFromMutation}
            variant="solid"
            onClick={() => onReceive(shipmentId)}
            size="md"
            marginTop={2}
          >
            Receive Shipment
          </Button>

          <Button
            leftIcon={<TbMapOff />}
            colorScheme="red"
            isDisabled={shipmentContents.length === 0}
            isLoading={isLoadingFromMutation}
            variant="ghost"
            onClick={() => onCancel(shipmentId)}
            size="md"
            marginTop={2}
          >
            Cannot Locate Shipment
          </Button>
        </VStack>
      );
    } else if (ShipmentState.Lost === shipmentState && !isSender) {
      shipmentTitle = <Heading>View Shipment</Heading>;
=======
>>>>>>> 4e1c70cc
    } else if (ShipmentState.Receiving === shipmentState && !isSender) {
      canLooseShipment = true;
      shipmentTitle = <Heading>Receive Shipment</Heading>;
    }

    shipmentActionButtons = (
      <ShipmentActionButtons
        isLoadingFromMutation={isLoadingFromMutation}
        shipmentState={shipmentState}
        shipmentContents={shipmentContents}
        onLost={() => {}}
        onCancel={onCancel}
        onReceive={() => {}}
        onSend={onSend}
        isSender={isSender}
      />
    );

    shipmentTab = (
      <ShipmentTabs
        detail={shipmentContents}
        histories={sortedGroupedHistoryEntries}
        isLoadingMutation={isLoadingFromMutation}
        onRemoveBox={onRemoveBox}
        onBulkRemoveBox={onBulkRemoveBox}
        showRemoveIcon={showRemoveIcon}
      />
    );

    shipmentCard = (
      <ShipmentCard
        canCancelShipment={canCancelShipment}
        canUpdateShipment={canUpdateShipment}
        canLooseShipment={canLooseShipment}
        isLoadingMutation={isLoadingFromMutation}
        onRemove={onMinusClick}
        onCancel={openShipmentOverlay}
        shipment={data?.shipment! as Shipment}
      />
    );
  }

  return (
    <>
      <Flex direction="column" gap={2}>
        <Center>
          <VStack>
            {shipmentTitle}
            {shipmentCard}
          </VStack>
        </Center>
        <Spacer />
        <Box>{shipmentTab}</Box>

        {shipmentActionButtons}
      </Flex>

      <ShipmentOverlay
        isOpen={isOpen}
        isLoading={isLoadingFromMutation}
        shipmentOverlayData={shipmentOverlayData}
        onClose={onClose}
        onCancel={onCancel}
      />
    </>
  );
}

export default ShipmentView;<|MERGE_RESOLUTION|>--- conflicted
+++ resolved
@@ -180,12 +180,11 @@
 
   // shipment actions in the modal
   const handleShipment = useCallback(
-<<<<<<< HEAD
     (mutation, kind, successMessage = "", failedMessage = "") =>
-      (id: string) => {
+      () => {
         mutation({
           variables: {
-            id,
+            shipmentId,
           },
         })
           .then((res) => {
@@ -208,31 +207,7 @@
             });
           });
       },
-    [onClose, createToast, triggerError],
-=======
-    (mutation, kind) => () => {
-      mutation({
-        variables: {
-          shipmentId,
-        },
-      })
-        .then((res) => {
-          if (!res?.errors) {
-            onClose();
-            createToast({
-              type: "success",
-              message: `Successfully ${kind}ed the shipment.`,
-            });
-          } else {
-            triggerError({ message: `Could not ${kind} the shipment.` });
-          }
-        })
-        .catch(() => {
-          triggerError({ message: `Could not ${kind} the shipment.` });
-        });
-    },
     [onClose, createToast, triggerError, shipmentId],
->>>>>>> 4e1c70cc
   );
 
   const onCancel = handleShipment(cancelShipment, "cancel");
@@ -390,70 +365,10 @@
       shipmentTitle = <Heading>Prepare Shipment</Heading>;
     } else if (ShipmentState.Sent === shipmentState && isSender) {
       canLooseShipment = true;
-<<<<<<< HEAD
-
-      shipmentTitle = <Heading>View Shipment</Heading>;
-      shipmentActionButtons = (
-        <Button
-          leftIcon={<TbMapOff />}
-          colorScheme="red"
-          isDisabled={shipmentContents.length === 0}
-          isLoading={isLoadingFromMutation}
-          variant="ghost"
-          onClick={() => onLost(shipmentId)}
-          size="md"
-          marginTop={2}
-        >
-          Cannot Locate Shipment
-        </Button>
-      );
-    } else if (ShipmentState.Lost === shipmentState && isSender) {
-      shipmentTitle = <Heading>View Shipment</Heading>;
-    } else if (ShipmentState.Receiving === shipmentState && isSender) {
-      shipmentTitle = <Heading>View Shipment</Heading>;
-    } else if (ShipmentState.Completed === shipmentState && isSender) {
-      shipmentTitle = <Heading>View Shipment</Heading>;
-=======
->>>>>>> 4e1c70cc
     }
     // Role Receiver // Different State UI Changes
     else if (ShipmentState.Sent === shipmentState && !isSender) {
       canLooseShipment = true;
-<<<<<<< HEAD
-      shipmentTitle = <Heading>View Shipment</Heading>;
-      shipmentActionButtons = (
-        <VStack align="stretch" spacing={1}>
-          <Button
-            leftIcon={<ReceivingIcon />}
-            colorScheme="green"
-            isDisabled={shipmentContents.length === 0}
-            isLoading={isLoadingFromMutation}
-            variant="solid"
-            onClick={() => onReceive(shipmentId)}
-            size="md"
-            marginTop={2}
-          >
-            Receive Shipment
-          </Button>
-
-          <Button
-            leftIcon={<TbMapOff />}
-            colorScheme="red"
-            isDisabled={shipmentContents.length === 0}
-            isLoading={isLoadingFromMutation}
-            variant="ghost"
-            onClick={() => onCancel(shipmentId)}
-            size="md"
-            marginTop={2}
-          >
-            Cannot Locate Shipment
-          </Button>
-        </VStack>
-      );
-    } else if (ShipmentState.Lost === shipmentState && !isSender) {
-      shipmentTitle = <Heading>View Shipment</Heading>;
-=======
->>>>>>> 4e1c70cc
     } else if (ShipmentState.Receiving === shipmentState && !isSender) {
       canLooseShipment = true;
       shipmentTitle = <Heading>Receive Shipment</Heading>;
@@ -464,9 +379,9 @@
         isLoadingFromMutation={isLoadingFromMutation}
         shipmentState={shipmentState}
         shipmentContents={shipmentContents}
-        onLost={() => {}}
+        onLost={onLost}
         onCancel={onCancel}
-        onReceive={() => {}}
+        onReceive={onReceive}
         onSend={onSend}
         isSender={isSender}
       />
