--- conflicted
+++ resolved
@@ -176,23 +176,12 @@
     StartReceivingShipmentMutationVariables
   >(START_RECEIVING_SHIPMENT);
 
-<<<<<<< HEAD
   // eslint-disable-next-line @typescript-eslint/no-unused-vars, no-unused-vars
   const [lostShipment, lostShipmentStatus] = useMutation<
     LostShipmentMutation,
     LostShipmentMutationVariables
   >(LOST_SHIPMENT);
 
-  const onCancel = handleShipment(cancelShipment, "cancel");
-  const onSend = handleShipment(sendShipment, "send");
-  const onLost = handleShipment(lostShipment, "lost");
-
-  // callback function triggered when a state button is clicked.
-  const openShipmentOverlay = useCallback(
-    (shipmentOverlayInputData: any) => {
-      setShipmentOverlayData(shipmentOverlayInputData);
-      onOpen();
-=======
   // shipment actions in the modal
   const handleShipment = useCallback(
     (mutation, kind) => (id: string) => {
@@ -215,13 +204,13 @@
         .catch(() => {
           triggerError({ message: `Could not ${kind} the shipment.` });
         });
->>>>>>> aeeb13e9
     },
     [onClose, createToast, triggerError],
   );
 
   const onCancel = handleShipment(cancelShipment, "cancel");
   const onSend = handleShipment(sendShipment, "send");
+  const onLost = handleShipment(lostShipment, "lost");
 
   // callback function triggered when a state button is clicked.
   const openShipmentOverlay = useCallback(() => {
@@ -345,12 +334,7 @@
   let shipmentActionButtons = <Box />;
   let canUpdateShipment = false;
   let canCancelShipment = false;
-<<<<<<< HEAD
-  let canLostShipment = false;
-  let canLocatedShipment = false;
-=======
   let canLooseShipment = false;
->>>>>>> aeeb13e9
 
   // error and loading handling
   if (error) {
@@ -404,7 +388,7 @@
           isDisabled={shipmentContents.length === 0}
           isLoading={isLoadingFromMutation}
           variant="ghost"
-          onClick={() => onLost(id)}
+          onClick={() => onLost(shipmentId)}
           size="md"
           marginTop={2}
         >
@@ -459,7 +443,7 @@
             isDisabled={shipmentContents.length === 0}
             isLoading={isLoadingFromMutation}
             variant="ghost"
-            onClick={() => onCancel(id)}
+            onClick={() => onCancel(shipmentId)}
             size="md"
             marginTop={2}
           >
