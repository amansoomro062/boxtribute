import {
  Accordion,
  Text,
  AccordionButton,
  AccordionIcon,
  AccordionItem,
  AccordionPanel,
  Box,
  Spacer,
  Stack,
  Flex,
  Wrap,
  WrapItem,
} from "@chakra-ui/react";
import _ from "lodash";
import { useCallback, useMemo } from "react";
import { Product, Box as BoxType, BoxState, ShipmentState } from "types/generated/graphql";
import { CellProps } from "react-table";
import { AiFillMinusCircle } from "react-icons/ai";
import ShipmentTable from "./ShipmentTable";
import { RemoveBoxCell } from "./ShipmentTableCells";

export interface IShipmentContent {
  product: Product;
  totalItems: number;
  totalLosts: number;
  totalBoxes: number;
  boxes: BoxType[];
}

interface IShipmentContentProps {
  shipmentState: ShipmentState | undefined;
  items: IShipmentContent[];
  showRemoveIcon: Boolean;
  isLoadingMutation: boolean | undefined;
  onRemoveBox: (id: string) => void;
  onBulkRemoveBox: (ids: string[]) => void;
}

function ShipmentContent({
  shipmentState,
  items,
  onRemoveBox,
  onBulkRemoveBox,
  isLoadingMutation,
  showRemoveIcon,
}: IShipmentContentProps) {
  const boxesToTableTransformer = useCallback(
    (boxes: BoxType[]) =>
      _.map(boxes, (box) => ({
        id: box?.product?.id,
        labelIdentifier: box.labelIdentifier,
        shipmentState,
        isLost: box.state === BoxState.Lost,
        product: `${box?.size?.label} ${
          (box?.product?.gender && box?.product?.gender) !== "none" ? box?.product?.gender : ""
        } ${box?.product?.name || "Unassigned"}`,
        items: box?.numberOfItems || 0,
      })),
    [shipmentState],
  );

  const renderCell = (cell) => {
    const value = cell?.value;
    const isStrikethrough = cell.row.original.isLost;
    const style =
      isStrikethrough && cell.row.original.shipmentState === ShipmentState.Completed
        ? { textDecoration: "line-through", textDecorationColor: "red", color: "red" }
        : {};
    return <div style={style}>{value}</div>;
  };

  // Define columns
  const columns = useMemo(
    () => [
      {
        id: "labelIdentifier",
        Header: "BOX #",
        accessor: "labelIdentifier",
        Cell: renderCell,
      },
      {
        id: "product",
        Header: "PRODUCT",
        accessor: "product",
        style: { overflowWrap: "break-word" },
        Cell: renderCell,
      },
      {
        id: "items",
        Header: "ITEMS",
        accessor: "items",
        Cell: renderCell,
      },
      {
        id: "id",
        Header: "",
        show: showRemoveIcon,
        // eslint-disable-next-line react/no-unstable-nested-components
        Cell: ({ row }: CellProps<any>) => (
          <RemoveBoxCell
            row={row}
            onRemoveIconClick={onRemoveBox}
            isLoadingMutation={isLoadingMutation}
          />
        ),
      },
    ],
    [showRemoveIcon, onRemoveBox, isLoadingMutation],
  );

  return (
    <Accordion allowToggle w="full">
      {items.map((item, index) => (
        <AccordionItem key={item?.product?.id || index} alignItems="center">
          {({ isExpanded }) => (
            <>
              <Stack bg={isExpanded ? "#F4E6A0" : ""} p="1" direction="row" alignItems="center">
                {showRemoveIcon && (
                  <Box alignContent="center" alignItems="center" padding={1}>
                    <AiFillMinusCircle
                      size={20}
                      style={{
                        cursor: isExpanded ? "not-allowed" : "pointer",
                        color: isExpanded ? "gray" : "red",
                        fill: isExpanded ? "gray" : "red",
                      }}
                      onClick={
                        !isExpanded && !isLoadingMutation
                          ? () => onBulkRemoveBox(item.boxes.map((b) => b.labelIdentifier))
                          : undefined
                      }
                    />
                  </Box>
                )}
                <Box alignItems="center">
                  <h2>
                    <Box>
<<<<<<< HEAD
                      <Flex alignItems="center" alignContent="center">
                        <Wrap spacing={1} alignItems="center">
                          <WrapItem>
                            <Text fontSize={16}>
                              {" "}
                              {item?.product?.name || "Unassigned"}{" "}
                              {(item?.product?.gender && item?.product?.gender) !== "none"
                                ? item?.product?.gender
                                : ""}{" "}
                            </Text>
                          </WrapItem>
                          <WrapItem alignItems="center">
                            <Text fontSize={12}>({item.totalItems}x)</Text>
                          </WrapItem>
                        </Wrap>
                      </Flex>
=======
                      <Text>
                        {" "}
                        {item?.product?.name}{" "}
                        {item?.product?.gender && item?.product?.gender !== "none"
                          ? item?.product?.gender
                          : ""}{" "}
                        ({item.totalItems}x)
                      </Text>
>>>>>>> a3a4e961
                    </Box>
                  </h2>
                </Box>
                <Spacer />
                <Flex direction="row" alignItems="center">
                  <Text>{item.totalBoxes}</Text>
                  <Spacer />
                  <Box pl={1}>box{item.totalBoxes > 1 && "es"}</Box>
                  {item.totalLosts > 0 && shipmentState === ShipmentState.Completed && (
                    <Box pl={1} color="red.500">
                      (-{item.totalLosts})
                    </Box>
                  )}
                </Flex>
                <AccordionButton
                  _expanded={{ bg: "#F4E6A0" }}
                  maxWidth={5}
                  _hover={{ bgColor: "white" }}
                >
                  <AccordionIcon
                    mr={1}
                    _focus={{
                      boxShadow: "none",
                    }}
                  />
                </AccordionButton>
              </Stack>
              <AccordionPanel p={0}>
                <ShipmentTable columns={columns} data={boxesToTableTransformer(item.boxes)} />
              </AccordionPanel>
            </>
          )}
        </AccordionItem>
      ))}
    </Accordion>
  );
}

export default ShipmentContent;<|MERGE_RESOLUTION|>--- conflicted
+++ resolved
@@ -9,8 +9,6 @@
   Spacer,
   Stack,
   Flex,
-  Wrap,
-  WrapItem,
 } from "@chakra-ui/react";
 import _ from "lodash";
 import { useCallback, useMemo } from "react";
@@ -136,24 +134,6 @@
                 <Box alignItems="center">
                   <h2>
                     <Box>
-<<<<<<< HEAD
-                      <Flex alignItems="center" alignContent="center">
-                        <Wrap spacing={1} alignItems="center">
-                          <WrapItem>
-                            <Text fontSize={16}>
-                              {" "}
-                              {item?.product?.name || "Unassigned"}{" "}
-                              {(item?.product?.gender && item?.product?.gender) !== "none"
-                                ? item?.product?.gender
-                                : ""}{" "}
-                            </Text>
-                          </WrapItem>
-                          <WrapItem alignItems="center">
-                            <Text fontSize={12}>({item.totalItems}x)</Text>
-                          </WrapItem>
-                        </Wrap>
-                      </Flex>
-=======
                       <Text>
                         {" "}
                         {item?.product?.name}{" "}
@@ -162,7 +142,6 @@
                           : ""}{" "}
                         ({item.totalItems}x)
                       </Text>
->>>>>>> a3a4e961
                     </Box>
                   </h2>
                 </Box>
