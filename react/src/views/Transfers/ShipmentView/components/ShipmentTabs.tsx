--- conflicted
+++ resolved
@@ -1,11 +1,7 @@
 import { TabList, TabPanels, Tabs, TabPanel, Tab, Center } from "@chakra-ui/react";
 import ShipmentHistory, { IGroupedRecordEntry } from "components/Timeline/TimelineContainer";
 import _ from "lodash";
-<<<<<<< HEAD
-import { Box, BoxState, ShipmentDetail, ShipmentState } from "types/generated/graphql";
-=======
-import { Box, ShipmentDetail, ShipmentState, User } from "types/generated/graphql";
->>>>>>> 3ffc1e05
+import { Box, BoxState, ShipmentDetail, ShipmentState, User } from "types/generated/graphql";
 import ShipmentContent, { IShipmentContent } from "./ShipmentContent";
 
 export interface IShipmentTabsProps {
