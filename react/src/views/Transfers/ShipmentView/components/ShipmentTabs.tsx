import { TabList, TabPanels, Tabs, TabPanel, Tab, Center } from "@chakra-ui/react";
import ShipmentHistory, { IGroupedRecordEntry } from "components/Timeline/TimelineContainer";
import _ from "lodash";
import { Box, ShipmentDetail, ShipmentState } from "types/generated/graphql";
import ShipmentContent, { IShipmentContent } from "./ShipmentContent";
<<<<<<< HEAD
=======
import ShipmentHistory from "./ShipmentHistory";

// eslint-disable-next-line no-shadow
export enum ShipmentActionEvent {
  ShipmentStarted = "Shipment Started",
  ShipmentCanceled = "Shipment Canceled",
  ShipmentSent = "Shipment Sent",
  ShipmentStartReceiving = "Shipment Being Received",
  ShipmentCompleted = "Shipment Completed",
  BoxAdded = "Box Added",
  BoxRemoved = "Box Removed",
  BoxLost = "Box Marked Not Delivered",
  BoxReceived = "Box Received",
}

export interface IShipmentHistory {
  box?: string | undefined;
  action: ShipmentActionEvent;
  createdOn: Date;
  createdBy: User;
}

export interface IGroupedHistoryEntry {
  date: string;
  entries: (IShipmentHistory | null | undefined)[];
}
>>>>>>> d14dc4b0

export interface IShipmentTabsProps {
  shipmentState: ShipmentState | undefined;
  detail: ShipmentDetail[];
  histories: IGroupedRecordEntry[];
  isLoadingMutation: boolean | undefined;
  showRemoveIcon: Boolean;
  onRemoveBox: (id: string) => void;
  onBulkRemoveBox: (ids: string[]) => void;
}
function ShipmentTabs({
  showRemoveIcon,
  detail,
  histories,
  isLoadingMutation,
  onRemoveBox,
  onBulkRemoveBox,
  shipmentState,
}: IShipmentTabsProps) {
  const boxGroupedByProductGender = _.values(
    _(detail)
      .groupBy((shipment) => `${shipment?.sourceProduct?.name}_${shipment?.sourceProduct?.gender}`)
      .mapValues((group) => ({
        product: group[0]?.sourceProduct,
        totalItems: _.sumBy(group, (shipment) => shipment?.sourceQuantity || 0),
        totalBoxes: group.length,
        totalLosts: group.filter((shipment) => shipment?.lostOn !== null).length,
        boxes: group.map(
          (shipment) =>
            ({
              ...shipment.box,
              size: group[0]?.sourceSize,
              numberOfItems: shipment.sourceQuantity,
              product: group[0]?.sourceProduct,
            }) as Box,
        ),
      }))
      .orderBy((value) => value.totalLosts, "asc")
      .mapKeys(
        (value) =>
          // eslint-disable-next-line max-len
          `${value.product?.sizeRange?.label}_${value.product?.gender}_${value.product?.name}_(${value.totalItems}x)_${value.totalBoxes}_Boxes`,
      )
      .value(),
  )! as IShipmentContent[];

  return (
    <Tabs w="100%" isFitted variant="enclosed-colored">
      <TabList>
        <Tab>Content</Tab>
        <Tab>History</Tab>
      </TabList>
      <TabPanels>
        <TabPanel p={0}>
          {(detail?.length || 0) === 0 && (
            <Center p={8}>No boxes have been assigned to this shipment yet!</Center>
          )}
          <ShipmentContent
            shipmentState={shipmentState}
            isLoadingMutation={isLoadingMutation}
            items={boxGroupedByProductGender}
            onRemoveBox={onRemoveBox}
            onBulkRemoveBox={onBulkRemoveBox}
            showRemoveIcon={showRemoveIcon}
          />
        </TabPanel>
        <TabPanel>
          <ShipmentHistory records={histories} />
        </TabPanel>
      </TabPanels>
    </Tabs>
  );
}

export default ShipmentTabs;<|MERGE_RESOLUTION|>--- conflicted
+++ resolved
@@ -1,11 +1,8 @@
 import { TabList, TabPanels, Tabs, TabPanel, Tab, Center } from "@chakra-ui/react";
 import ShipmentHistory, { IGroupedRecordEntry } from "components/Timeline/TimelineContainer";
 import _ from "lodash";
-import { Box, ShipmentDetail, ShipmentState } from "types/generated/graphql";
+import { Box, ShipmentDetail, ShipmentState, User } from "types/generated/graphql";
 import ShipmentContent, { IShipmentContent } from "./ShipmentContent";
-<<<<<<< HEAD
-=======
-import ShipmentHistory from "./ShipmentHistory";
 
 // eslint-disable-next-line no-shadow
 export enum ShipmentActionEvent {
@@ -31,7 +28,6 @@
   date: string;
   entries: (IShipmentHistory | null | undefined)[];
 }
->>>>>>> d14dc4b0
 
 export interface IShipmentTabsProps {
   shipmentState: ShipmentState | undefined;
