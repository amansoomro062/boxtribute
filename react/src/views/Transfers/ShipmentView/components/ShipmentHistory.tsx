--- conflicted
+++ resolved
@@ -7,11 +7,7 @@
 }
 
 function ShipmentHistory({ histories }: IShipmentHistoryProps) {
-<<<<<<< HEAD
-  const changesLabel = (histoty: IShipmentHistory): string => {
-=======
   const changesLabel = (history: IShipmentHistory): string => {
->>>>>>> a3a4e961
     let changes = "";
     if (
       [
@@ -20,16 +16,6 @@
         ShipmentActionEvent.ShipmentSent,
         ShipmentActionEvent.ShipmentStartReceiving,
         ShipmentActionEvent.ShipmentStarted,
-<<<<<<< HEAD
-      ].includes(histoty.action)
-    ) {
-      changes = `Shipment is ${histoty.action.toLowerCase().replace("shipment", "")} by ${
-        histoty.createdBy?.name
-      }`;
-    } else {
-      changes = `Box ${histoty.box}  is ${histoty.action.toLowerCase().replace("box", "")} by ${
-        histoty.createdBy?.name
-=======
       ].includes(history.action)
     ) {
       changes = `Shipment is ${history.action.toLowerCase().replace("shipment", "")} by ${
@@ -38,7 +24,6 @@
     } else {
       changes = `Box ${history.box}  is ${history.action.toLowerCase().replace("box", "")} by ${
         history.createdBy?.name
->>>>>>> a3a4e961
       }`;
     }
 
