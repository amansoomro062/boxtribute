import {
  Flex,
  List,
  ListItem,
  Spacer,
  StackDivider,
  VStack,
  Text,
  Box,
  Center,
  Wrap,
  WrapItem,
  IconButton,
  Heading,
  Stack,
  Tooltip,
} from "@chakra-ui/react";
import { BoxIcon } from "components/Icon/Transfer/BoxIcon";
import { ShipmentIcon } from "components/Icon/Transfer/ShipmentIcon";
<<<<<<< HEAD
import { BiMinusCircle, BiPlusCircle, BiTrash } from "react-icons/bi";
=======
import { qrReaderOverlayVar } from "queries/cache";
import { BiMinusCircle, BiPackage, BiPlusCircle, BiTrash } from "react-icons/bi";
>>>>>>> 7132e59d
import { RiFilePaperFill } from "react-icons/ri";
import { TbMapOff } from "react-icons/tb";
import { Shipment, ShipmentState } from "types/generated/graphql";
import ShipmentColoredStatus from "./ShipmentColoredStatus";

export interface IShipmentProps {
  canCancelShipment: Boolean;
  canUpdateShipment: Boolean;
  canLooseShipment: Boolean;
  isLoadingMutation: boolean | undefined;
  shipment: Shipment;
  onRemove: () => void;
  onCancel: () => void;
  onLost: () => void;
}

function ShipmentCard({
  canCancelShipment,
  canUpdateShipment,
  canLooseShipment,
  isLoadingMutation,
  shipment,
  onRemove,
  onCancel,
  onLost,
}: IShipmentProps) {
  return (
    <Box
      boxShadow="lg"
      padding={0}
      rounded="lg"
      bg="white"
      width={80}
      borderColor="blackAlpha.800"
      borderWidth={1.5}
    >
      <VStack
        padding={0}
        rounded="md"
        bg="white"
        divider={<StackDivider borderColor="blackAlpha.800" />}
        spacing={1}
        align="stretch"
      >
        <Flex minWidth="max-content" justifyContent="flex-start" p={4}>
          <VStack alignItems="flex-start">
            <Heading>
              <Wrap fontSize={21} fontWeight="extrabold">
                <WrapItem>Shipment</WrapItem>
                <WrapItem>{shipment?.id}</WrapItem>
              </Wrap>
            </Heading>
            <ShipmentColoredStatus state={shipment?.state} />
          </VStack>
          <Spacer />
          {canCancelShipment && (
            <IconButton
              isRound
              icon={<BiTrash size={30} />}
              isLoading={isLoadingMutation}
              onClick={onCancel}
              style={{ background: "white" }}
              aria-label="cancel shipment"
            />
          )}
          {canLooseShipment && (
            <IconButton
              isRound
              icon={<TbMapOff size={30} />}
              variant="outline"
              isLoading={isLoadingMutation}
              onClick={onLost}
              style={{
                background: "white",
                color: ShipmentState.Lost === shipment.state ? "red" : "black",
              }}
              aria-label="cannot locate shipment"
            />
          )}
        </Flex>

        <Flex border={0} alignContent="center" justifyContent="center" py={2}>
          <Flex minWidth="max-content" alignItems="center" gap="4" alignContent="space-between">
            <Box>
              <List spacing={2}>
                <ListItem>
                  <Flex justifyContent="flex-end">
                    <Text fontSize="md" fontWeight="semibold" alignContent="right">
                      {shipment?.sourceBase?.name}
                    </Text>
                  </Flex>
                </ListItem>
                <ListItem>
                  <Flex justifyContent="flex-end">
                    <Text fontSize="md" alignContent="right">
                      {shipment?.sourceBase?.organisation.name}
                    </Text>
                  </Flex>
                </ListItem>
              </List>
            </Box>

            <Box>
              <Flex alignContent="center">
                <ShipmentIcon boxSize={9} />
              </Flex>
            </Box>

            <Box>
              <List spacing={2}>
                <ListItem>
                  <Flex justifyContent="flex-start">
                    <Text fontSize="md" fontWeight="semibold">
                      {shipment?.targetBase?.name}
                    </Text>
                  </Flex>
                </ListItem>
                <ListItem>
                  <Flex justifyContent="flex-start">
                    <Text fontSize="md">{shipment?.targetBase?.organisation.name}</Text>
                  </Flex>
                </ListItem>
              </List>
            </Box>
          </Flex>
          {shipment.transferAgreement?.comment && (
            <Stack direction="row" alignItems="center" bg="gray.100" marginBottom={-1}>
              <Spacer />
              <RiFilePaperFill size={30} />
              <Text fontStyle="italic" fontSize="sm" p={2}>
                “{shipment?.transferAgreement?.comment}”
              </Text>
              <Spacer />
            </Stack>
          )}
        </Flex>
        <StackDivider borderColor="blackAlpha.800" marginTop={-3} />
        <Box p={2}>
          <Flex minWidth="max-content" alignItems="center" p={0}>
            <Box bg="black" px={1} mt={-10}>
              <Text fontSize={16} fontWeight="semibold" color="white">
                TOTAL
              </Text>
            </Box>
            <Spacer />

            <Box>
              <Wrap spacing={2} align="center">
                <WrapItem>
                  <Center>
                    <Text as="h3" fontSize="3xl" fontWeight="bold">
                      {
                        (
                          shipment.details?.filter(
                            (item) =>
                              (item.lostOn === null &&
                                item.removedOn === null &&
                                shipment.state === ShipmentState.Completed) ||
                              (item.removedOn === null &&
                                shipment.state !== ShipmentState.Completed),
                          ) ?? []
                        ).length
                      }
                    </Text>
                  </Center>
                </WrapItem>
                <WrapItem>
                  <Center>
                    <BoxIcon boxSize={9} />
                  </Center>
                </WrapItem>
              </Wrap>
            </Box>

            <Spacer />
            <Box>
              {canUpdateShipment && (
                <VStack spacing={0} align="stretch">
                  <IconButton
                    isRound
                    height={8}
                    icon={<BiPlusCircle size={30} />}
                    isLoading={isLoadingMutation}
                    onClick={() =>
                      qrReaderOverlayVar({
                        isOpen: true,
                        isMultiBox: true,
                        selectedShipmentId: shipment?.id,
                      })
                    }
                    aria-label="add box"
                    style={{ background: "white" }}
                  />

                  <IconButton
                    isRound
                    height={8}
                    icon={<BiMinusCircle size={30} />}
                    isDisabled={shipment.details?.length === 0}
                    onClick={onRemove}
                    isLoading={isLoadingMutation}
                    aria-label="remove box"
                    style={{ background: "white" }}
                  />
                </VStack>
              )}
              {shipment.state === ShipmentState.Completed && (
                <VStack align="stretch" mr={1}>
                  <Tooltip label="the number of boxes that didn't arrive">
                    <Wrap spacing={0} align="center" style={{ color: "#909090" }}>
                      <WrapItem>
                        <Text as="p" fontSize={16} fontWeight="extrabold" color="red">
                          (
                        </Text>
                      </WrapItem>
                      <WrapItem>
                        <Center>
                          <Text as="p" fontSize={16} fontWeight="extrabold" color="red">
                            -
                            {
                              (
                                shipment.details?.filter(
                                  (item) => item.lostOn !== null && item.removedOn === null,
                                ) ?? []
                              ).length
                            }
                          </Text>
                        </Center>
                      </WrapItem>
                      <WrapItem>
                        <Center>
                          <BoxIcon boxSize={6} style={{ color: "red" }} />
                        </Center>
                      </WrapItem>
                      <WrapItem>
                        <Text as="p" fontSize={16} fontWeight="extrabold" color="red">
                          )
                        </Text>
                      </WrapItem>
                    </Wrap>
                  </Tooltip>
                </VStack>
              )}
            </Box>
          </Flex>
        </Box>
      </VStack>
    </Box>
  );
}

export default ShipmentCard;<|MERGE_RESOLUTION|>--- conflicted
+++ resolved
@@ -17,12 +17,8 @@
 } from "@chakra-ui/react";
 import { BoxIcon } from "components/Icon/Transfer/BoxIcon";
 import { ShipmentIcon } from "components/Icon/Transfer/ShipmentIcon";
-<<<<<<< HEAD
+import { qrReaderOverlayVar } from "queries/cache";
 import { BiMinusCircle, BiPlusCircle, BiTrash } from "react-icons/bi";
-=======
-import { qrReaderOverlayVar } from "queries/cache";
-import { BiMinusCircle, BiPackage, BiPlusCircle, BiTrash } from "react-icons/bi";
->>>>>>> 7132e59d
 import { RiFilePaperFill } from "react-icons/ri";
 import { TbMapOff } from "react-icons/tb";
 import { Shipment, ShipmentState } from "types/generated/graphql";
