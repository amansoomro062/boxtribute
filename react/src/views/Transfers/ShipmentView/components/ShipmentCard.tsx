import {
  Flex,
  List,
  ListItem,
  Spacer,
  StackDivider,
  VStack,
  Text,
  Box,
  Center,
  Wrap,
  WrapItem,
  IconButton,
  Heading,
  Stack,
} from "@chakra-ui/react";
import { ShipmentIcon } from "components/Icon/Transfer/ShipmentIcon";
import { BiMinusCircle, BiPackage, BiPlusCircle, BiTrash } from "react-icons/bi";
import { RiFilePaperFill } from "react-icons/ri";
import { TbMapOff } from "react-icons/tb";
import { Shipment, ShipmentState } from "types/generated/graphql";
import ShipmentColoredStatus from "./ShipmentColoredStatus";

export interface IShipmentProps {
  canCancelShipment: Boolean;
  canUpdateShipment: Boolean;
  canLooseShipment: Boolean;
  isLoadingMutation: boolean | undefined;
  shipment: Shipment;
  onRemove: () => void;
  onCancel: () => void;
}

function ShipmentCard({
  canCancelShipment,
  canUpdateShipment,
  canLooseShipment,
  isLoadingMutation,
  shipment,
  onRemove,
  onCancel,
}: IShipmentProps) {
  return (
    <Box
      boxShadow="lg"
      padding={0}
      rounded="lg"
      bg="white"
      width={80}
      borderColor="blackAlpha.800"
      borderWidth={1.5}
    >
      <VStack
        padding={0}
        rounded="md"
        bg="white"
        divider={<StackDivider borderColor="blackAlpha.800" />}
        spacing={1}
        align="stretch"
      >
        <Flex minWidth="max-content" justifyContent="flex-start" p={2}>
          <VStack>
            <Heading>
              <Wrap fontSize="2xl" fontWeight="extrabold">
                <WrapItem>Shipment</WrapItem>
                <WrapItem>{shipment?.id}</WrapItem>
              </Wrap>
            </Heading>
            <ShipmentColoredStatus state={shipment?.state} />
          </VStack>
          <Spacer />
          {canCancelShipment && (
            <IconButton
              isRound
              icon={<BiTrash size={30} />}
              isLoading={isLoadingMutation}
              onClick={onCancel}
              style={{ background: "white" }}
              aria-label="cancel shipment"
            />
          )}
          {canLooseShipment && (
            <IconButton
              isRound
              icon={<TbMapOff size={30} />}
              variant="outline"
              isLoading={isLoadingMutation}
              style={{
                background: "white",
                color: ShipmentState.Lost === shipment.state ? "red" : "black",
              }}
              aria-label="cannot locate shipment"
            />
          )}
        </Flex>

        <Box border={0}>
          <Flex minWidth="max-content" alignItems="center" gap="2">
            <Box p="4">
              <List spacing={1}>
                <ListItem>
                  <Flex alignContent="right">
                    <Text fontSize="xl" fontWeight="bold">
                      {shipment?.sourceBase?.name}
                    </Text>
                  </Flex>
                </ListItem>
                <ListItem>
                  <Flex alignContent="right">
                    <Text fontSize="md">{shipment?.sourceBase?.organisation.name}</Text>
                  </Flex>
                </ListItem>
              </List>
            </Box>
            <Spacer />
            <Box>
              <Flex alignContent="center">
                <ShipmentIcon boxSize={9} />
              </Flex>
            </Box>
            <Spacer />
            <Box p="4">
              <List spacing={1}>
                <ListItem>
                  <Flex alignContent="left">
                    <Text fontSize="xl" fontWeight="bold">
                      {shipment?.targetBase?.name}
                    </Text>
                  </Flex>
                </ListItem>
                <ListItem>
                  <Flex alignContent="left">
                    <Text fontSize="md">{shipment?.targetBase?.organisation.name}</Text>
                  </Flex>
                </ListItem>
              </List>
            </Box>
          </Flex>
          {shipment.transferAgreement?.comment && (
            <Stack direction="row" alignItems="center" bg="gray.100" marginBottom={-1}>
              <Spacer />
              <RiFilePaperFill size={30} />
              <Text fontStyle="italic" fontSize="sm" p={2}>
                “{shipment?.transferAgreement?.comment}”
              </Text>
              <Spacer />
            </Stack>
          )}
        </Box>
        <StackDivider borderColor="blackAlpha.800" marginTop={-1.5} />
<<<<<<< HEAD
        <Box p={4}>
          <Center alignContent="stretch">
            <Text fontWeight="bold">TOTAL:</Text> {shipment.details?.length!} boxes
          </Center>
=======
        <Box p={2}>
          <Flex minWidth="max-content" alignItems="center" gap={2} p={0}>
            <Box bg="black" p={1} marginTop={-15}>
              <Text fontSize="xl" fontWeight="bold" color="white">
                TOTAL
              </Text>
            </Box>
            <Spacer />

            <Box>
              <Wrap spacing={2} align="center">
                <WrapItem>
                  <Center>
                    <Text as="h3" fontSize="3xl" fontWeight="bold">
                      {shipment.details?.length || 0}
                    </Text>
                  </Center>
                </WrapItem>
                <WrapItem>
                  <Center>
                    <BiPackage size={35} />
                  </Center>
                </WrapItem>
              </Wrap>
            </Box>

            <Spacer />
            <Box>
              {canUpdateShipment && (
                <VStack spacing={0} align="stretch">
                  <IconButton
                    isRound
                    height={8}
                    icon={<BiPlusCircle size={30} />}
                    isLoading={isLoadingMutation}
                    onClick={() => {}}
                    aria-label="add box"
                    style={{ background: "white" }}
                  />

                  <IconButton
                    isRound
                    height={8}
                    icon={<BiMinusCircle size={30} />}
                    isDisabled={shipment.details?.length === 0}
                    onClick={onRemove}
                    isLoading={isLoadingMutation}
                    aria-label="remove box"
                    style={{ background: "white" }}
                  />
                </VStack>
              )}
            </Box>
          </Flex>
>>>>>>> 67bf64e3
        </Box>
      </VStack>
    </Box>
  );
}

export default ShipmentCard;<|MERGE_RESOLUTION|>--- conflicted
+++ resolved
@@ -148,12 +148,6 @@
           )}
         </Box>
         <StackDivider borderColor="blackAlpha.800" marginTop={-1.5} />
-<<<<<<< HEAD
-        <Box p={4}>
-          <Center alignContent="stretch">
-            <Text fontWeight="bold">TOTAL:</Text> {shipment.details?.length!} boxes
-          </Center>
-=======
         <Box p={2}>
           <Flex minWidth="max-content" alignItems="center" gap={2} p={0}>
             <Box bg="black" p={1} marginTop={-15}>
@@ -208,7 +202,6 @@
               )}
             </Box>
           </Flex>
->>>>>>> 67bf64e3
         </Box>
       </VStack>
     </Box>
