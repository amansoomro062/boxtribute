import {
  Flex,
  List,
  ListItem,
  Spacer,
  StackDivider,
  VStack,
  Text,
  Box,
  Center,
  Wrap,
  WrapItem,
  IconButton,
  Heading,
  Stack,
  Tooltip,
} from "@chakra-ui/react";
import { BoxIcon } from "components/Icon/Transfer/BoxIcon";
import { ShipmentIcon } from "components/Icon/Transfer/ShipmentIcon";
<<<<<<< HEAD
=======
import { qrReaderOverlayVar } from "queries/cache";
>>>>>>> a3a4e961
import { BiMinusCircle, BiPlusCircle, BiTrash } from "react-icons/bi";
import { RiFilePaperFill } from "react-icons/ri";
import { TbMapOff } from "react-icons/tb";
import { Shipment, ShipmentState } from "types/generated/graphql";
import ShipmentColoredStatus from "./ShipmentColoredStatus";

export interface IShipmentProps {
  canCancelShipment: Boolean;
  canUpdateShipment: Boolean;
  canLooseShipment: Boolean;
  isLoadingMutation: boolean | undefined;
  shipment: Shipment;
  onRemove: () => void;
  onCancel: () => void;
  onLost: () => void;
}

function ShipmentCard({
  canCancelShipment,
  canUpdateShipment,
  canLooseShipment,
  isLoadingMutation,
  shipment,
  onRemove,
  onCancel,
  onLost,
}: IShipmentProps) {
  const totalLostBoxes = (
    shipment.details?.filter((item) => item.lostOn !== null && item.removedOn === null) ?? []
  ).length;

  return (
    <Box
      boxShadow="lg"
      padding={0}
      rounded="lg"
      bg="white"
      width={80}
      borderColor="blackAlpha.800"
      borderWidth={1.5}
    >
      <VStack
        padding={0}
        rounded="md"
        bg="white"
        divider={<StackDivider borderColor="blackAlpha.800" />}
        spacing={1}
        align="stretch"
      >
        <Flex minWidth="max-content" justifyContent="flex-start" p={4}>
          <VStack alignItems="flex-start">
            <Heading>
              <Wrap fontSize={21} fontWeight="extrabold">
                <WrapItem>Shipment</WrapItem>
                <WrapItem>{shipment?.id}</WrapItem>
              </Wrap>
            </Heading>
            <ShipmentColoredStatus state={shipment?.state} />
          </VStack>
          <Spacer />
          {canCancelShipment && (
            <IconButton
              isRound
              icon={<BiTrash size={30} />}
              isLoading={isLoadingMutation}
              onClick={onCancel}
              style={{ background: "white" }}
              aria-label="cancel shipment"
            />
          )}
          {canLooseShipment && (
            <IconButton
              isRound
              icon={<TbMapOff size={30} />}
              variant="outline"
              isLoading={isLoadingMutation}
              onClick={onLost}
              style={{
                background: "white",
                color: ShipmentState.Lost === shipment.state ? "red" : "black",
              }}
              aria-label="cannot locate shipment"
            />
          )}
        </Flex>

        <Flex border={0} alignContent="center" justifyContent="center" py={2}>
          <Flex minWidth="max-content" alignItems="center" gap="4" alignContent="space-between">
            <Box>
              <List spacing={2}>
                <ListItem>
                  <Flex justifyContent="flex-end">
                    <Text fontSize="md" fontWeight="semibold" alignContent="right">
                      {shipment?.sourceBase?.name}
                    </Text>
                  </Flex>
                </ListItem>
                <ListItem>
                  <Flex justifyContent="flex-end">
                    <Text fontSize="md" alignContent="right">
                      {shipment?.sourceBase?.organisation.name}
                    </Text>
                  </Flex>
                </ListItem>
              </List>
            </Box>

            <Box>
              <Flex alignContent="center">
                <ShipmentIcon boxSize={9} />
              </Flex>
            </Box>

            <Box>
              <List spacing={2}>
                <ListItem>
                  <Flex justifyContent="flex-start">
                    <Text fontSize="md" fontWeight="semibold">
                      {shipment?.targetBase?.name}
                    </Text>
                  </Flex>
                </ListItem>
                <ListItem>
                  <Flex justifyContent="flex-start">
                    <Text fontSize="md">{shipment?.targetBase?.organisation.name}</Text>
                  </Flex>
                </ListItem>
              </List>
            </Box>
          </Flex>
          {shipment.transferAgreement?.comment && (
            <Stack direction="row" alignItems="center" bg="gray.100" marginBottom={-1}>
              <Spacer />
              <RiFilePaperFill size={30} />
              <Text fontStyle="italic" fontSize="sm" p={2}>
                “{shipment?.transferAgreement?.comment}”
              </Text>
              <Spacer />
            </Stack>
          )}
        </Flex>
        <StackDivider borderColor="blackAlpha.800" marginTop={-3} />
        <Box p={2}>
          <Flex minWidth="max-content" alignItems="center" p={0}>
            <Box bg="black" px={1} mt={-10}>
              <Text fontSize={16} fontWeight="semibold" color="white">
                TOTAL
              </Text>
            </Box>
            <Spacer />

            <Box>
              <Wrap spacing={2} align="center">
                <WrapItem>
                  <Center>
                    <Text as="h3" fontSize="3xl" fontWeight="bold">
                      {
                        (
                          shipment.details?.filter(
                            (item) =>
                              (item.lostOn === null &&
                                item.removedOn === null &&
                                shipment.state === ShipmentState.Completed) ||
                              (item.removedOn === null &&
                                shipment.state !== ShipmentState.Completed),
                          ) ?? []
                        ).length
                      }
                    </Text>
                  </Center>
                </WrapItem>
                <WrapItem>
                  <Center>
                    <BoxIcon boxSize={9} />
                  </Center>
                </WrapItem>
              </Wrap>
            </Box>

            <Spacer />
            <Box>
              {canUpdateShipment && (
                <VStack spacing={0} align="stretch">
                  <IconButton
                    isRound
                    height={8}
                    icon={<BiPlusCircle size={30} />}
                    isLoading={isLoadingMutation}
                    onClick={() =>
                      qrReaderOverlayVar({
                        isOpen: true,
                        isMultiBox: true,
                        selectedShipmentId: shipment?.id,
                      })
                    }
                    aria-label="add box"
                    style={{ background: "white" }}
                  />

                  <IconButton
                    isRound
                    height={8}
                    icon={<BiMinusCircle size={30} />}
                    isDisabled={shipment.details?.length === 0}
                    onClick={onRemove}
                    isLoading={isLoadingMutation}
                    aria-label="remove box"
                    style={{ background: "white" }}
                  />
                </VStack>
              )}
              {shipment.state === ShipmentState.Completed && totalLostBoxes > 0 && (
                <VStack align="stretch" mr={1}>
                  <Tooltip label="the number of boxes that didn't arrive">
                    <Wrap spacing={0} align="center" style={{ color: "#909090" }}>
                      <WrapItem>
                        <Text as="p" fontSize={16} fontWeight="extrabold" color="red">
                          (
                        </Text>
                      </WrapItem>
                      <WrapItem>
                        <Center>
                          <Text as="p" fontSize={16} fontWeight="extrabold" color="red">
<<<<<<< HEAD
                            -{totalLostBoxes}
=======
                            -
                            {
                              (
                                shipment.details?.filter(
                                  (item) => item.lostOn !== null && item.removedOn === null,
                                ) ?? []
                              ).length
                            }
>>>>>>> a3a4e961
                          </Text>
                        </Center>
                      </WrapItem>
                      <WrapItem>
                        <Center>
                          <BoxIcon boxSize={6} style={{ color: "red" }} />
                        </Center>
                      </WrapItem>
                      <WrapItem>
                        <Text as="p" fontSize={16} fontWeight="extrabold" color="red">
                          )
                        </Text>
                      </WrapItem>
                    </Wrap>
                  </Tooltip>
                </VStack>
              )}
            </Box>
          </Flex>
        </Box>
      </VStack>
    </Box>
  );
}

export default ShipmentCard;<|MERGE_RESOLUTION|>--- conflicted
+++ resolved
@@ -17,10 +17,7 @@
 } from "@chakra-ui/react";
 import { BoxIcon } from "components/Icon/Transfer/BoxIcon";
 import { ShipmentIcon } from "components/Icon/Transfer/ShipmentIcon";
-<<<<<<< HEAD
-=======
 import { qrReaderOverlayVar } from "queries/cache";
->>>>>>> a3a4e961
 import { BiMinusCircle, BiPlusCircle, BiTrash } from "react-icons/bi";
 import { RiFilePaperFill } from "react-icons/ri";
 import { TbMapOff } from "react-icons/tb";
@@ -244,9 +241,6 @@
                       <WrapItem>
                         <Center>
                           <Text as="p" fontSize={16} fontWeight="extrabold" color="red">
-<<<<<<< HEAD
-                            -{totalLostBoxes}
-=======
                             -
                             {
                               (
@@ -255,7 +249,6 @@
                                 ) ?? []
                               ).length
                             }
->>>>>>> a3a4e961
                           </Text>
                         </Center>
                       </WrapItem>
