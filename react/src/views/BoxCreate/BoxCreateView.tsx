--- conflicted
+++ resolved
@@ -2,14 +2,9 @@
 import { gql, useMutation, useQuery } from "@apollo/client";
 import { Center } from "@chakra-ui/react";
 import { useErrorHandling } from "utils/error-handling";
+import { useNotification } from "utils/hooks";
 import APILoadingIndicator from "components/APILoadingIndicator";
-<<<<<<< HEAD
-import { useNotification } from "utils/hooks";
-import { useNavigate, useParams, useSearchParams } from "react-router-dom";
-=======
-import { notificationVar } from "components/NotificationMessage";
 import { useNavigate, useParams } from "react-router-dom";
->>>>>>> df2e0c1a
 import {
   AllProductsAndLocationsForBaseQuery,
   AllProductsAndLocationsForBaseQueryVariables,
@@ -75,15 +70,12 @@
 `;
 
 function BoxCreateView() {
-<<<<<<< HEAD
-  const { createToast } = useNotification();
-=======
   // Basics
   const navigate = useNavigate();
   const { triggerError } = useErrorHandling();
+  const { createToast } = useNotification();
 
   // variables in URL
->>>>>>> df2e0c1a
   const baseId = useParams<{ baseId: string }>().baseId!;
   const qrCode = useParams<{ qrCode: string }>().qrCode!;
 
@@ -114,14 +106,14 @@
   // Check the QR Code
   useEffect(() => {
     if (qrCodeExists.data?.qrExists === false) {
-      notificationVar({
+      createToast({
         title: "Error",
         type: "error",
         message: "The QR-Code is not from Boxtribute!",
       });
     }
     // TODO: Add check if Qr-Code is associated to a Box
-  }, [qrCodeExists]);
+  }, [createToast, qrCodeExists]);
 
   // Prep data for Form
   const allTags = allFormOptions.data?.base?.tags || undefined;
@@ -172,13 +164,7 @@
     })
       .then((mutationResult) => {
         if (mutationResult.errors) {
-<<<<<<< HEAD
-          createToast({
-            title: "Box Create",
-            type: "error",
-=======
           triggerError({
->>>>>>> df2e0c1a
             message: "Error while trying to create Box",
           });
         } else {
@@ -203,16 +189,9 @@
         }
       })
       .catch((err) => {
-<<<<<<< HEAD
-        createToast({
-          title: "Box Create",
-          type: "error",
-          message: `Error - Code ${err.code}: Your changes could not be saved!`,
-=======
         triggerError({
           message: "Your changes could not be saved!",
           statusCode: err.code,
->>>>>>> df2e0c1a
         });
       });
   };
@@ -222,47 +201,7 @@
     return <APILoadingIndicator />;
   }
 
-<<<<<<< HEAD
-  if (error) {
-    createToast({
-      title: "Error",
-      type: "error",
-      message: "Error: The available products could not be loaded!",
-    });
-  }
-
-  const allTags = data?.base?.tags || null;
-
-  const allProducts = data?.base?.products;
-  // These are all the locations that are retrieved from the query which then filtered out the Scrap and Lost according to the defaultBoxState
-  const allLocations = data?.base?.locations
-    .filter(
-      (location) =>
-        location?.defaultBoxState !== BoxState.Lost && location?.defaultBoxState !== BoxState.Scrap,
-    )
-    .map((location) => ({
-      ...location,
-      name: location.name ?? "",
-    }));
-
-  if (allLocations == null) {
-    createToast({
-      title: "Error",
-      type: "error",
-      message: "Error: No other locations are visible!",
-    });
-    return <div />;
-  }
-
-  if (allProducts == null) {
-    createToast({
-      title: "Error",
-      type: "error",
-      message: "Error: The available products could not be loaded!",
-    });
-=======
   if (!qrCodeExists.data?.qrExists || allLocations === undefined || allProducts === undefined) {
->>>>>>> df2e0c1a
     return <div />;
   }
 
