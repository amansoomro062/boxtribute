--- conflicted
+++ resolved
@@ -70,14 +70,11 @@
 `;
 
 function BoxCreateView() {
-<<<<<<< HEAD
-  const { triggerError } = useErrorHandling();
-=======
   // Basics
   const navigate = useNavigate();
+  const { triggerError } = useErrorHandling();
 
   // variables in URL
->>>>>>> 7ade194b
   const baseId = useParams<{ baseId: string }>().baseId!;
   const qrCode = useParams<{ qrCode: string }>().qrCode!;
 
@@ -135,21 +132,17 @@
   useEffect(() => {
     if (!allFormOptions.loading) {
       if (allLocations === undefined) {
-        notificationVar({
-          title: "Error",
-          type: "error",
+        triggerError({
           message: "Error: No other loactions are visible!",
         });
       }
       if (allProducts === undefined) {
-        notificationVar({
-          title: "Error",
-          type: "error",
+        triggerError({
           message: "Error: The available products could not be loaded!",
         });
       }
     }
-  }, [allFormOptions.loading, allLocations, allProducts]);
+  }, [triggerError, allFormOptions.loading, allLocations, allProducts]);
 
   // Handle Submission
   const onSubmitBoxCreateForm = (createBoxData: ICreateBoxFormData) => {
@@ -207,41 +200,7 @@
     return <APILoadingIndicator />;
   }
 
-<<<<<<< HEAD
-  if (error) {
-    triggerError({
-      message: "Error: The available products could not be loaded!",
-    });
-  }
-
-  const allTags = data?.base?.tags || null;
-
-  const allProducts = data?.base?.products;
-  // These are all the locations that are retrieved from the query which then filtered out the Scrap and Lost according to the defaultBoxState
-  const allLocations = data?.base?.locations
-    .filter(
-      (location) =>
-        location?.defaultBoxState !== BoxState.Lost && location?.defaultBoxState !== BoxState.Scrap,
-    )
-    .map((location) => ({
-      ...location,
-      name: location.name ?? "",
-    }));
-
-  if (allLocations == null) {
-    triggerError({
-      message: "Error: No other locations are visible!",
-    });
-    return <div />;
-  }
-
-  if (allProducts == null) {
-    triggerError({
-      message: "Error: The available products could not be loaded!",
-    });
-=======
   if (!qrCodeExists.data?.qrExists || allLocations === undefined || allProducts === undefined) {
->>>>>>> 7ade194b
     return <div />;
   }
 
