import {
  Box,
  Button,
  ButtonGroup,
  FormLabel,
  Heading,
  Input,
  List,
  ListItem,
  Stack,
} from "@chakra-ui/react";

import { useEffect, useState } from "react";
import { SubmitHandler, useForm } from "react-hook-form";
import { ProductGender } from "types/generated/graphql";

import { zodResolver } from "@hookform/resolvers/zod";
import { z } from "zod";
import _ from "lodash";
import SelectField, { IDropdownOption } from "components/Form/SelectField";
import NumberField from "components/Form/NumberField";
<<<<<<< HEAD
import { useErrorHandling } from "hooks/error-handling";
=======
>>>>>>> 14a431bf

export interface ICategoryData {
  name: string;
}

export interface ISizeData {
  id: string;
  label: string;
}

export interface ISizeRangeData {
  label?: string;
  sizes: ISizeData[];
}

export interface IProductWithSizeRangeData {
  id: string;
  name: string;
  gender?: ProductGender | undefined | null;
  category: ICategoryData;
  sizeRange: ISizeRangeData;
}

interface ILocationData {
  id: string;
  name: string;
  seq?: number | null | undefined;
}

const singleSelectOptionSchema = z.object({
  label: z.string(),
  value: z.string(),
});

export const CreateBoxFormDataSchema = z.object({
  // Single Select Fields are a tough nut to validate. This feels like a hacky solution, but the best I could find.
  // It is based on this example https://codesandbox.io/s/chakra-react-select-single-react-hook-form-with-zod-validation-typescript-m1dqme?file=/app.tsx
  productId: singleSelectOptionSchema
    // If the Select is empty it returns null. If we put required() here. The error is "expected object, received null". I did not find a way to edit this message. Hence, this solution.
    .nullable()
    // We make the field nullable and can then check in the next step if it is empty or not with the refine function.
    .refine(Boolean, { message: "Please select a product" })
    // since the expected return type is an object of strings we have to add this transform at the end.
    .transform((selectedOption) => selectedOption || { label: "", value: "" }),
  sizeId: singleSelectOptionSchema
    .nullable()
    .refine(Boolean, { message: "Please select a size" })
    .transform((selectedOption) => selectedOption || { label: "", value: "" }),
  numberOfItems: z
    .number({
      required_error: "Please enter a number of items",
      invalid_type_error: "Please enter an integer number",
    })
    .int()
    .nonnegative(),
  locationId: singleSelectOptionSchema
    .nullable()
    .refine(Boolean, { message: "Please select a location" })
    .transform((selectedOption) => selectedOption || { label: "", value: "" }),
  tags: singleSelectOptionSchema.array().optional(),
  comment: z.string().optional(),
});

export type ICreateBoxFormData = z.infer<typeof CreateBoxFormDataSchema>;

export interface IBoxCreateProps {
  productAndSizesData: IProductWithSizeRangeData[];
  allLocations: ILocationData[];
  allTags: IDropdownOption[] | null | undefined;
  onSubmitBoxCreateForm: (boxFormValues: ICreateBoxFormData) => void;
}

function BoxCreate({
  productAndSizesData,
  allLocations,
  allTags,
  onSubmitBoxCreateForm,
}: IBoxCreateProps) {
  const productsGroupedByCategory: Record<string, IProductWithSizeRangeData[]> = _.groupBy(
    productAndSizesData,
    (product) => product.category.name,
  );

  const productsForDropdownGroups = Object.keys(productsGroupedByCategory)
    .map((key) => {
      const productsForCurrentGroup = productsGroupedByCategory[key];
      return {
        label: key,
        options: productsForCurrentGroup
          .map((product) => ({
            value: product.id,
            label: `${`${product.name}`}${product.gender !== "none" ? ` (${product.gender})` : ""}`,
          }))
          .sort((a, b) => a.label.localeCompare(b.label)),
      };
    })
    .sort((a, b) => a.label.localeCompare(b.label));

  const locationsForDropdownGroups = allLocations
    .map((location) => ({
      label: location.name,
      value: location.id,
      seq: location.seq,
    }))
    // sort locations by sequence in ascending order
    .sort((a, b) => Number(a?.seq) - Number(b?.seq));
  const tagsForDropdownGroups: Array<IDropdownOption> | undefined = allTags?.map((tag) => ({
    label: tag.label,
    value: tag.value,
    // colorScheme: "red",
  }));

  const onSubmit: SubmitHandler<ICreateBoxFormData> = (data) => onSubmitBoxCreateForm(data);

  const {
    handleSubmit,
    control,
    register,
    resetField,
    watch,
    setValue,
    formState: { errors, isSubmitting },
  } = useForm<ICreateBoxFormData>({
    resolver: zodResolver(CreateBoxFormDataSchema),
  });

  const [sizesOptionsForCurrentProduct, setSizesOptionsForCurrentProduct] = useState<
    IDropdownOption[]
  >([]);

  const productId = watch("productId");

  useEffect(() => {
    if (productId != null) {
      const productAndSizeDataForCurrentProduct = productAndSizesData.find(
        (p) => p.id === productId.value,
      );
      setSizesOptionsForCurrentProduct(
        () =>
          productAndSizeDataForCurrentProduct?.sizeRange?.sizes?.map((s) => ({
            label: s.label,
            value: s.id,
          })) || [],
      );

      resetField("sizeId");
      // Put a default value for sizeId when there's only one option
      if (productAndSizeDataForCurrentProduct?.sizeRange?.sizes?.length === 1) {
        setValue("sizeId", {
          label: productAndSizeDataForCurrentProduct?.sizeRange?.sizes[0].label,
          value: productAndSizeDataForCurrentProduct?.sizeRange?.sizes[0].id,
        });
      }
    }
  }, [productId, productAndSizesData, resetField, setValue]);

  return (
    <Box w={["100%", "100%", "60%", "40%"]}>
      <Heading>{productId?.label}</Heading>
      <Heading fontWeight="bold" mb={4} as="h2">
        Create New Box
      </Heading>
      <form onSubmit={handleSubmit(onSubmit)}>
        <List spacing={2}>
          <ListItem>
            <SelectField
              fieldId="productId"
              fieldLabel="Product"
              placeholder="Please select a product"
              options={productsForDropdownGroups}
              errors={errors}
              control={control}
            />
          </ListItem>
          <ListItem>
            <SelectField
              fieldId="sizeId"
              fieldLabel="Size"
              placeholder="Please select a size"
              options={sizesOptionsForCurrentProduct}
              errors={errors}
              control={control}
            />
          </ListItem>
          <ListItem>
            <NumberField
              fieldId="numberOfItems"
              fieldLabel="Number Of Items"
              errors={errors}
              control={control}
              register={register}
            />
          </ListItem>
          <ListItem>
            <SelectField
              fieldId="locationId"
              fieldLabel="Location"
              placeholder="Please select a location"
              options={locationsForDropdownGroups}
              errors={errors}
              control={control}
            />
          </ListItem>
          <ListItem>
            <SelectField
              fieldId="tags"
              fieldLabel="Tags"
              placeholder="Tags"
              options={tagsForDropdownGroups}
              errors={errors}
              isMulti
              isRequired={false}
              control={control}
            />
          </ListItem>
          <ListItem>
            <FormLabel htmlFor="comment">Comment</FormLabel>
            <Box border="2px" borderRadius={0}>
              <Input border="0" borderRadius={0} type="string" {...register("comment")} />
            </Box>
          </ListItem>
        </List>

        <Stack spacing={4}>
          <ButtonGroup gap="4">
            <Button mt={4} isLoading={isSubmitting} type="submit" borderRadius="0" w="full">
              Create Box
            </Button>
          </ButtonGroup>
        </Stack>
      </form>
    </Box>
  );
}

export default BoxCreate;<|MERGE_RESOLUTION|>--- conflicted
+++ resolved
@@ -19,10 +19,6 @@
 import _ from "lodash";
 import SelectField, { IDropdownOption } from "components/Form/SelectField";
 import NumberField from "components/Form/NumberField";
-<<<<<<< HEAD
-import { useErrorHandling } from "hooks/error-handling";
-=======
->>>>>>> 14a431bf
 
 export interface ICategoryData {
   name: string;
