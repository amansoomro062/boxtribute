import {
  Box,
  Button,
  ButtonGroup,
  FormLabel,
  Heading,
  Input,
  List,
  ListItem,
  Stack,
} from "@chakra-ui/react";

import { useEffect, useState } from "react";
import { SubmitHandler, useForm } from "react-hook-form";
import { ProductGender } from "types/generated/graphql";

import { zodResolver } from "@hookform/resolvers/zod";
import { z } from "zod";
import _ from "lodash";
import SelectField, { IDropdownOption } from "components/Form/SelectField";
import NumberField from "components/Form/NumberField";

export interface ICategoryData {
  name: string;
}

export interface ISizeData {
  id: string;
  label: string;
}

export interface ISizeRangeData {
  label?: string;
  sizes: ISizeData[];
}

export interface IProductWithSizeRangeData {
  id: string;
  name: string;
  gender?: ProductGender | undefined | null;
  category: ICategoryData;
  sizeRange: ISizeRangeData;
}

interface ILocationData {
  id: string;
  name: string;
  seq?: number | null | undefined;
}

const singleSelectOptionSchema = z.object({
  label: z.string(),
  value: z.string(),
});

export const CreateBoxFormDataSchema = z.object({
  // Single Select Fields are a tough nut to validate. This feels like a hacky solution, but the best I could find.
  // It is based on this example https://codesandbox.io/s/chakra-react-select-single-react-hook-form-with-zod-validation-typescript-m1dqme?file=/app.tsx
  productId: singleSelectOptionSchema
    // If the Select is empty it returns null. If we put required() here. The error is "expected object, received null". I did not find a way to edit this message. Hence, this solution.
    .nullable()
    // We make the field nullable and can then check in the next step if it is empty or not with the refine function.
    .refine(Boolean, { message: "Please select a product" })
    // since the expected return type is an object of strings we have to add this transform at the end.
    .transform((selectedOption) => selectedOption || { label: "", value: "" }),
  sizeId: singleSelectOptionSchema
    .nullable()
    .refine(Boolean, { message: "Please select a size" })
    .transform((selectedOption) => selectedOption || { label: "", value: "" }),
  numberOfItems: z
    .number({
      required_error: "Please enter a number of items",
      invalid_type_error: "Please enter an integer number",
    })
    .int()
    .nonnegative(),
  locationId: singleSelectOptionSchema
    .nullable()
    .refine(Boolean, { message: "Please select a location" })
    .transform((selectedOption) => selectedOption || { label: "", value: "" }),
  tags: singleSelectOptionSchema.array().optional(),
  comment: z.string().optional(),
});

export type ICreateBoxFormData = z.infer<typeof CreateBoxFormDataSchema>;

export interface IBoxCreateProps {
  productAndSizesData: IProductWithSizeRangeData[];
  allLocations: ILocationData[];
  allTags: IDropdownOption[] | null | undefined;
  onSubmitBoxCreateForm: (boxFormValues: ICreateBoxFormData) => void;
}

function BoxCreate({
  productAndSizesData,
  allLocations,
  allTags,
  onSubmitBoxCreateForm,
}: IBoxCreateProps) {
<<<<<<< HEAD
  const { triggerError } = useErrorHandling();

=======
>>>>>>> 9177b9cd
  const productsGroupedByCategory: Record<string, IProductWithSizeRangeData[]> = _.groupBy(
    productAndSizesData,
    (product) => product.category.name,
  );

  const productsForDropdownGroups = Object.keys(productsGroupedByCategory)
    .map((key) => {
      const productsForCurrentGroup = productsGroupedByCategory[key];
      return {
        label: key,
        options: productsForCurrentGroup
          .map((product) => ({
            value: product.id,
            label: `${`${product.name}`}${product.gender !== "none" ? ` (${product.gender})` : ""}`,
          }))
          .sort((a, b) => a.label.localeCompare(b.label)),
      };
    })
    .sort((a, b) => a.label.localeCompare(b.label));

  const locationsForDropdownGroups = allLocations
    .map((location) => ({
      label: location.name,
      value: location.id,
      seq: location.seq,
    }))
    // sort locations by sequence in ascending order
    .sort((a, b) => Number(a?.seq) - Number(b?.seq));
  const tagsForDropdownGroups: Array<IDropdownOption> | undefined = allTags?.map((tag) => ({
    label: tag.label,
    value: tag.value,
    // colorScheme: "red",
  }));

  const onSubmit: SubmitHandler<ICreateBoxFormData> = (data) => onSubmitBoxCreateForm(data);

  const {
    handleSubmit,
    control,
    register,
    resetField,
    watch,
    setValue,
    formState: { errors, isSubmitting },
  } = useForm<ICreateBoxFormData>({
    resolver: zodResolver(CreateBoxFormDataSchema),
  });

  const [sizesOptionsForCurrentProduct, setSizesOptionsForCurrentProduct] = useState<
    IDropdownOption[]
  >([]);

  const productId = watch("productId");

  useEffect(() => {
    if (productId != null) {
      const productAndSizeDataForCurrentProduct = productAndSizesData.find(
        (p) => p.id === productId.value,
      );
      setSizesOptionsForCurrentProduct(
        () =>
          productAndSizeDataForCurrentProduct?.sizeRange?.sizes?.map((s) => ({
            label: s.label,
            value: s.id,
          })) || [],
      );

      resetField("sizeId");
      // Put a default value for sizeId when there's only one option
      if (productAndSizeDataForCurrentProduct?.sizeRange?.sizes?.length === 1) {
        setValue("sizeId", {
          label: productAndSizeDataForCurrentProduct?.sizeRange?.sizes[0].label,
          value: productAndSizeDataForCurrentProduct?.sizeRange?.sizes[0].id,
        });
      }
    }
  }, [productId, productAndSizesData, resetField, setValue]);

  return (
    <Box w={["100%", "100%", "60%", "40%"]}>
      <Heading>{productId?.label}</Heading>
      <Heading fontWeight="bold" mb={4} as="h2">
        Create New Box
      </Heading>
      <form onSubmit={handleSubmit(onSubmit)}>
        <List spacing={2}>
          <ListItem>
            <SelectField
              fieldId="productId"
              fieldLabel="Product"
              placeholder="Please select a product"
              options={productsForDropdownGroups}
              errors={errors}
              control={control}
            />
          </ListItem>
          <ListItem>
            <SelectField
              fieldId="sizeId"
              fieldLabel="Size"
              placeholder="Please select a size"
              options={sizesOptionsForCurrentProduct}
              errors={errors}
              control={control}
            />
          </ListItem>
          <ListItem>
            <NumberField
              fieldId="numberOfItems"
              fieldLabel="Number Of Items"
              errors={errors}
              control={control}
              register={register}
            />
          </ListItem>
          <ListItem>
            <SelectField
              fieldId="locationId"
              fieldLabel="Location"
              placeholder="Please select a location"
              options={locationsForDropdownGroups}
              errors={errors}
              control={control}
            />
          </ListItem>
          <ListItem>
            <SelectField
              fieldId="tags"
              fieldLabel="Tags"
              placeholder="Tags"
              options={tagsForDropdownGroups}
              errors={errors}
              isMulti
              isRequired={false}
              control={control}
            />
          </ListItem>
          <ListItem>
            <FormLabel htmlFor="comment">Comment</FormLabel>
            <Box border="2px" borderRadius={0}>
              <Input border="0" borderRadius={0} type="string" {...register("comment")} />
            </Box>
          </ListItem>
        </List>

        <Stack spacing={4}>
          <ButtonGroup gap="4">
            <Button mt={4} isLoading={isSubmitting} type="submit" borderRadius="0" w="full">
              Create Box
            </Button>
          </ButtonGroup>
        </Stack>
      </form>
    </Box>
  );
}

export default BoxCreate;<|MERGE_RESOLUTION|>--- conflicted
+++ resolved
@@ -97,11 +97,6 @@
   allTags,
   onSubmitBoxCreateForm,
 }: IBoxCreateProps) {
-<<<<<<< HEAD
-  const { triggerError } = useErrorHandling();
-
-=======
->>>>>>> 9177b9cd
   const productsGroupedByCategory: Record<string, IProductWithSizeRangeData[]> = _.groupBy(
     productAndSizesData,
     (product) => product.category.name,
