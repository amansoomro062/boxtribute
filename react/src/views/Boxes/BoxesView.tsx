--- conflicted
+++ resolved
@@ -1,9 +1,9 @@
 import { gql, useQuery } from "@apollo/client";
-import { BoxesForBaseQuery } from "../../types/generated/graphql";
 import { useNavigate, useParams } from "react-router-dom";
 import BoxesTable from "./components/BoxesTable";
 import { BoxRow } from "./components/types";
 import APILoadingIndicator from "components/APILoadingIndicator";
+import { BoxesForBaseQuery } from "types/generated/graphql";
 
 export const BOXES_FOR_BASE_QUERY = gql`
   query BoxesForBase($baseId: ID!) {
@@ -28,9 +28,6 @@
               id
             }
             items
-            location {
-              name
-            }
           }
         }
       }
@@ -52,11 +49,7 @@
             items: element.items,
             size: element.size.label,
             state: element.state,
-<<<<<<< HEAD
-            place: element.location?.name,
-=======
             place: location.name,
->>>>>>> fcb10749
             tags: element.tags?.map(tag => tag.name),
           } as BoxRow)
       ) || []
