import { fireEvent, screen, waitFor } from "@testing-library/react";
import "@testing-library/jest-dom";
import Boxes, { BOXES_FOR_BASE_QUERY } from "./BoxesView";
import { render } from "utils/test-utils";

describe("Boxes view", () => {
  const mocks = [
    {
      request: {
        query: BOXES_FOR_BASE_QUERY,
        variables: {
          baseId: "1",
        },
      },
      result: {
        data: {
          base: {
            __typename: "Base",
            locations: [
              {
                __typename: "Location",
                name: "Warehouse 1",
                boxes: {
                  __typename: "BoxPage",
                  totalCount: 27,
                  elements: [
                    {
                      __typename: "Box",
                      labelIdentifier: "1234",
                      place: {
                        name: "Warehouse 1"
                      },
                      state: "Donated",
                      size: "4",
                      product: {
                        __typename: "Product",
                        gender: "Women",
                        name: "Long Dress",
                      },
                      items: 64,
                    },
                    {
                      __typename: "Box",
                      labelIdentifier: "1235",
                      place: {
                        name: "Warehouse 1"
                      },
                      state: "Donated",
                      size: "52",
                      product: {
                        __typename: "Product",
                        gender: "Women",
                        name: "Socks",
                      },
                      items: 35,
                    },
                  ],
                },
              },
              {
                __typename: "Location",
                name: "Warehouse 2",
                boxes: {
                  __typename: "BoxPage",
                  totalCount: 31,
                  elements: [
                    {
                      __typename: "Box",
                      labelIdentifier: "1236",
                      place: {
                        name: "Warehouse 2"
                      },
                      state: "Lost",
                      size: "54",
                      product: {
                        __typename: "Product",
                        gender: "UnisexBaby",
                        name: "Blanket",
                      },
                      items: 40,
                    },
                    {
                      __typename: "Box",
                      labelIdentifier: "1237",
                      place: {
                        name: "Warehouse 2"
                      },
                      state: "MarkedForShipment",
                      size: "68",
                      product: {
                        __typename: "Product",
                        gender: "UnisexBaby",
                        name: "Top 2-6 Months ",
                      },
                      items: 16,
                    },
                    {
                      __typename: "Box",
                      labelIdentifier: "1238",
                      place: {
                        name: "Warehouse 2"
                      },
                      state: "Lost",
                      size: "118",
                      product: {
                        __typename: "Product",
                        gender: "UnisexKid",
                        name: "Jacket Sleeveless ",
                      },
                      items: 81,
                    },
                  ],
                },
              },
              {
                __typename: "Location",
                name: "Warehouse 3",
                boxes: {
                  __typename: "BoxPage",
                  totalCount: 16,
                  elements: [
                    {
                      __typename: "Box",
                      labelIdentifier: "1239",
                      place: {
                        name: "Warehouse 3"
                      },
                      state: "InStock",
                      size: "68",
                      product: {
                        __typename: "Product",
                        gender: "Women",
                        name: "Hijab",
                      },
                      items: 4,
                    },
                    {
                      __typename: "Box",
                      labelIdentifier: "1230",
                      place: {
                        name: "Warehouse 3"
                      },
                      state: "InStock",
                      size: "68",
                      product: {
                        __typename: "Product",
                        gender: "Boy",
                        name: "Top Boys (18-24 months)",
                      },
                      items: 95,
                    },
                  ],
                },
              },
            ],
          },
        },
      },
    },
  ];

  const waitTillLoadingIsDone = async () => {
    await waitFor(() => {
      const loadingInfo = screen.queryByTestId("loading-indicator");
      expect(loadingInfo).toBeNull();
    });
  };

  beforeEach(() => {
    render(<Boxes />, {
      routePath: "/bases/:baseId/boxes",
      initialUrl: "/bases/1/boxes",
      mocks,
    });
  });

  it("renders with an initial 'Loading...'", () => {
<<<<<<< HEAD
    const loadingInfo = screen.queryByTestId("loading-indicator");
=======
    const loadingInfo = screen.getByTestId("loading-indicator")
>>>>>>> cca67c3b
    expect(loadingInfo).toBeInTheDocument();
  });

  it("eventually removes the 'Loading...' and shows the table head", async () => {
    await waitFor(waitTillLoadingIsDone);
    const productColumnHeader = screen.getByTestId("loading-indicator");
    expect(productColumnHeader).toBeInTheDocument();
  });

  describe("search filter", () => {
    beforeEach(waitTillLoadingIsDone);
    it("initially it shows also entries in the table that don't match the later used search term", async () => {
      const firstEntryInOriginalRowSet = screen.queryByRole("gridcell", {
        name: "Top 2-6 Months",
      });
      expect(firstEntryInOriginalRowSet).toBeInTheDocument();
    });

    // describe("applying the search term 'Blanket' in the filter", () => {
    //   beforeEach(() => {
    //     const searchField = screen.getByPlaceholderText("Search");
    //     fireEvent.change(searchField, { target: { value: "Blanket" } });
    //   });
    //   it("only shows entries in the table that match the filter search term", async () => {
    //     await waitFor(() => {
    //       const firstEntryInOriginalRowSet = screen.queryByRole("gridcell", {
    //         name: "Top 2-6 Months",
    //       });
    //       expect(firstEntryInOriginalRowSet).toBeNull();
    //     });

    //     const blanketProduct = screen.queryByRole("gridcell", {
    //       name: "Blanket",
    //     });
    //     expect(blanketProduct).toBeInTheDocument();
    //   });
    // });
  });

  // describe("filter dropdowns", () => {
  //   beforeEach(waitTillLoadingIsDone);
  //   it("initially it shows also entries in the table that don't match the later used filter value", async () => {
  //     const nonWomenEntryInOriginalRowSet = screen.queryByRole("gridcell", {
  //       name: "1237",
  //     });
  //     expect(nonWomenEntryInOriginalRowSet).toBeInTheDocument();
  //   });

  //   describe("switching the Gender filter to the value 'Women'", () => {
  //     beforeEach(() => {
  //       const genderFilter = screen.getByLabelText("Gender:");

  //       fireEvent.change(genderFilter, { target: { value: "Women" } });
  //     });

  //     it("only shows entries in the table that match the selected filter dropdown value", async () => {
  //       await waitFor(() => {
  //         const nonWomenEntryInOriginalRowSet = screen.queryByRole("gridcell", {
  //           name: "1237",
  //         });
  //         expect(nonWomenEntryInOriginalRowSet).toBeNull();
  //       });

  //       const womenEntryInFilteredRowSet = screen.queryByRole("gridcell", {
  //         name: "1235",
  //       });
  //       expect(womenEntryInFilteredRowSet).toBeInTheDocument();
  //     });
  //   });
  // });

  // describe("sorting by fields/column headers", () => {
  //   beforeEach(waitTillLoadingIsDone);
  //   it("sorts the table data correctly when the user clicks on the column headers", async () => {
  //     const productColumnHeader = screen.getByTitle("Toggle SortBy for 'Product'");
  //     fireEvent.click(productColumnHeader);
  //     const rowsAfterFirstSortingClick = screen.getAllByRole("row");

  //     expect(rowsAfterFirstSortingClick[1]).toHaveTextContent("Blanket");

  //     fireEvent.click(productColumnHeader);
  //     const rowsAfterSecondSortingClick = screen.getAllByRole("row");
  //     expect(rowsAfterSecondSortingClick[1]).toHaveTextContent(
  //       "Top Boys (18-24 months)"
  //     );
  //   });
  // });
});<|MERGE_RESOLUTION|>--- conflicted
+++ resolved
@@ -27,9 +27,6 @@
                     {
                       __typename: "Box",
                       labelIdentifier: "1234",
-                      place: {
-                        name: "Warehouse 1"
-                      },
                       state: "Donated",
                       size: "4",
                       product: {
@@ -42,9 +39,6 @@
                     {
                       __typename: "Box",
                       labelIdentifier: "1235",
-                      place: {
-                        name: "Warehouse 1"
-                      },
                       state: "Donated",
                       size: "52",
                       product: {
@@ -67,9 +61,6 @@
                     {
                       __typename: "Box",
                       labelIdentifier: "1236",
-                      place: {
-                        name: "Warehouse 2"
-                      },
                       state: "Lost",
                       size: "54",
                       product: {
@@ -82,9 +73,6 @@
                     {
                       __typename: "Box",
                       labelIdentifier: "1237",
-                      place: {
-                        name: "Warehouse 2"
-                      },
                       state: "MarkedForShipment",
                       size: "68",
                       product: {
@@ -97,9 +85,6 @@
                     {
                       __typename: "Box",
                       labelIdentifier: "1238",
-                      place: {
-                        name: "Warehouse 2"
-                      },
                       state: "Lost",
                       size: "118",
                       product: {
@@ -122,9 +107,6 @@
                     {
                       __typename: "Box",
                       labelIdentifier: "1239",
-                      place: {
-                        name: "Warehouse 3"
-                      },
                       state: "InStock",
                       size: "68",
                       product: {
@@ -137,9 +119,6 @@
                     {
                       __typename: "Box",
                       labelIdentifier: "1230",
-                      place: {
-                        name: "Warehouse 3"
-                      },
                       state: "InStock",
                       size: "68",
                       product: {
@@ -161,7 +140,7 @@
 
   const waitTillLoadingIsDone = async () => {
     await waitFor(() => {
-      const loadingInfo = screen.queryByTestId("loading-indicator");
+      const loadingInfo = screen.queryByText("Loading...");
       expect(loadingInfo).toBeNull();
     });
   };
@@ -175,11 +154,7 @@
   });
 
   it("renders with an initial 'Loading...'", () => {
-<<<<<<< HEAD
-    const loadingInfo = screen.queryByTestId("loading-indicator");
-=======
     const loadingInfo = screen.getByTestId("loading-indicator")
->>>>>>> cca67c3b
     expect(loadingInfo).toBeInTheDocument();
   });
 
