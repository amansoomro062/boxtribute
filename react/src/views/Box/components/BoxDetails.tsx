import { AddIcon, EditIcon, MinusIcon } from "@chakra-ui/icons";
import {
  Box,
  List,
  ListItem,
  Heading,
  Button,
  Text,
  Flex,
  IconButton,
  WrapItem,
  LinkBox,
  LinkOverlay,
} from "@chakra-ui/react";
import { NavLink } from "react-router-dom";
import {
  BoxByLabelIdentifierQuery,
  UpdateLocationOfBoxMutation,
} from "types/generated/graphql";
import { useGetUrlForResourceHelpers } from "utils/hooks";
import { distroEventStateHumanReadableLabels } from "views/Distributions/baseData";
import DistributionEventTimeRangeDisplay from "views/Distributions/components/DistributionEventTimeRangeDisplay";

interface BoxDetailsProps {
  boxData:
    | BoxByLabelIdentifierQuery["box"]
    | UpdateLocationOfBoxMutation["updateBox"];
  onMoveToLocationClick: (locationId: string) => void;
  onPlusOpen: () => void;
  onMinusOpen: () => void;
<<<<<<< HEAD
  onScrap: () => void;
  onLost: () => void;
=======
  onAssignBoxToDistributionEventClick: (distributionEventId: string) => void;
  onUnassignBoxFromDistributionEventClick: (
    distributionEventId: string
  ) => void;
>>>>>>> 129b1f3b
}

const BoxDetails = ({
  boxData,
  onMoveToLocationClick,
  onAssignBoxToDistributionEventClick,
  onUnassignBoxFromDistributionEventClick,
  onPlusOpen,
  onMinusOpen,
  onScrap,
  onLost,
}: BoxDetailsProps) => {
  const statusColor = (value) => {
    let color;
    if (value === "Lost" || value === "Scrap") {
      color = "#EB404A";
    } else {
      color = "#0CA789";
    }
    return color;
  };

  const { getDistroEventDetailUrlById } = useGetUrlForResourceHelpers();

  if (boxData == null) {
    console.error("BoxDetails Component: boxData is null");
    return <Box>No data found for a box with this id</Box>;
  }

  return (
    <Flex
      direction={["column", "column", "row"]}
      alignItems={["center", "center", "flex-start"]}
      w="100%"
      justifyContent="center"
    >
      <Box
        w={["100%", "80%", "30%", "30%"]}
        border="2px"
        mb={6}
        pb={2}
        backgroundColor="#F4E5A0"
        mr={["0", "0", "4rem", "4rem"]}
      >
        <Flex pt={2} px={4} direction="row" justifyContent="space-between">
          <Flex direction="column" mb={2}>
            <Heading fontWeight={"bold"} as="h2">
              Box {boxData.labelIdentifier}
            </Heading>
            <Flex>
              <Text>
                <b>State:&nbsp;</b>
              </Text>
              <Text color={statusColor(boxData.state)}><b>{boxData.state}</b></Text>
            </Flex>
          </Flex>

          <NavLink to="edit">
            <IconButton
              aria-label="Edit box"
              borderRadius="0"
              icon={<EditIcon h={6} w={6} />}
              border="2px"
            />
          </NavLink>
        </Flex>
        <List px={4} pb={2} spacing={2}>
          <ListItem>
<<<<<<< HEAD
            <Text fontSize="xl" fontWeight={"bold"} >
              {boxData.product?.name}
            </Text>
          </ListItem>
          <ListItem >
            <Flex alignItems="center">
              <Box border="2px" borderRadius="0" px={2}>
                <Text fontSize="xl" fontWeight={"bold"}>
                 # {boxData.items}
                </Text>
              </Box>
              <Box border="2px" backgroundColor="#1A202C" borderRadius="0" px={2}>
                <Text color='#F3E4A0' fontSize="xl" fontWeight={"bold"}>
                  {boxData.size.label}
                </Text>
              </Box>
            </Flex>
          </ListItem>
          <ListItem>
            <Flex direction="row" pb={4}>
              <Text fontSize="xl" fontWeight={"bold"}>
                <b>{boxData.product?.gender}</b>
=======
            <Text fontSize="xl" fontWeight={"bold"}>
              {boxData.numberOfItems} x {boxData.product?.name}
            </Text>
          </ListItem>
          <ListItem>
            <Flex direction="row">
              <Text mr={2}>
                <b>Gender: </b>
                {boxData.product?.gender}
              </Text>
            </Flex>
          </ListItem>
          <ListItem>
            <Flex direction="row">
              <Text>
                <b>Size: </b>
                {boxData.size.label}
>>>>>>> 129b1f3b
              </Text>
            </Flex>
          </ListItem>
          <ListItem>
            {/* <Flex direction="row">
              {boxData.tags.map((tag, i) => (
                <Text mr={2}>#{tag.name}</Text>
              ))}
            </Flex> */}
          </ListItem>
          <ListItem>
            <Flex justifyContent="space-between">
              <Flex>
                <Button
                  onClick={onScrap}
                  mr={4}
                  border="2px"
                  borderRadius="0"
                >
                  Scrap
                </Button>
                <Button
                  onClick={onLost}
                  mr={4}
                  border="2px"
                  borderRadius="0"
                >
                  Lost
                </Button>
              </Flex>
              <Flex direction="row" justifyContent="flex-end">
                <IconButton
                  onClick={onPlusOpen}
                  mr={4}
                  border="2px"
                  borderRadius="0"
                  aria-label="Search database"
                  icon={<AddIcon />}
                />
                <IconButton
                  onClick={onMinusOpen}
                  border="2px"
                  borderRadius="0"
                  aria-label="Search database"
                  icon={<MinusIcon />}
                />
              </Flex>
            </Flex>
          </ListItem>
        </List>
      </Box>
      <Box
        alignContent="center"
        w={["100%", "80%", "30%", "30%"]}
        border="2px"
        py={4}
        px={4}
        mr={["0", "0", "4rem", "4rem"]}
        mb={6}
      >
        <Text textAlign="center" fontSize="xl" mb={4}>
          Move this box from <strong>{boxData.place?.name}</strong> to:
        </Text>
        <List>
          <Flex wrap="wrap" justifyContent="center">
            {boxData.place?.base?.locations
              ?.filter((location) => {
                return location.id !== boxData.place?.id;
              })
              .map((location, i) => (
                <WrapItem key={location.id} m={1}>
                  <Button
                    borderRadius="0px"
                    onClick={() => onMoveToLocationClick(location.id)}
                    disabled={boxData.place?.id === location.id}
                    border="2px"
                  >
                    {location.name}
                  </Button>
                </WrapItem>
              ))}
          </Flex>
        </List>
      </Box>
      <Box
        alignContent="center"
        w={["100%", "80%", "30%", "30%"]}
        border="2px"
        py={4}
        px={4}
      >
        <Text textAlign="center" fontSize="xl" mb={4}>
          Assign this Box to Distribution Event:
        </Text>

        <List>
          {/* <Flex wrap="wrap" justifyContent="center"> */}
          {boxData.place?.base?.distributionEventsBeforeReturnedFromDistributionState
            // .map(el => DistributionEventDetailsSchema.parse(el))
            .map((distributionEvent) => {
              const isAssignedToDistroEvent =
                boxData.distributionEvent?.id === distributionEvent.id;
              return (
                <ListItem
                  key={distributionEvent.id}
                  m={4}
                  backgroundColor={
                    isAssignedToDistroEvent ? "gray.100" : "transparent"
                  }
                  p={2}
                  border="2px"
                  borderColor="gray.300"
                >
                  <Flex>
                    <LinkBox as="article" p={4}>
                      <Flex>
                        <LinkOverlay
                          href={getDistroEventDetailUrlById(
                            distributionEvent.id
                          )}
                        >
                          <Text>
                            <b>{distributionEvent?.distributionSpot?.name}</b>
                          </Text>
                          <DistributionEventTimeRangeDisplay
                            plannedStartDateTime={
                              new Date(distributionEvent.plannedStartDateTime)
                            }
                            plannedEndDateTime={
                              new Date(distributionEvent.plannedEndDateTime)
                            }
                          />
                          <Text>{distributionEvent?.name}</Text>
                          <Text>
                            {distroEventStateHumanReadableLabels.get(
                              distributionEvent?.state
                            )}
                          </Text>
                        </LinkOverlay>
                      </Flex>
                      <Flex justifyContent="flex-end">
                        {isAssignedToDistroEvent ? (
                          <Button
                            mt={2}
                            onClick={() =>
                              onUnassignBoxFromDistributionEventClick(
                                distributionEvent.id
                              )
                            }
                            colorScheme="red"
                            borderRadius="0"
                          >
                            Unassign
                          </Button>
                        ) : (
                          <Button
                            mt={2}
                            onClick={() =>
                              onAssignBoxToDistributionEventClick(
                                distributionEvent.id
                              )
                            }
                            colorScheme="blue"
                            borderRadius="0"
                          >
                            Assign
                          </Button>
                        )}
                      </Flex>
                    </LinkBox>
                  </Flex>
                </ListItem>
              );
            })}
          {/* </Flex> */}
        </List>

        {/* <TableContainer>
          <Table variant="simple">
            <Thead>
              <Tr>
                <Th>Date</Th>
                <Th>Distro Spot</Th>
                <Th>Event Name</Th>
                <Th>Assign/Unassign</Th>
              </Tr>
            </Thead>
            <Tbody>
              {boxData.place?.base?.distributionEvents
              // .map(el => DistributionEventDetailsSchema.parse(el))
              .map(
                (distributionEvent) => {
                  return (
                  <Tr key={distributionEvent.id}>
                    <Td>
                      <DistributionEventTimeRangeDisplay
                          plannedStartDateTime={
                            new Date(distributionEvent.plannedStartDateTime)
                          }
                          plannedEndDateTime={
                            new Date(distributionEvent.plannedEndDateTime)
                          }
                        />
                    </Td>
                    <Td>{distributionEvent?.distributionSpot?.name}</Td>
                    <Td>{distributionEvent?.name}</Td>
                    <Td>
                      <Button>Assign</Button>
                    </Td>
                  </Tr>
                )}
              )}
            </Tbody>
          </Table>
        </TableContainer> */}
      </Box>
    </Flex>
  );
};

export default BoxDetails;<|MERGE_RESOLUTION|>--- conflicted
+++ resolved
@@ -28,15 +28,13 @@
   onMoveToLocationClick: (locationId: string) => void;
   onPlusOpen: () => void;
   onMinusOpen: () => void;
-<<<<<<< HEAD
   onScrap: () => void;
   onLost: () => void;
-=======
   onAssignBoxToDistributionEventClick: (distributionEventId: string) => void;
   onUnassignBoxFromDistributionEventClick: (
     distributionEventId: string
   ) => void;
->>>>>>> 129b1f3b
+
 }
 
 const BoxDetails = ({
@@ -105,7 +103,7 @@
         </Flex>
         <List px={4} pb={2} spacing={2}>
           <ListItem>
-<<<<<<< HEAD
+
             <Text fontSize="xl" fontWeight={"bold"} >
               {boxData.product?.name}
             </Text>
@@ -114,7 +112,7 @@
             <Flex alignItems="center">
               <Box border="2px" borderRadius="0" px={2}>
                 <Text fontSize="xl" fontWeight={"bold"}>
-                 # {boxData.items}
+                 # {boxData.numberOfItems}
                 </Text>
               </Box>
               <Box border="2px" backgroundColor="#1A202C" borderRadius="0" px={2}>
@@ -128,25 +126,7 @@
             <Flex direction="row" pb={4}>
               <Text fontSize="xl" fontWeight={"bold"}>
                 <b>{boxData.product?.gender}</b>
-=======
-            <Text fontSize="xl" fontWeight={"bold"}>
-              {boxData.numberOfItems} x {boxData.product?.name}
-            </Text>
-          </ListItem>
-          <ListItem>
-            <Flex direction="row">
-              <Text mr={2}>
-                <b>Gender: </b>
-                {boxData.product?.gender}
-              </Text>
-            </Flex>
-          </ListItem>
-          <ListItem>
-            <Flex direction="row">
-              <Text>
-                <b>Size: </b>
-                {boxData.size.label}
->>>>>>> 129b1f3b
+
               </Text>
             </Flex>
           </ListItem>
