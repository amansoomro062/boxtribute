import { gql, useMutation, useQuery } from "@apollo/client";
import { useDisclosure } from "@chakra-ui/react";
import APILoadingIndicator from "components/APILoadingIndicator";
import { useParams } from "react-router-dom";
import {
  AssignBoxToDistributionEventMutation,
  AssignBoxToDistributionEventMutationVariables,
  BoxByLabelIdentifierQuery,
  BoxByLabelIdentifierQueryVariables,
  BoxState,
  UnassignBoxFromDistributionEventMutation,
  UnassignBoxFromDistributionEventMutationVariables,
  UpdateLocationOfBoxMutation,
  UpdateLocationOfBoxMutationVariables,
  UpdateNumberOfItemsMutation,
  UpdateNumberOfItemsMutationVariables,
  UpdateStateMutationVariables,
  UpdateStateMutation,
} from "types/generated/graphql";
import {
  ASSIGN_BOX_TO_DISTRIBUTION_MUTATION,
  PACKING_LIST_ENTRIES_FOR_DISTRIBUTION_EVENT_QUERY,
  UNASSIGN_BOX_FROM_DISTRIBUTION_MUTATION,
} from "views/Distributions/queries";
import {
  BOX_FIELDS_FRAGMENT,
  DISTRO_EVENT_FIELDS_FRAGMENT,
  PRODUCT_BASIC_FIELDS_FRAGMENT,
  PRODUCT_FIELDS_FRAGMENT,
  TAG_FIELDS_FRAGMENT,
} from "utils/fragments";
<<<<<<< HEAD
import { useNotification } from "utils/hooks";
=======
import { useErrorHandling } from "utils/error-handling";
import { notificationVar } from "../../components/NotificationMessage";
>>>>>>> df2e0c1a
import AddItemsToBoxOverlay from "./components/AddItemsToBoxOverlay";
import TakeItemsFromBoxOverlay from "./components/TakeItemsFromBoxOverlay";
import BoxDetails from "./components/BoxDetails";

const refetchBoxByLabelIdentifierQueryConfig = (labelIdentifier: string) => ({
  query: BOX_BY_LABEL_IDENTIFIER_QUERY,
  variables: {
    labelIdentifier,
  },
});

// TODO: try to use reusable fragments
// which can be reused both for the initial query as well as the mutation
export const BOX_BY_LABEL_IDENTIFIER_QUERY = gql`
  ${PRODUCT_BASIC_FIELDS_FRAGMENT}
  ${BOX_FIELDS_FRAGMENT}
  ${TAG_FIELDS_FRAGMENT}
  ${DISTRO_EVENT_FIELDS_FRAGMENT}
  query BoxByLabelIdentifier($labelIdentifier: String!) {
    box(labelIdentifier: $labelIdentifier) {
      ...BoxFields
      product {
        ...ProductBasicFields
      }
      tags {
        ...TagFields
      }
      distributionEvent {
        ...DistroEventFields
      }
      location {
        __typename
        id
        name
        ... on ClassicLocation {
          defaultBoxState
        }
        base {
          locations {
            id
            name
            ... on ClassicLocation {
              defaultBoxState
            }
          }
          distributionEventsBeforeReturnedFromDistributionState {
            id
            state
            distributionSpot {
              name
            }
            name
            plannedStartDateTime
            plannedEndDateTime
          }
        }
      }
    }
  }
`;

export const UPDATE_NUMBER_OF_ITEMS_IN_BOX_MUTATION = gql`
  mutation UpdateNumberOfItems($boxLabelIdentifier: String!, $numberOfItems: Int!) {
    updateBox(
      updateInput: { labelIdentifier: $boxLabelIdentifier, numberOfItems: $numberOfItems }
    ) {
      labelIdentifier
    }
  }
`;

export const UPDATE_STATE_IN_BOX_MUTATION = gql`
  mutation UpdateState($boxLabelIdentifier: String!, $newState: BoxState!) {
    updateBox(updateInput: { labelIdentifier: $boxLabelIdentifier, state: $newState }) {
      labelIdentifier
    }
  }
`;

export const UPDATE_BOX_MUTATION = gql`
  ${BOX_FIELDS_FRAGMENT}
  ${PRODUCT_FIELDS_FRAGMENT}
  ${TAG_FIELDS_FRAGMENT}
  ${DISTRO_EVENT_FIELDS_FRAGMENT}
  mutation UpdateLocationOfBox($boxLabelIdentifier: String!, $newLocationId: Int!) {
    updateBox(updateInput: { labelIdentifier: $boxLabelIdentifier, locationId: $newLocationId }) {
      ...BoxFields
      product {
        ...ProductFields
      }
      tags {
        ...TagFields
      }
      distributionEvent {
        ...DistroEventFields
      }
      location {
        __typename
        id
        name
        ... on ClassicLocation {
          defaultBoxState
        }
        base {
          locations {
            id
            name
            ... on ClassicLocation {
              defaultBoxState
            }
          }
          distributionEventsBeforeReturnedFromDistributionState {
            id
            state
            distributionSpot {
              name
            }
            name
            plannedStartDateTime
            plannedEndDateTime
          }
        }
      }
    }
  }
`;

export interface IChangeNumberOfItemsBoxData {
  numberOfItems: number;
}

function BTBox() {
<<<<<<< HEAD
  const { createToast } = useNotification();
=======
  const { triggerError } = useErrorHandling();
>>>>>>> df2e0c1a
  const labelIdentifier = useParams<{ labelIdentifier: string }>().labelIdentifier!;
  const { loading, error, data } = useQuery<
    BoxByLabelIdentifierQuery,
    BoxByLabelIdentifierQueryVariables
  >(BOX_BY_LABEL_IDENTIFIER_QUERY, {
    variables: {
      labelIdentifier,
    },
    // notifyOnNetworkStatusChange: true
  });

  const [updateNumberOfItemsMutation] = useMutation<
    UpdateNumberOfItemsMutation,
    UpdateNumberOfItemsMutationVariables
  >(UPDATE_NUMBER_OF_ITEMS_IN_BOX_MUTATION, {
    refetchQueries: [refetchBoxByLabelIdentifierQueryConfig(labelIdentifier)],
  });

  const [assignBoxToDistributionEventMutation, assignBoxToDistributionEventMutationStatus] =
    useMutation<
      AssignBoxToDistributionEventMutation,
      AssignBoxToDistributionEventMutationVariables
    >(ASSIGN_BOX_TO_DISTRIBUTION_MUTATION, {
      refetchQueries: [refetchBoxByLabelIdentifierQueryConfig(labelIdentifier)],
    });

  const [unassignBoxFromDistributionEventMutation, unassignBoxFromDistributionEventMutationStatus] =
    useMutation<
      UnassignBoxFromDistributionEventMutation,
      UnassignBoxFromDistributionEventMutationVariables
    >(UNASSIGN_BOX_FROM_DISTRIBUTION_MUTATION);

  const [updateStateMutation] = useMutation<UpdateStateMutation, UpdateStateMutationVariables>(
    UPDATE_STATE_IN_BOX_MUTATION,
    {
      refetchQueries: [
        {
          query: BOX_BY_LABEL_IDENTIFIER_QUERY,
          variables: {
            labelIdentifier,
          },
        },
      ],
    },
  );

  const [updateBoxLocation, updateBoxLocationMutationStatus] = useMutation<
    UpdateLocationOfBoxMutation,
    UpdateLocationOfBoxMutationVariables
  >(UPDATE_BOX_MUTATION);

  const { isOpen: isPlusOpen, onOpen: onPlusOpen, onClose: onPlusClose } = useDisclosure();
  const { isOpen: isMinusOpen, onOpen: onMinusOpen, onClose: onMinusClose } = useDisclosure();

  if (
    loading ||
    updateBoxLocationMutationStatus.loading ||
    assignBoxToDistributionEventMutationStatus.loading ||
    unassignBoxFromDistributionEventMutationStatus.loading
  ) {
    return <APILoadingIndicator />;
  }

  if (error) return <div />;

  if (
    updateBoxLocationMutationStatus.error ||
    assignBoxToDistributionEventMutationStatus.error ||
    unassignBoxFromDistributionEventMutationStatus.error
  ) {
<<<<<<< HEAD
    createToast({
      title: "Error",
      type: "error",
      message: "Error: Could not update the box",
=======
    triggerError({
      message: "Could not update the box.",
>>>>>>> df2e0c1a
    });
    return <div />;
  }

  const boxData = data?.box;

  const onStateChange = (newState: BoxState) => {
    updateStateMutation({
      variables: {
        boxLabelIdentifier: labelIdentifier,
        newState,
      },
      // refetchQueries: [refetchBoxByLabelIdentifierQueryConfig(labelIdentifier)],
    })
      .then((res) => {
        createToast({
          title: `Box ${labelIdentifier}`,
          type: res?.errors ? "error" : "success",
          message: res?.errors
            ? `Error: Could not update the box state to ${newState}`
            : `Successfully updated the box state to ${newState} `,
        });
      })
      .catch(() => {
<<<<<<< HEAD
        createToast({
          title: `Box ${labelIdentifier}`,
          type: "error",
          message: `Error: Could not update the box state to ${newState}`,
=======
        triggerError({
          message: `Could not update the box state to ${newState}.`,
>>>>>>> df2e0c1a
        });
      });
  };

  const onSubmitTakeItemsFromBox = (boxFormValues: IChangeNumberOfItemsBoxData) => {
    if (boxFormValues.numberOfItems && boxFormValues.numberOfItems > 0 && boxData?.numberOfItems) {
      updateNumberOfItemsMutation({
        variables: {
          boxLabelIdentifier: labelIdentifier,
          numberOfItems: (boxData?.numberOfItems || 0) - (boxFormValues?.numberOfItems || 0),
        },
      })
        .then((res) => {
          createToast({
            title: `Box ${boxData.labelIdentifier}`,
            type: res.errors ? "error" : "success",
            message: res.errors
              ? "Error: Could not remove items from the box"
              : `Successfully removed ${boxFormValues?.numberOfItems} items from box`,
          });
          onMinusClose();
        })
        .catch(() => {
<<<<<<< HEAD
          createToast({
            title: `Box ${boxData.labelIdentifier}`,
            type: "error",
            message: "Error: Could not remove items from the box",
=======
          triggerError({
            message: "Could not remove items from the box.",
>>>>>>> df2e0c1a
          });
        });
    }
  };

  const onSubmitAddItemstoBox = (boxFormValues: IChangeNumberOfItemsBoxData) => {
    if (
      boxFormValues.numberOfItems &&
      boxFormValues.numberOfItems > 0 &&
      (boxData?.numberOfItems || boxData?.numberOfItems === 0)
    ) {
      updateNumberOfItemsMutation({
        variables: {
          boxLabelIdentifier: labelIdentifier,
          numberOfItems: (boxData?.numberOfItems || 0) + (boxFormValues?.numberOfItems || 0),
        },
      })
        .then((res) => {
          createToast({
            title: `Box ${boxData.labelIdentifier}`,
            type: res.errors ? "error" : "success",
            message: res.errors
              ? "Error: Could not add items to the box"
              : `Successfully added ${boxFormValues?.numberOfItems} items to box`,
          });
          onPlusClose();
        })
        .catch(() => {
<<<<<<< HEAD
          createToast({
            title: `Box ${boxData.labelIdentifier}`,
            type: "error",
            message: "Error: Could not add items to the box",
=======
          triggerError({
            message: "Could not add items to the box.",
>>>>>>> df2e0c1a
          });
        });
    }
  };

  const onMoveBoxToLocationClick = (locationId: string) => {
    updateBoxLocation({
      variables: {
        boxLabelIdentifier: labelIdentifier,
        newLocationId: parseInt(locationId, 10),
      },
      refetchQueries: [refetchBoxByLabelIdentifierQueryConfig(labelIdentifier)],
    })
      .then((res) => {
        createToast({
          title: `Box ${labelIdentifier}`,
          type: res.errors ? "error" : "success",
          message: res.errors ? "Error: Box could not be moved!" : "Successfully moved the box",
        });
      })
      .catch(() => {
<<<<<<< HEAD
        createToast({
          title: `Box ${labelIdentifier}`,
          type: "error",
          message: "Error: Box could not be moved!",
=======
        triggerError({
          message: "Box could not be moved!",
>>>>>>> df2e0c1a
        });
      });
  };

  const onAssignBoxToDistributionEventClick = (distributionEventId: string) => {
    assignBoxToDistributionEventMutation({
      variables: {
        boxLabelIdentifier: labelIdentifier,
        distributionEventId,
      },
      refetchQueries: [
        refetchBoxByLabelIdentifierQueryConfig(labelIdentifier),
        {
          query: PACKING_LIST_ENTRIES_FOR_DISTRIBUTION_EVENT_QUERY,
          variables: { distributionEventId },
        },
      ],
    });
  };

  const onUnassignBoxFromDistributionEventClick = (distributionEventId: string) => {
    unassignBoxFromDistributionEventMutation({
      variables: {
        boxLabelIdentifier: labelIdentifier,
        distributionEventId,
      },
      refetchQueries: [
        refetchBoxByLabelIdentifierQueryConfig(labelIdentifier),
        {
          query: PACKING_LIST_ENTRIES_FOR_DISTRIBUTION_EVENT_QUERY,
          variables: { distributionEventId },
        },
      ],
    });
  };

  return (
    <>
      <BoxDetails
        boxData={boxData}
        onPlusOpen={onPlusOpen}
        onMinusOpen={onMinusOpen}
        onMoveToLocationClick={onMoveBoxToLocationClick}
        onStateChange={onStateChange}
        onAssignBoxToDistributionEventClick={onAssignBoxToDistributionEventClick}
        onUnassignBoxFromDistributionEventClick={onUnassignBoxFromDistributionEventClick}
      />
      <AddItemsToBoxOverlay
        isOpen={isPlusOpen}
        onClose={onPlusClose}
        onSubmitAddItemstoBox={onSubmitAddItemstoBox}
      />
      <TakeItemsFromBoxOverlay
        isOpen={isMinusOpen}
        onClose={onMinusClose}
        onSubmitTakeItemsFromBox={onSubmitTakeItemsFromBox}
      />
    </>
  );
}

export default BTBox;<|MERGE_RESOLUTION|>--- conflicted
+++ resolved
@@ -29,12 +29,8 @@
   PRODUCT_FIELDS_FRAGMENT,
   TAG_FIELDS_FRAGMENT,
 } from "utils/fragments";
-<<<<<<< HEAD
+import { useErrorHandling } from "utils/error-handling";
 import { useNotification } from "utils/hooks";
-=======
-import { useErrorHandling } from "utils/error-handling";
-import { notificationVar } from "../../components/NotificationMessage";
->>>>>>> df2e0c1a
 import AddItemsToBoxOverlay from "./components/AddItemsToBoxOverlay";
 import TakeItemsFromBoxOverlay from "./components/TakeItemsFromBoxOverlay";
 import BoxDetails from "./components/BoxDetails";
@@ -167,11 +163,8 @@
 }
 
 function BTBox() {
-<<<<<<< HEAD
+  const { triggerError } = useErrorHandling();
   const { createToast } = useNotification();
-=======
-  const { triggerError } = useErrorHandling();
->>>>>>> df2e0c1a
   const labelIdentifier = useParams<{ labelIdentifier: string }>().labelIdentifier!;
   const { loading, error, data } = useQuery<
     BoxByLabelIdentifierQuery,
@@ -242,15 +235,8 @@
     assignBoxToDistributionEventMutationStatus.error ||
     unassignBoxFromDistributionEventMutationStatus.error
   ) {
-<<<<<<< HEAD
-    createToast({
-      title: "Error",
-      type: "error",
-      message: "Error: Could not update the box",
-=======
     triggerError({
       message: "Could not update the box.",
->>>>>>> df2e0c1a
     });
     return <div />;
   }
@@ -275,15 +261,8 @@
         });
       })
       .catch(() => {
-<<<<<<< HEAD
-        createToast({
-          title: `Box ${labelIdentifier}`,
-          type: "error",
-          message: `Error: Could not update the box state to ${newState}`,
-=======
         triggerError({
           message: `Could not update the box state to ${newState}.`,
->>>>>>> df2e0c1a
         });
       });
   };
@@ -307,15 +286,8 @@
           onMinusClose();
         })
         .catch(() => {
-<<<<<<< HEAD
-          createToast({
-            title: `Box ${boxData.labelIdentifier}`,
-            type: "error",
-            message: "Error: Could not remove items from the box",
-=======
           triggerError({
             message: "Could not remove items from the box.",
->>>>>>> df2e0c1a
           });
         });
     }
@@ -344,15 +316,8 @@
           onPlusClose();
         })
         .catch(() => {
-<<<<<<< HEAD
-          createToast({
-            title: `Box ${boxData.labelIdentifier}`,
-            type: "error",
-            message: "Error: Could not add items to the box",
-=======
           triggerError({
             message: "Could not add items to the box.",
->>>>>>> df2e0c1a
           });
         });
     }
@@ -374,15 +339,8 @@
         });
       })
       .catch(() => {
-<<<<<<< HEAD
-        createToast({
-          title: `Box ${labelIdentifier}`,
-          type: "error",
-          message: "Error: Box could not be moved!",
-=======
         triggerError({
           message: "Box could not be moved!",
->>>>>>> df2e0c1a
         });
       });
   };
