--- conflicted
+++ resolved
@@ -7,12 +7,9 @@
   AssignBoxToDistributionEventMutationVariables,
   BoxByLabelIdentifierQuery,
   BoxByLabelIdentifierQueryVariables,
-<<<<<<< HEAD
   BoxState,
-=======
   UnassignBoxFromDistributionEventMutation,
   UnassignBoxFromDistributionEventMutationVariables,
->>>>>>> 129b1f3b
   UpdateLocationOfBoxMutation,
   UpdateLocationOfBoxMutationVariables,
   UpdateNumberOfItemsMutation,
@@ -134,12 +131,8 @@
         id
         label
       }
-<<<<<<< HEAD
       state
-      items
-=======
       numberOfItems
->>>>>>> 129b1f3b
       product {
         name
         gender
@@ -240,7 +233,6 @@
     refetchQueries: [refetchBoxByLabelIdentifierQueryConfig(labelIdentifier)],
   });
 
-<<<<<<< HEAD
   const [updateStateMutation] = useMutation<
     UpdateStateMutation,
     UpdateStateMutationVariables
@@ -255,19 +247,10 @@
     ],
   });
 
-  const [updateBoxLocation, mutationLocationStatus] = useMutation<
+  const [updateBoxLocation, updateBoxLocationMutationStatus] = useMutation<
     UpdateLocationOfBoxMutation,
     UpdateLocationOfBoxMutationVariables
   >(UPDATE_BOX_MUTATION);
-=======
-  const [updateBoxLocation, updateBoxLocationMutationStatus] = useMutation<
-    UpdateLocationOfBoxMutation,
-    UpdateLocationOfBoxMutationVariables
-  >(UPDATE_LOCATION_OF_BOX_MUTATION, {
-    refetchQueries: [refetchBoxByLabelIdentifierQueryConfig(labelIdentifier)],
-    // notifyOnNetworkStatusChange: true
-  });
->>>>>>> 129b1f3b
 
   const {
     isOpen: isPlusOpen,
@@ -313,8 +296,8 @@
         boxLabelIdentifier: labelIdentifier,
         newState: BoxState.Scrap,
       },
+      // refetchQueries: [refetchBoxByLabelIdentifierQueryConfig(labelIdentifier)],
     });
-    console.log("onscrap")
   };
 
   const onLost = () => {
@@ -323,8 +306,8 @@
         boxLabelIdentifier: labelIdentifier,
         newState: BoxState.Lost,
       },
+      // refetchQueries: [refetchBoxByLabelIdentifierQueryConfig(labelIdentifier)],
     });
-    console.log("onlost")
   };
 
   const onSubmitTakeItemsFromBox = (
@@ -357,11 +340,7 @@
     if (
       boxFormValues.numberOfItems &&
       boxFormValues.numberOfItems > 0 &&
-<<<<<<< HEAD
-      (boxData?.items || boxData?.items === 0)
-=======
-      boxData?.numberOfItems
->>>>>>> 129b1f3b
+      (boxData?.numberOfItems || boxData?.numberOfItems === 0)
     ) {
       updateNumberOfItemsMutation({
         variables: {
@@ -387,6 +366,7 @@
         boxLabelIdentifier: labelIdentifier,
         newLocationId: parseInt(locationId),
       },
+      refetchQueries: [refetchBoxByLabelIdentifierQueryConfig(labelIdentifier)],
     });
   };
 
@@ -417,17 +397,14 @@
         onPlusOpen={onPlusOpen}
         onMinusOpen={onMinusOpen}
         onMoveToLocationClick={onMoveBoxToLocationClick}
-<<<<<<< HEAD
         onLost={onLost}
         onScrap={onScrap}
-=======
         onAssignBoxToDistributionEventClick={
           onAssignBoxToDistributionEventClick
         }
         onUnassignBoxFromDistributionEventClick={
           onUnassignBoxFromDistributionEventClick
         }
->>>>>>> 129b1f3b
       />
       <AddItemsToBoxOverlay
         isOpen={isPlusOpen}
