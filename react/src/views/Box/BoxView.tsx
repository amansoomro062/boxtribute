import { gql, useMutation, useQuery } from "@apollo/client";
import { useDisclosure } from "@chakra-ui/react";
import APILoadingIndicator from "components/APILoadingIndicator";
import { useParams } from "react-router-dom";
import {
    AssignBoxToDistributionEventMutation,
    AssignBoxToDistributionEventMutationVariables,
    BoxByLabelIdentifierQuery,
    BoxByLabelIdentifierQueryVariables,
    BoxState,
    UnassignBoxFromDistributionEventMutation,
    UnassignBoxFromDistributionEventMutationVariables,
    UpdateLocationOfBoxMutation,
    UpdateLocationOfBoxMutationVariables,
    UpdateNumberOfItemsMutation,
    UpdateNumberOfItemsMutationVariables,
    UpdateStateMutationVariables,
    UpdateStateMutation,
} from "types/generated/graphql";
import AddItemsToBoxOverlay from "./components/AddItemsToBoxOverlay";
import TakeItemsFromBoxOverlay from "./components/TakeItemsFromBoxOverlay";
import BoxDetails from "./components/BoxDetails";
import {
    ASSIGN_BOX_TO_DISTRIBUTION_MUTATION,
    PACKING_LIST_ENTRIES_FOR_DISTRIBUTION_EVENT_QUERY,
    UNASSIGN_BOX_FROM_DISTRIBUTION_MUTATION,
} from "views/Distributions/queries";

const refetchBoxByLabelIdentifierQueryConfig = (labelIdentifier: string) => ({
    query: BOX_BY_LABEL_IDENTIFIER_QUERY,
    variables: {
        labelIdentifier: labelIdentifier,
    },
});

// TODO: try to use reusable fragments
// which can be reused both for the initial query as well as the mutation
export const BOX_BY_LABEL_IDENTIFIER_QUERY = gql`
    query BoxByLabelIdentifier($labelIdentifier: String!) {
        box(labelIdentifier: $labelIdentifier) {
            labelIdentifier
            state
            size {
                id
                label
            }
            numberOfItems
            product {
                name
                gender
            }
            tags {
                id
                name
                color
            }
            distributionEvent {
                id
                state
                name
                state
                distributionSpot {
                    name
                }
                plannedStartDateTime
                plannedEndDateTime
                state
            }
            location {
                __typename
                id
                name
                base {
                    locations {
                        id
                        name
                    }
                    distributionEventsBeforeReturnedFromDistributionState {
                        id
                        state
                        distributionSpot {
                            name
                        }
                        name
                        plannedStartDateTime
                        plannedEndDateTime
                    }
                }
            }
        }
    }
`;

export const UPDATE_NUMBER_OF_ITEMS_IN_BOX_MUTATION = gql`
    mutation UpdateNumberOfItems($boxLabelIdentifier: String!, $numberOfItems: Int!) {
        updateBox(
            updateInput: { labelIdentifier: $boxLabelIdentifier, numberOfItems: $numberOfItems }
        ) {
            labelIdentifier
        }
    }
`;

export const UPDATE_STATE_IN_BOX_MUTATION = gql`
    mutation UpdateState($boxLabelIdentifier: String!, $newState: BoxState!) {
        updateBox(updateInput: { labelIdentifier: $boxLabelIdentifier, state: $newState }) {
            labelIdentifier
        }
    }
`;

export const UPDATE_BOX_MUTATION = gql`
    mutation UpdateLocationOfBox($boxLabelIdentifier: String!, $newLocationId: Int!) {
        updateBox(
            updateInput: { labelIdentifier: $boxLabelIdentifier, locationId: $newLocationId }
        ) {
            labelIdentifier
            size {
                id
                label
            }
            state
            numberOfItems
            product {
                name
                gender
                id
                sizeRange {
                    sizes {
                        id
                        label
                    }
                }
            }
            tags {
                id
                name
            }
            tags {
                id
                name
<<<<<<< HEAD
=======
                color
>>>>>>> 38386dfa
            }
            distributionEvent {
                id
                name
                state
                distributionSpot {
                    name
                }
                plannedStartDateTime
                plannedEndDateTime
                state
            }
            location {
                __typename
                id
                name
                base {
                    locations {
                        id
                        name
                    }
                    distributionEventsBeforeReturnedFromDistributionState {
                        id
                        state
                        distributionSpot {
                            name
                        }
                        name
                        plannedStartDateTime
                        plannedEndDateTime
                    }
                }
            }
        }
    }
`;

export interface ChangeNumberOfItemsBoxData {
    numberOfItems: number;
}

const BTBox = () => {
    const labelIdentifier = useParams<{ labelIdentifier: string }>().labelIdentifier!;
    const { loading, error, data } = useQuery<
        BoxByLabelIdentifierQuery,
        BoxByLabelIdentifierQueryVariables
    >(BOX_BY_LABEL_IDENTIFIER_QUERY, {
        variables: {
            labelIdentifier,
        },
        // notifyOnNetworkStatusChange: true
    });

    const [updateNumberOfItemsMutation] = useMutation<
        UpdateNumberOfItemsMutation,
        UpdateNumberOfItemsMutationVariables
    >(UPDATE_NUMBER_OF_ITEMS_IN_BOX_MUTATION, {
        refetchQueries: [refetchBoxByLabelIdentifierQueryConfig(labelIdentifier)],
    });

    const [assignBoxToDistributionEventMutation, assignBoxToDistributionEventMutationStatus] =
        useMutation<
            AssignBoxToDistributionEventMutation,
            AssignBoxToDistributionEventMutationVariables
        >(ASSIGN_BOX_TO_DISTRIBUTION_MUTATION, {
            refetchQueries: [refetchBoxByLabelIdentifierQueryConfig(labelIdentifier)],
        });

    const [
        unassignBoxFromDistributionEventMutation,
        unassignBoxFromDistributionEventMutationStatus,
    ] = useMutation<
        UnassignBoxFromDistributionEventMutation,
        UnassignBoxFromDistributionEventMutationVariables
    >(UNASSIGN_BOX_FROM_DISTRIBUTION_MUTATION);

    const [updateStateMutation] = useMutation<UpdateStateMutation, UpdateStateMutationVariables>(
        UPDATE_STATE_IN_BOX_MUTATION,
        {
            refetchQueries: [
                {
                    query: BOX_BY_LABEL_IDENTIFIER_QUERY,
                    variables: {
                        labelIdentifier: labelIdentifier,
                    },
                },
            ],
        },
    );

    const [updateBoxLocation, updateBoxLocationMutationStatus] = useMutation<
        UpdateLocationOfBoxMutation,
        UpdateLocationOfBoxMutationVariables
    >(UPDATE_BOX_MUTATION);

    const { isOpen: isPlusOpen, onOpen: onPlusOpen, onClose: onPlusClose } = useDisclosure();
    const { isOpen: isMinusOpen, onOpen: onMinusOpen, onClose: onMinusClose } = useDisclosure();

    if (loading) {
        return <APILoadingIndicator />;
    }
    if (
        updateBoxLocationMutationStatus.loading ||
        assignBoxToDistributionEventMutationStatus.loading ||
        unassignBoxFromDistributionEventMutationStatus.loading
    ) {
        return <APILoadingIndicator />;
    }
    if (
        error ||
        updateBoxLocationMutationStatus.error ||
        assignBoxToDistributionEventMutationStatus.error ||
        unassignBoxFromDistributionEventMutationStatus.error
    ) {
        console.error(
            "Error in BoxView Overlay: ",
            error ||
                updateBoxLocationMutationStatus.error ||
                assignBoxToDistributionEventMutationStatus.error,
        );
        return <div>Error!</div>;
    }

    const boxData = data?.box;

    const onScrap = () => {
        updateStateMutation({
            variables: {
                boxLabelIdentifier: labelIdentifier,
                newState: BoxState.Scrap,
            },
            // refetchQueries: [refetchBoxByLabelIdentifierQueryConfig(labelIdentifier)],
        });
    };

    const onLost = () => {
        updateStateMutation({
            variables: {
                boxLabelIdentifier: labelIdentifier,
                newState: BoxState.Lost,
            },
            // refetchQueries: [refetchBoxByLabelIdentifierQueryConfig(labelIdentifier)],
        });
    };

    const onSubmitTakeItemsFromBox = (boxFormValues: ChangeNumberOfItemsBoxData) => {
        if (
            boxFormValues.numberOfItems &&
            boxFormValues.numberOfItems > 0 &&
            boxData?.numberOfItems
        ) {
            updateNumberOfItemsMutation({
                variables: {
                    boxLabelIdentifier: labelIdentifier,
                    numberOfItems: boxData?.numberOfItems - boxFormValues?.numberOfItems,
                },
            })
                .then(() => {
                    onMinusClose();
                })
                .catch((error) => {
                    console.error("Error while trying to change number of items in the Box", error);
                });
        }
    };

    const onSubmitAddItemstoBox = (boxFormValues: ChangeNumberOfItemsBoxData) => {
        if (
            boxFormValues.numberOfItems &&
            boxFormValues.numberOfItems > 0 &&
            (boxData?.numberOfItems || boxData?.numberOfItems === 0)
        ) {
            updateNumberOfItemsMutation({
                variables: {
                    boxLabelIdentifier: labelIdentifier,
                    numberOfItems: boxData?.numberOfItems + boxFormValues?.numberOfItems,
                },
            })
                .then(() => {
                    onPlusClose();
                })
                .catch((error) => {
                    console.error("Error while trying to change number of items in the Box", error);
                });
        }
    };

    const onMoveBoxToLocationClick = (locationId: string) => {
        updateBoxLocation({
            variables: {
                boxLabelIdentifier: labelIdentifier,
                newLocationId: parseInt(locationId),
            },
            refetchQueries: [refetchBoxByLabelIdentifierQueryConfig(labelIdentifier)],
        });
    };

    const onAssignBoxToDistributionEventClick = (distributionEventId: string) => {
        assignBoxToDistributionEventMutation({
            variables: {
                boxLabelIdentifier: labelIdentifier,
                distributionEventId: distributionEventId,
            },
            refetchQueries: [
                refetchBoxByLabelIdentifierQueryConfig(labelIdentifier),
                {
                    query: PACKING_LIST_ENTRIES_FOR_DISTRIBUTION_EVENT_QUERY,
                    variables: { distributionEventId: distributionEventId },
                },
            ],
        });
    };

    const onUnassignBoxFromDistributionEventClick = (distributionEventId: string) => {
        unassignBoxFromDistributionEventMutation({
            variables: {
                boxLabelIdentifier: labelIdentifier,
                distributionEventId: distributionEventId,
            },
            refetchQueries: [
                refetchBoxByLabelIdentifierQueryConfig(labelIdentifier),
                {
                    query: PACKING_LIST_ENTRIES_FOR_DISTRIBUTION_EVENT_QUERY,
                    variables: { distributionEventId: distributionEventId },
                },
            ],
        });
    };

    return (
        <>
            <BoxDetails
                boxData={boxData}
                onPlusOpen={onPlusOpen}
                onMinusOpen={onMinusOpen}
                onMoveToLocationClick={onMoveBoxToLocationClick}
                onLost={onLost}
                onScrap={onScrap}
                onAssignBoxToDistributionEventClick={onAssignBoxToDistributionEventClick}
                onUnassignBoxFromDistributionEventClick={onUnassignBoxFromDistributionEventClick}
            />
            <AddItemsToBoxOverlay
                isOpen={isPlusOpen}
                onClose={onPlusClose}
                onSubmitAddItemstoBox={onSubmitAddItemstoBox}
            />
            <TakeItemsFromBoxOverlay
                isOpen={isMinusOpen}
                onClose={onMinusClose}
                onSubmitTakeItemsFromBox={onSubmitTakeItemsFromBox}
            />
        </>
    );
};

export default BTBox;<|MERGE_RESOLUTION|>--- conflicted
+++ resolved
@@ -139,10 +139,7 @@
             tags {
                 id
                 name
-<<<<<<< HEAD
-=======
                 color
->>>>>>> 38386dfa
             }
             distributionEvent {
                 id
