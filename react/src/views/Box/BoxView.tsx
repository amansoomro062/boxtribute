--- conflicted
+++ resolved
@@ -1,8 +1,5 @@
 import { gql, useMutation, useQuery } from "@apollo/client";
-<<<<<<< HEAD
-=======
 import { useDisclosure } from "@chakra-ui/react";
->>>>>>> ac0b4067
 import APILoadingIndicator from "components/APILoadingIndicator";
 import { useParams } from "react-router-dom";
 import {
@@ -30,15 +27,11 @@
         name
         gender
       }
-<<<<<<< HEAD
+      tags {
+        id
+        name
+      }
       place {
-=======
-      tags {
-        id
-        name
-      }
-      location {
->>>>>>> ac0b4067
         id
         name
         base {
@@ -90,15 +83,11 @@
         gender
         id
       }
-<<<<<<< HEAD
+      tags {
+        id
+        name
+      }
       place {
-=======
-      tags {
-        id
-        name
-      }
-      location {
->>>>>>> ac0b4067
         id
         name
         base {
