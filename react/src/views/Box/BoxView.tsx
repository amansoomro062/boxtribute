--- conflicted
+++ resolved
@@ -31,11 +31,7 @@
         id
         name
       }
-<<<<<<< HEAD
-      location {
-=======
       place {
->>>>>>> fcb10749
         id
         name
         base {
@@ -165,11 +161,7 @@
     return <APILoadingIndicator />;
   }
   if (mutationLocationStatus.loading) {
-<<<<<<< HEAD
-    return <div>Updating number of items...</div>;
-=======
     return <div>Updating box...</div>;
->>>>>>> fcb10749
   }
   if (error || mutationLocationStatus.error) {
     console.error(
@@ -184,12 +176,6 @@
   const onSubmitTakeItemsFromBox = (
     boxFormValues: ChangeNumberOfItemsBoxData
   ) => {
-<<<<<<< HEAD
-    console.log("boxLabelIdentifier", labelIdentifier);
-    console.log("boxFormValues", boxFormValues);
-
-=======
->>>>>>> fcb10749
     if (
       boxFormValues.numberOfItems &&
       boxFormValues.numberOfItems > 0 &&
@@ -205,11 +191,7 @@
           onMinusClose();
         })
         .catch((error) => {
-<<<<<<< HEAD
-          console.log(
-=======
           console.error(
->>>>>>> fcb10749
             "Error while trying to change number of items in the Box",
             error
           );
@@ -220,12 +202,6 @@
   const onSubmitAddItemstoBox = (
     boxFormValues: ChangeNumberOfItemsBoxData
   ) => {
-<<<<<<< HEAD
-    console.log("boxLabelIdentifier", labelIdentifier);
-    console.log("boxFormValues", boxFormValues);
-
-=======
->>>>>>> fcb10749
     if (
       boxFormValues.numberOfItems &&
       boxFormValues.numberOfItems > 0 &&
@@ -241,11 +217,7 @@
           onPlusClose();
         })
         .catch((error) => {
-<<<<<<< HEAD
-          console.log(
-=======
           console.error(
->>>>>>> fcb10749
             "Error while trying to change number of items in the Box",
             error
           );
