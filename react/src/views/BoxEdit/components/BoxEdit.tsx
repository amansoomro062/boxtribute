--- conflicted
+++ resolved
@@ -22,11 +22,7 @@
 import _ from "lodash";
 import { useNavigate, useParams } from "react-router-dom";
 import { useForm } from "react-hook-form";
-<<<<<<< HEAD
-import { useNotification } from "utils/hooks";
-=======
 import { useErrorHandling } from "utils/error-handling";
->>>>>>> df2e0c1a
 
 export interface ICategoryData {
   name: string;
@@ -112,11 +108,7 @@
     baseId: string;
     labelIdentifier: string;
   }>();
-<<<<<<< HEAD
-  const { createToast } = useNotification();
-=======
   const { triggerError } = useErrorHandling();
->>>>>>> df2e0c1a
   const navigate = useNavigate();
 
   // Form Default Values
@@ -207,29 +199,15 @@
   }, [productId, productAndSizesData, boxData, resetField]);
 
   if (boxData == null) {
-<<<<<<< HEAD
-    createToast({
-      title: "Error",
-      type: "error",
-      message: `Error: There is no data found for box ${labelIdentifier}!`,
-=======
     triggerError({
       message: `No data found for box ${labelIdentifier}!`,
->>>>>>> df2e0c1a
     });
     return <div />;
   }
 
   if (productsForDropdownGroups == null) {
-<<<<<<< HEAD
-    createToast({
-      title: "Error",
-      type: "error",
-      message: "Error: The available products could not be loaded!",
-=======
     triggerError({
       message: "The available products could not be loaded!",
->>>>>>> df2e0c1a
     });
     return <div />;
   }
