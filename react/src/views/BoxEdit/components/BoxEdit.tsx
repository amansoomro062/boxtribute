--- conflicted
+++ resolved
@@ -104,22 +104,6 @@
       <form onSubmit={handleSubmit(onSubmitBoxEditForm)}>
         <List spacing={2}>
           <ListItem>
-<<<<<<< HEAD
-            <Text as={"span"} fontWeight={"bold"}>
-              Box Label:
-            </Text>{" "}
-            {boxData.labelIdentifier}
-          </ListItem>
-          <ListItem>
-            <Text as={"span"} fontWeight={"bold"}>
-              Place:
-            </Text>{" "}
-            {boxData.place?.name}
-          </ListItem>
-
-          <ListItem>
-=======
->>>>>>> ac0b4067
             <Controller
               control={control}
               name="productForDropdown"
