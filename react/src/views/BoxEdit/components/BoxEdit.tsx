import {
  Box,
  List,
  ListItem,
  Button,
  FormLabel,
  Heading,
  Input,
  ButtonGroup,
  Stack,
} from "@chakra-ui/react";
import NumberField from "components/Form/NumberField";
import SelectField, { IDropdownOption } from "components/Form/SelectField";
import {
  BoxByLabelIdentifierAndAllProductsWithBaseIdQuery,
  ProductGender,
} from "types/generated/graphql";
import { useEffect, useState } from "react";

import { zodResolver } from "@hookform/resolvers/zod";
import { z } from "zod";
import _ from "lodash";
import { useNavigate, useParams } from "react-router-dom";
import { useForm } from "react-hook-form";
import { notificationVar } from "../../../components/NotificationMessage";

export interface ICategoryData {
  name: string;
}

export interface ISizeData {
  id: string;
  label: string;
}

export interface ISizeRangeData {
  label?: string;
  sizes: ISizeData[];
}

export interface IProductWithSizeRangeData {
  id: string;
  name: string;
  gender?: ProductGender | undefined | null;
  category: ICategoryData;
  sizeRange: ISizeRangeData;
}

interface ILocationData {
  id: string;
  name: string;
}

// Definitions for form validation with zod

const singleSelectOptionSchema = z.object({
  label: z.string(),
  value: z.string(),
});

export const BoxEditFormDataSchema = z.object({
  // Single Select Fields are a tough nut to validate. This feels like a hacky solution, but the best I could find.
  // It is based on this example https://codesandbox.io/s/chakra-react-select-single-react-hook-form-with-zod-validation-typescript-m1dqme?file=/app.tsx
  productId: singleSelectOptionSchema
    // If the Select is empty it returns null. If we put required() here. The error is "expected object, received null". I did not find a way to edit this message. Hence, this solution.
    .nullable()
    // We make the field nullable and can then check in the next step if it is empty or not with the refine function.
    .refine(Boolean, { message: "Please select a product" })
    // since the expected return type is an object of strings we have to add this transform at the end.
    .transform((selectedOption) => selectedOption || { label: "", value: "" }),
  sizeId: singleSelectOptionSchema
    .nullable()
    .refine(Boolean, { message: "Please select a size" })
    .transform((selectedOption) => selectedOption || { label: "", value: "" }),
  numberOfItems: z
    .number({
      required_error: "Please enter a number of items",
      invalid_type_error: "Please enter an integer number",
    })
    .int()
    .nonnegative(),
  locationId: singleSelectOptionSchema
    .nullable()
    .refine(Boolean, { message: "Please select a location" })
    .transform((selectedOption) => selectedOption || { label: "", value: "" }),
  tags: singleSelectOptionSchema.array().optional(),
  comment: z.string().optional(),
});

export type IBoxEditFormData = z.infer<typeof BoxEditFormDataSchema>;

interface IBoxEditProps {
  boxData: BoxByLabelIdentifierAndAllProductsWithBaseIdQuery["box"];
  productAndSizesData: IProductWithSizeRangeData[];
  allLocations: ILocationData[];
  allTags: IDropdownOption[] | null | undefined;
  onSubmitBoxEditForm: (boxEditFormData: IBoxEditFormData) => void;
}

function BoxEdit({
  productAndSizesData,
  boxData,
  allLocations,
  allTags,
  onSubmitBoxEditForm,
}: IBoxEditProps) {
  const { baseId, labelIdentifier } = useParams<{
    baseId: string;
    labelIdentifier: string;
  }>();

  const navigate = useNavigate();

  // Form Default Values
  const defaultValues: IBoxEditFormData = {
    productId: { label: boxData?.product?.name || "", value: boxData?.product?.id || "" },
    sizeId: { label: boxData?.size?.label || "", value: boxData?.size?.id || "" },
    numberOfItems: boxData?.numberOfItems || 0,
    locationId: { label: boxData?.location?.name || "", value: boxData?.location?.id || "" },
    comment: boxData?.comment || "",
    tags: boxData?.tags || [],
  };

  // Option Preparations for select fields
  const productsGroupedByCategory: Record<string, IProductWithSizeRangeData[]> = _.groupBy(
    productAndSizesData,
    (product) => product.category.name,
  );

  const productsForDropdownGroups = Object.keys(productsGroupedByCategory)
    .map((key) => {
      const productsForCurrentGroup = productsGroupedByCategory[key];
      return {
        label: key,
        options: productsForCurrentGroup
          .map((product) => ({
            value: product.id,
            label: `${`${product.name}`}${product.gender !== "none" ? ` (${product.gender})` : ""}`,
          }))
          .sort((a, b) => a.label.localeCompare(b.label)),
      };
    })
    .sort((a, b) => a.label.localeCompare(b.label));

  const locationsForDropdownGroups = allLocations
    .map((location) => ({
      label: location.name,
      value: location.id,
    }))
    .sort((a, b) => a.label.localeCompare(b.label));

  const tagsForDropdownGroups: Array<IDropdownOption> | undefined = allTags?.map((tag) => ({
    label: tag.label,
    value: tag.value,
    // colorScheme: "red",
  }));

  // react-hook-form
  const {
    handleSubmit,
    control,
    register,
    resetField,
    watch,
    formState: { errors, isSubmitting },
  } = useForm<IBoxEditFormData>({
    resolver: zodResolver(BoxEditFormDataSchema),
    defaultValues,
  });

  // sizes reset depending on selected product
  const [sizesOptionsForCurrentProduct, setSizesOptionsForCurrentProduct] = useState<
    IDropdownOption[]
  >([]);

  const productId = watch("productId");

  useEffect(() => {
    if (productId != null) {
      const productAndSizeDataForCurrentProduct = productAndSizesData.find(
        (p) => p.id === productId.value,
      );
      const prepSizesOptionsForCurrentProduct =
        productAndSizeDataForCurrentProduct?.sizeRange?.sizes?.map((s) => ({
          label: s.label,
          value: s.id,
        })) || [];
      setSizesOptionsForCurrentProduct(() => prepSizesOptionsForCurrentProduct);
      // only reset size field if the productId is different to the product id of the current box.
      if (productId.value !== (boxData?.product?.id || "")) {
        // if there is only one option select it directly
        if (prepSizesOptionsForCurrentProduct.length === 1) {
          resetField("sizeId", { defaultValue: prepSizesOptionsForCurrentProduct[0] });
        } else {
          resetField("sizeId", { defaultValue: null });
        }
      }
    }
  }, [productId, productAndSizesData, boxData, resetField]);

  if (boxData == null) {
    notificationVar({
      title: "Error",
      type: "error",
      message: `Error: There is no data found for box ${labelIdentifier}!`,
    });
    return <div />;
  }

  if (productsForDropdownGroups == null) {
    notificationVar({
      title: "Error",
      type: "error",
      message: "Error: The available products could not be loaded!",
    });
    return <div />;
  }

  return (
    <Box w={["100%", "100%", "60%", "40%"]}>
      <Heading fontWeight="bold" mb={4} as="h2" data-testid="box-header">
        Box {boxData.labelIdentifier}
      </Heading>

      <form onSubmit={handleSubmit(onSubmitBoxEditForm)}>
        <List spacing={2}>
          <ListItem>
            <SelectField
              data-testid="products-list"
              fieldId="productId"
              fieldLabel="Product"
              placeholder="Please select a product"
              options={productsForDropdownGroups}
              errors={errors}
              control={control}
<<<<<<< HEAD
              name="productId"
              render={({
                field: { onChange, onBlur, value, name, ref },
                fieldState: { error },
              }) => (
                <FormControl isInvalid={!!error} id="products">
                  <FormLabel>Product</FormLabel>
                  <Box border="2px">
                    <Select
                      name={name}
                      data-testid="products-list"
                      ref={ref}
                      onChange={(selectedOption) => onChange(selectedOption?.value)}
                      onBlur={onBlur}
                      value={
                        productsForDropdownGroups
                          .flatMap((group) => group.options)
                          .find((el) => el.value === value) || null
                      }
                      options={productsForDropdownGroups}
                      placeholder="Product"
                      isSearchable
                      tagVariant="outline"
                      focusBorderColor="transparent"
                    />
                  </Box>
                  <FormErrorMessage data-testid="form-err-msg">
                    {error && error.message}
                  </FormErrorMessage>
                </FormControl>
              )}
=======
>>>>>>> 8e2bd11f
            />
          </ListItem>
          <ListItem>
            <SelectField
              data-testid="products-size-list"
              fieldId="sizeId"
              fieldLabel="Size"
              placeholder="Please select a size"
              options={sizesOptionsForCurrentProduct}
              errors={errors}
              control={control}
<<<<<<< HEAD
              name="sizeId"
              render={({ field, fieldState: { invalid, error } }) => (
                <FormControl isInvalid={invalid} id="size">
                  <FormLabel htmlFor="size">Size</FormLabel>
                  <Box border="2px">
                    <Select
                      data-testid="products-size-list"
                      name={field.name}
                      ref={field.ref}
                      value={
                        sizesOptionsForCurrentProduct.find((el) => el.value === field.value) || null
                      }
                      onChange={(selectedOption) => field.onChange(selectedOption?.value)}
                      onBlur={field.onBlur}
                      options={sizesOptionsForCurrentProduct}
                      placeholder="Size"
                      isSearchable
                      tagVariant="outline"
                    />
                    <FormErrorMessage>{error?.message}</FormErrorMessage>
                  </Box>
                </FormControl>
              )}
=======
>>>>>>> 8e2bd11f
            />
          </ListItem>
          <ListItem>
<<<<<<< HEAD
            <FormLabel htmlFor="numberOfItems">Number Of Items</FormLabel>
            <Box border="2px">
              <Input
                data-testid="number-items"
                border="0"
                type="number"
                {...register("numberOfItems", {
                  valueAsNumber: true,
                  validate: (value) => value > 0,
                })}
              />
            </Box>
=======
            <NumberField
              data-testid="number-items"
              fieldId="numberOfItems"
              fieldLabel="Number Of Items"
              errors={errors}
              control={control}
              register={register}
            />
          </ListItem>
          <ListItem>
            <SelectField
              data-testid="box-location"
              fieldId="locationId"
              fieldLabel="Location"
              placeholder="Please select a location"
              options={locationsForDropdownGroups}
              errors={errors}
              control={control}
            />
>>>>>>> 8e2bd11f
          </ListItem>
          <ListItem>
            <SelectField
              fieldId="tags"
              fieldLabel="Tags"
              placeholder="Tags"
              options={tagsForDropdownGroups}
              errors={errors}
              isMulti
              isRequired={false}
              control={control}
<<<<<<< HEAD
              name="locationId"
              render={({
                field: { onChange, onBlur, value, name, ref },
                fieldState: { error },
              }) => (
                <FormControl isInvalid={!!error} id="locationForDropdown">
                  <FormLabel htmlFor="locationForDropdown">Location</FormLabel>
                  <Box border="2px">
                    <Select
                      data-testid="box-location"
                      name={name}
                      ref={ref}
                      onChange={(selectedOption) => onChange(selectedOption?.value)}
                      onBlur={onBlur}
                      value={locationsForDropdownGroups.find((el) => el.value === value) || null}
                      options={locationsForDropdownGroups}
                      placeholder="Location"
                      isSearchable
                      tagVariant="outline"
                    />
                  </Box>
                  <FormErrorMessage>{error && error.message}</FormErrorMessage>
                </FormControl>
              )}
=======
>>>>>>> 8e2bd11f
            />
          </ListItem>
          <ListItem>
            <FormLabel htmlFor="comment">Comment</FormLabel>
            <Box border="2px" borderRadius={0}>
              <Input border="0" borderRadius={0} type="string" {...register("comment")} />
            </Box>
          </ListItem>
        </List>
<<<<<<< HEAD
        <Button
          mt={4}
          isLoading={isSubmitting}
          type="submit"
          borderRadius="0"
          data-testid="update-box-btn"
        >
          Update Box
        </Button>
=======

        <Stack spacing={4}>
          <ButtonGroup gap="4">
            <Button
              mt={4}
              isLoading={isSubmitting}
              colorScheme="blue"
              type="button"
              borderRadius="0"
              w="full"
              variant="link"
              onClick={() => navigate(`/bases/${baseId}/boxes/${labelIdentifier}`)}
            >
              Cancel
            </Button>

            <Button
              mt={4}
              isLoading={isSubmitting}
              type="submit"
              borderRadius="0"
              w="full"
              data-testid="update-box-btn"
            >
              Update Box
            </Button>
          </ButtonGroup>
        </Stack>
>>>>>>> 8e2bd11f
      </form>
    </Box>
  );
}

export default BoxEdit;<|MERGE_RESOLUTION|>--- conflicted
+++ resolved
@@ -233,40 +233,6 @@
               options={productsForDropdownGroups}
               errors={errors}
               control={control}
-<<<<<<< HEAD
-              name="productId"
-              render={({
-                field: { onChange, onBlur, value, name, ref },
-                fieldState: { error },
-              }) => (
-                <FormControl isInvalid={!!error} id="products">
-                  <FormLabel>Product</FormLabel>
-                  <Box border="2px">
-                    <Select
-                      name={name}
-                      data-testid="products-list"
-                      ref={ref}
-                      onChange={(selectedOption) => onChange(selectedOption?.value)}
-                      onBlur={onBlur}
-                      value={
-                        productsForDropdownGroups
-                          .flatMap((group) => group.options)
-                          .find((el) => el.value === value) || null
-                      }
-                      options={productsForDropdownGroups}
-                      placeholder="Product"
-                      isSearchable
-                      tagVariant="outline"
-                      focusBorderColor="transparent"
-                    />
-                  </Box>
-                  <FormErrorMessage data-testid="form-err-msg">
-                    {error && error.message}
-                  </FormErrorMessage>
-                </FormControl>
-              )}
-=======
->>>>>>> 8e2bd11f
             />
           </ListItem>
           <ListItem>
@@ -278,49 +244,9 @@
               options={sizesOptionsForCurrentProduct}
               errors={errors}
               control={control}
-<<<<<<< HEAD
-              name="sizeId"
-              render={({ field, fieldState: { invalid, error } }) => (
-                <FormControl isInvalid={invalid} id="size">
-                  <FormLabel htmlFor="size">Size</FormLabel>
-                  <Box border="2px">
-                    <Select
-                      data-testid="products-size-list"
-                      name={field.name}
-                      ref={field.ref}
-                      value={
-                        sizesOptionsForCurrentProduct.find((el) => el.value === field.value) || null
-                      }
-                      onChange={(selectedOption) => field.onChange(selectedOption?.value)}
-                      onBlur={field.onBlur}
-                      options={sizesOptionsForCurrentProduct}
-                      placeholder="Size"
-                      isSearchable
-                      tagVariant="outline"
-                    />
-                    <FormErrorMessage>{error?.message}</FormErrorMessage>
-                  </Box>
-                </FormControl>
-              )}
-=======
->>>>>>> 8e2bd11f
-            />
-          </ListItem>
-          <ListItem>
-<<<<<<< HEAD
-            <FormLabel htmlFor="numberOfItems">Number Of Items</FormLabel>
-            <Box border="2px">
-              <Input
-                data-testid="number-items"
-                border="0"
-                type="number"
-                {...register("numberOfItems", {
-                  valueAsNumber: true,
-                  validate: (value) => value > 0,
-                })}
-              />
-            </Box>
-=======
+            />
+          </ListItem>
+          <ListItem>
             <NumberField
               data-testid="number-items"
               fieldId="numberOfItems"
@@ -340,7 +266,6 @@
               errors={errors}
               control={control}
             />
->>>>>>> 8e2bd11f
           </ListItem>
           <ListItem>
             <SelectField
@@ -352,33 +277,6 @@
               isMulti
               isRequired={false}
               control={control}
-<<<<<<< HEAD
-              name="locationId"
-              render={({
-                field: { onChange, onBlur, value, name, ref },
-                fieldState: { error },
-              }) => (
-                <FormControl isInvalid={!!error} id="locationForDropdown">
-                  <FormLabel htmlFor="locationForDropdown">Location</FormLabel>
-                  <Box border="2px">
-                    <Select
-                      data-testid="box-location"
-                      name={name}
-                      ref={ref}
-                      onChange={(selectedOption) => onChange(selectedOption?.value)}
-                      onBlur={onBlur}
-                      value={locationsForDropdownGroups.find((el) => el.value === value) || null}
-                      options={locationsForDropdownGroups}
-                      placeholder="Location"
-                      isSearchable
-                      tagVariant="outline"
-                    />
-                  </Box>
-                  <FormErrorMessage>{error && error.message}</FormErrorMessage>
-                </FormControl>
-              )}
-=======
->>>>>>> 8e2bd11f
             />
           </ListItem>
           <ListItem>
@@ -388,17 +286,6 @@
             </Box>
           </ListItem>
         </List>
-<<<<<<< HEAD
-        <Button
-          mt={4}
-          isLoading={isSubmitting}
-          type="submit"
-          borderRadius="0"
-          data-testid="update-box-btn"
-        >
-          Update Box
-        </Button>
-=======
 
         <Stack spacing={4}>
           <ButtonGroup gap="4">
@@ -427,7 +314,6 @@
             </Button>
           </ButtonGroup>
         </Stack>
->>>>>>> 8e2bd11f
       </form>
     </Box>
   );
