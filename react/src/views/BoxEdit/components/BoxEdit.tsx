--- conflicted
+++ resolved
@@ -63,15 +63,11 @@
     })
     .sort((a, b) => a.label.localeCompare(b.label));
 
-<<<<<<< HEAD
   const availableSizes = boxData?.product?.sizeRange?.sizes.map((size) => ({
     value: size.id,
     label: size.label
   }));
 
-=======
-  // const availableSizes = boxData?.product?.sizeRange?.sizes || [];
->>>>>>> fcb10749
 
   const {
     handleSubmit,
@@ -148,39 +144,15 @@
           </ListItem>
 
           <ListItem>
-<<<<<<< HEAD
-            <FormLabel htmlFor="numberOfItems">Number Of Items</FormLabel>
-            <Box border="2px">
-              <Input
-                border="0"
-                type="number"
-                {...register("numberOfItems", {
-                  valueAsNumber: true,
-                  validate: (value) => value > 0,
-                })}
-              />
-            </Box>
-          </ListItem>
-          <ListItem>
-            <FormLabel htmlFor="sizeForDropdown">Size</FormLabel>
-            <Controller
-              control={control}
-              name="sizeForDropdown"
-=======
             <FormLabel htmlFor="sizeId">Size</FormLabel>
             <Controller
               control={control}
               name="sizeId"
->>>>>>> fcb10749
               render={({
                 field: { onChange, onBlur, value, name, ref },
                 fieldState: { invalid, error },
               }) => (
-<<<<<<< HEAD
-                <FormControl isInvalid={invalid} id="sizeId">
-=======
                 <FormControl isInvalid={invalid} id="size">
->>>>>>> fcb10749
                   <Box border="2px">
                     <Select
                       name={name}
@@ -188,13 +160,8 @@
                       onChange={onChange}
                       onBlur={onBlur}
                       value={value}
-<<<<<<< HEAD
-                      options={availableSizes}
-                      placeholder={value}
-=======
                       options={[]}
                       placeholder="Size"
->>>>>>> fcb10749
                       isSearchable
                       tagVariant="outline"
                     />
