--- conflicted
+++ resolved
@@ -22,10 +22,6 @@
 import _ from "lodash";
 import { useNavigate, useParams } from "react-router-dom";
 import { useForm } from "react-hook-form";
-<<<<<<< HEAD
-import { useErrorHandling } from "hooks/error-handling";
-=======
->>>>>>> 14a431bf
 
 export interface ICategoryData {
   name: string;
