--- conflicted
+++ resolved
@@ -117,7 +117,6 @@
     UpdateContentOfBoxMutationVariables
   >(UPDATE_CONTENT_OF_BOX_MUTATION);
 
-<<<<<<< HEAD
   const onSubmitBoxEditForm = (boxEditFormData: IBoxEditFormData) => {
     // eslint-disable-next-line no-console
     console.log("boxLabelIdentifier", labelIdentifier);
@@ -125,29 +124,15 @@
     console.log("boxEditFormData", boxEditFormData);
 
     const tagIds = boxEditFormData?.tags
-      ? boxEditFormData?.tags?.map((tag) => parseInt(tag.value, 10))
-=======
-  const onSubmitBoxEditForm = (boxFormValues: IBoxFormValues) => {
-    const tagIds = boxFormValues?.tags
-      ? boxFormValues?.tags?.map((tag) => parseInt(tag.value, 10))
->>>>>>> 57611c66
-      : [];
+      ? boxEditFormData?.tags?.map((tag) => parseInt(tag.value, 10)) : [];
 
     updateContentOfBoxMutation({
       variables: {
         boxLabelIdentifier: labelIdentifier,
-<<<<<<< HEAD
         productId: parseInt(boxEditFormData.productId.value, 10),
         sizeId: parseInt(boxEditFormData.sizeId.value, 10),
         numberOfItems: boxEditFormData.numberOfItems,
         locationId: parseInt(boxEditFormData.locationId.value, 10),
-=======
-        productId: parseInt(boxFormValues.productId, 10),
-        numberOfItems: boxFormValues.numberOfItems,
-        comment: boxFormValues?.comment,
-        sizeId: parseInt(boxFormValues.sizeId, 10),
-        locationId: parseInt(boxFormValues.locationId, 10),
->>>>>>> 57611c66
         tagIds,
         comment: boxEditFormData?.comment,
       },
