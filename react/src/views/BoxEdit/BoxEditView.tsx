--- conflicted
+++ resolved
@@ -17,12 +17,8 @@
 // TODO: move to global queries file
 import { BOX_BY_LABEL_IDENTIFIER_QUERY } from "views/Box/BoxView";
 import { useErrorHandling } from "hooks/useErrorHandling";
-<<<<<<< HEAD
 import { useNotification } from "hooks/useNotification";
-=======
-import { useNotification } from "hooks/hooks";
 import { GlobalPreferencesContext } from "providers/GlobalPreferencesProvider";
->>>>>>> abe1fe3b
 import BoxEdit, { IBoxEditFormData } from "./components/BoxEdit";
 
 export const BOX_BY_LABEL_IDENTIFIER_AND_ALL_PRODUCTS_WITH_BASEID_QUERY = gql`
