--- conflicted
+++ resolved
@@ -1,8 +1,5 @@
 import { InMemoryCache, makeVar } from "@apollo/client";
-<<<<<<< HEAD
-=======
 import { IScannedBoxesData } from "types/graphql-local-only";
->>>>>>> a3a4e961
 import { GET_SCANNED_BOXES } from "./local-only";
 
 export const cache = new InMemoryCache({
@@ -23,8 +20,7 @@
   query: GET_SCANNED_BOXES,
   data: {
     scannedBoxes: [],
-<<<<<<< HEAD
-  },
+  } as IScannedBoxesData,
 });
 
 // apollo reactive variable for BoxReconciliationOverlay
@@ -60,10 +56,6 @@
 export const boxReconciliationLocationFormDataVar = makeVar<IBoxReconciliationLocationFormDataVar>({
   locationId: undefined,
 });
-=======
-  } as IScannedBoxesData,
-});
-
 // apollo reactive variable for QrReaderOverlay
 export interface IQrReaderOverlayVar {
   isOpen: boolean;
@@ -71,5 +63,4 @@
   selectedShipmentId?: string;
 }
 
-export const qrReaderOverlayVar = makeVar<IQrReaderOverlayVar>({ isOpen: false });
->>>>>>> a3a4e961
+export const qrReaderOverlayVar = makeVar<IQrReaderOverlayVar>({ isOpen: false });