--- conflicted
+++ resolved
@@ -156,7 +156,6 @@
   }
 `;
 
-<<<<<<< HEAD
 export const BASE_BASIC_FIELDS_FRAGMENT = gql`
   fragment BaseBasicFields on Base {
     id
@@ -168,7 +167,9 @@
   fragment OrganisationBasicFields on Organisation {
     id
     name
-=======
+  }
+`;
+
 export const TRANSFER_AGREEMENT_FIELDS_FRAGMENT = gql`
   fragment TransferAgreementFields on TransferAgreement {
     id
@@ -211,6 +212,5 @@
       id
       name
     }
->>>>>>> 3f4089d0
   }
 `;