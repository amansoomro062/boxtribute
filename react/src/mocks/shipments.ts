--- conflicted
+++ resolved
@@ -141,10 +141,7 @@
   targetBase: iAmSource ? base2 : base1,
   transferAgreement: {
     id: "1",
-<<<<<<< HEAD
-=======
     comment: "",
->>>>>>> 67bf64e3
     type: TransferAgreementType.Bidirectional,
     __typename: "TransferAgreement",
   },
