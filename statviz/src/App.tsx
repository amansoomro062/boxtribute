import { gql, useQuery } from "@apollo/client";
import { Route, Routes } from "react-router-dom";
<<<<<<< HEAD
import DemographicChart from "./views/Statistics/components/DemographicChart";
=======
import {
  BeneficiaryDemographicsQuery,
  BeneficiaryDemographicsQueryVariables,
} from "./types/generated/graphql";
>>>>>>> 172561f2

function App() {
  const { data } = useQuery<
    BeneficiaryDemographicsQuery,
    BeneficiaryDemographicsQueryVariables
  >(
    gql`
      query BeneficiaryDemographics {
        beneficiaryDemographics {
          age
          gender
          createdOn
          count
        }
      }
    `
  );
  console.log(data);
  return (
    <Routes>
      <Route index />
      <Route path="stats">
        <Route path="demographic" element={<DemographicChart />} />
      </Route>
    </Routes>
  );
}

export default App;<|MERGE_RESOLUTION|>--- conflicted
+++ resolved
@@ -1,13 +1,10 @@
 import { gql, useQuery } from "@apollo/client";
 import { Route, Routes } from "react-router-dom";
-<<<<<<< HEAD
 import DemographicChart from "./views/Statistics/components/DemographicChart";
-=======
 import {
   BeneficiaryDemographicsQuery,
   BeneficiaryDemographicsQueryVariables,
 } from "./types/generated/graphql";
->>>>>>> 172561f2
 
 function App() {
   const { data } = useQuery<
