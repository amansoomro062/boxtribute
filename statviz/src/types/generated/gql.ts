--- conflicted
+++ resolved
@@ -1,6 +1,6 @@
 /* eslint-disable */
-import * as types from './graphql';
-import { TypedDocumentNode as DocumentNode } from '@graphql-typed-document-node/core';
+import * as types from "./graphql";
+import { TypedDocumentNode as DocumentNode } from "@graphql-typed-document-node/core";
 
 /**
  * Map of all GraphQL operations in the project.
@@ -13,12 +13,10 @@
  * Therefore it is highly recommended to use the babel or swc plugin for production.
  */
 const documents = {
-<<<<<<< HEAD
-    "\n  query movedBoxes($baseId: Int!) {\n    movedBoxes(baseId: $baseId) {\n      facts {\n        movedOn\n        targetId\n        categoryId\n        boxesCount\n      }\n      dimensions {\n        category {\n          id\n          name\n        }\n        target {\n          id\n          name\n          type\n        }\n      }\n    }\n  }\n": types.MovedBoxesDocument,
-=======
-    "\n  query BeneficiaryDemographics($baseId: Int!) {\n    beneficiaryDemographics(baseId: $baseId) {\n      facts {\n        count\n        createdOn\n        age\n        gender\n      }\n      dimensions {\n        tag {\n          name\n          id\n        }\n      }\n    }\n  }\n": types.BeneficiaryDemographicsDocument,
-    "\n  query createdBoxes($baseId: Int!) {\n    createdBoxes(baseId: $baseId) {\n      facts {\n        boxesCount\n        productId\n        categoryId\n        createdOn\n        gender\n        itemsCount\n      }\n      dimensions {\n        product {\n          id\n          name\n        }\n        category {\n          id\n          name\n        }\n      }\n    }\n  }\n": types.CreatedBoxesDocument,
->>>>>>> 19e13041
+  "\n  query BeneficiaryDemographics($baseId: Int!) {\n    beneficiaryDemographics(baseId: $baseId) {\n      facts {\n        count\n        createdOn\n        age\n        gender\n      }\n      dimensions {\n        tag {\n          name\n          id\n        }\n      }\n    }\n  }\n":
+    types.BeneficiaryDemographicsDocument,
+  "\n  query createdBoxes($baseId: Int!) {\n    createdBoxes(baseId: $baseId) {\n      facts {\n        boxesCount\n        productId\n        categoryId\n        createdOn\n        gender\n        itemsCount\n      }\n      dimensions {\n        product {\n          id\n          name\n        }\n        category {\n          id\n          name\n        }\n      }\n    }\n  }\n":
+    types.CreatedBoxesDocument,
 };
 
 /**
@@ -38,18 +36,19 @@
 /**
  * The graphql function is used to parse GraphQL queries into a document that can be used by GraphQL clients.
  */
-<<<<<<< HEAD
-export function graphql(source: "\n  query movedBoxes($baseId: Int!) {\n    movedBoxes(baseId: $baseId) {\n      facts {\n        movedOn\n        targetId\n        categoryId\n        boxesCount\n      }\n      dimensions {\n        category {\n          id\n          name\n        }\n        target {\n          id\n          name\n          type\n        }\n      }\n    }\n  }\n"): (typeof documents)["\n  query movedBoxes($baseId: Int!) {\n    movedBoxes(baseId: $baseId) {\n      facts {\n        movedOn\n        targetId\n        categoryId\n        boxesCount\n      }\n      dimensions {\n        category {\n          id\n          name\n        }\n        target {\n          id\n          name\n          type\n        }\n      }\n    }\n  }\n"];
-=======
-export function graphql(source: "\n  query BeneficiaryDemographics($baseId: Int!) {\n    beneficiaryDemographics(baseId: $baseId) {\n      facts {\n        count\n        createdOn\n        age\n        gender\n      }\n      dimensions {\n        tag {\n          name\n          id\n        }\n      }\n    }\n  }\n"): (typeof documents)["\n  query BeneficiaryDemographics($baseId: Int!) {\n    beneficiaryDemographics(baseId: $baseId) {\n      facts {\n        count\n        createdOn\n        age\n        gender\n      }\n      dimensions {\n        tag {\n          name\n          id\n        }\n      }\n    }\n  }\n"];
+export function graphql(
+  source: "\n  query BeneficiaryDemographics($baseId: Int!) {\n    beneficiaryDemographics(baseId: $baseId) {\n      facts {\n        count\n        createdOn\n        age\n        gender\n      }\n      dimensions {\n        tag {\n          name\n          id\n        }\n      }\n    }\n  }\n"
+): (typeof documents)["\n  query BeneficiaryDemographics($baseId: Int!) {\n    beneficiaryDemographics(baseId: $baseId) {\n      facts {\n        count\n        createdOn\n        age\n        gender\n      }\n      dimensions {\n        tag {\n          name\n          id\n        }\n      }\n    }\n  }\n"];
 /**
  * The graphql function is used to parse GraphQL queries into a document that can be used by GraphQL clients.
  */
-export function graphql(source: "\n  query createdBoxes($baseId: Int!) {\n    createdBoxes(baseId: $baseId) {\n      facts {\n        boxesCount\n        productId\n        categoryId\n        createdOn\n        gender\n        itemsCount\n      }\n      dimensions {\n        product {\n          id\n          name\n        }\n        category {\n          id\n          name\n        }\n      }\n    }\n  }\n"): (typeof documents)["\n  query createdBoxes($baseId: Int!) {\n    createdBoxes(baseId: $baseId) {\n      facts {\n        boxesCount\n        productId\n        categoryId\n        createdOn\n        gender\n        itemsCount\n      }\n      dimensions {\n        product {\n          id\n          name\n        }\n        category {\n          id\n          name\n        }\n      }\n    }\n  }\n"];
->>>>>>> 19e13041
+export function graphql(
+  source: "\n  query createdBoxes($baseId: Int!) {\n    createdBoxes(baseId: $baseId) {\n      facts {\n        boxesCount\n        productId\n        categoryId\n        createdOn\n        gender\n        itemsCount\n      }\n      dimensions {\n        product {\n          id\n          name\n        }\n        category {\n          id\n          name\n        }\n      }\n    }\n  }\n"
+): (typeof documents)["\n  query createdBoxes($baseId: Int!) {\n    createdBoxes(baseId: $baseId) {\n      facts {\n        boxesCount\n        productId\n        categoryId\n        createdOn\n        gender\n        itemsCount\n      }\n      dimensions {\n        product {\n          id\n          name\n        }\n        category {\n          id\n          name\n        }\n      }\n    }\n  }\n"];
 
 export function graphql(source: string) {
   return (documents as any)[source] ?? {};
 }
 
-export type DocumentType<TDocumentNode extends DocumentNode<any, any>> = TDocumentNode extends DocumentNode<  infer TType,  any>  ? TType  : never;+export type DocumentType<TDocumentNode extends DocumentNode<any, any>> =
+  TDocumentNode extends DocumentNode<infer TType, any> ? TType : never;